--- conflicted
+++ resolved
@@ -346,11 +346,7 @@
     this ▸ (card_compl_support_modEq hσ).symm
   suffices f.fixedPoints = (support σ)ᶜ by
     simp only [this]; apply Fintype.card_coe
-<<<<<<< HEAD
-  simp [Set.ext_iff, IsFixedPt]
-=======
   simp [σ, Set.ext_iff, IsFixedPt]
->>>>>>> ed027c1a
 
 theorem exists_fixed_point_of_prime {p n : ℕ} [hp : Fact p.Prime] (hα : ¬p ∣ Fintype.card α)
     {σ : Perm α} (hσ : σ ^ p ^ n = 1) : ∃ a : α, σ a = a := by
