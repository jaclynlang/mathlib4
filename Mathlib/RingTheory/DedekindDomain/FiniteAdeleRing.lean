/-
Copyright (c) 2023 María Inés de Frutos-Fernández. All rights reserved.
Released under Apache 2.0 license as described in the file LICENSE.
Authors: María Inés de Frutos-Fernández
-/
import Mathlib.RingTheory.DedekindDomain.AdicValuation
import Mathlib.RingTheory.DedekindDomain.Factorization
import Mathlib.Algebra.Order.GroupWithZero.WithZero

#align_import ring_theory.dedekind_domain.finite_adele_ring from "leanprover-community/mathlib"@"f0c8bf9245297a541f468be517f1bde6195105e9"

/-!
# The finite adèle ring of a Dedekind domain
We define the ring of finite adèles of a Dedekind domain `R`.

## Main definitions
- `DedekindDomain.FiniteIntegralAdeles` : product of `adicCompletionIntegers`, where `v`
  runs over all maximal ideals of `R`.
- `DedekindDomain.ProdAdicCompletions` : the product of `adicCompletion`, where `v` runs over
  all maximal ideals of `R`.
- `DedekindDomain.finiteAdeleRing` : The finite adèle ring of `R`, defined as the
  restricted product `Π'_v K_v`. We give this ring a `K`-algebra structure.

## Implementation notes
We are only interested on Dedekind domains of Krull dimension 1 (i.e., not fields). If `R` is a
field, its finite adèle ring is just defined to be the trivial ring.

## References
* [J.W.S. Cassels, A. Frölich, *Algebraic Number Theory*][cassels1967algebraic]

## Tags
finite adèle ring, dedekind domain
-/


noncomputable section

open Function Set IsDedekindDomain IsDedekindDomain.HeightOneSpectrum

namespace DedekindDomain

variable (R K : Type*) [CommRing R] [IsDedekindDomain R] [Field K] [Algebra R K]
  [IsFractionRing R K] (v : HeightOneSpectrum R)

/-- The product of all `adicCompletionIntegers`, where `v` runs over the maximal ideals of `R`. -/
def FiniteIntegralAdeles : Type _ :=
  ∀ v : HeightOneSpectrum R, v.adicCompletionIntegers K
-- deriving CommRing, TopologicalSpace, Inhabited
#align dedekind_domain.finite_integral_adeles DedekindDomain.FiniteIntegralAdeles

-- Porting note(https://github.com/leanprover-community/mathlib4/issues/5020): added
section DerivedInstances

instance : CommRing (FiniteIntegralAdeles R K) :=
  inferInstanceAs (CommRing (∀ v : HeightOneSpectrum R, v.adicCompletionIntegers K))

instance : TopologicalSpace (FiniteIntegralAdeles R K) :=
  inferInstanceAs (TopologicalSpace (∀ v : HeightOneSpectrum R, v.adicCompletionIntegers K))

instance : TopologicalRing (FiniteIntegralAdeles R K) :=
  inferInstanceAs (TopologicalRing (∀ v : HeightOneSpectrum R, v.adicCompletionIntegers K))

instance : Inhabited (FiniteIntegralAdeles R K) :=
  inferInstanceAs (Inhabited (∀ v : HeightOneSpectrum R, v.adicCompletionIntegers K))

end DerivedInstances

local notation "R_hat" => FiniteIntegralAdeles

/-- The product of all `adicCompletion`, where `v` runs over the maximal ideals of `R`. -/
def ProdAdicCompletions :=
  ∀ v : HeightOneSpectrum R, v.adicCompletion K
-- deriving NonUnitalNonAssocRing, TopologicalSpace, TopologicalRing, CommRing, Inhabited
#align dedekind_domain.prod_adic_completions DedekindDomain.ProdAdicCompletions

section DerivedInstances

instance : NonUnitalNonAssocRing (ProdAdicCompletions R K) :=
  inferInstanceAs (NonUnitalNonAssocRing (∀ v : HeightOneSpectrum R, v.adicCompletion K))

instance : TopologicalSpace (ProdAdicCompletions R K) :=
  inferInstanceAs (TopologicalSpace (∀ v : HeightOneSpectrum R, v.adicCompletion K))

instance : TopologicalRing (ProdAdicCompletions R K) :=
  inferInstanceAs (TopologicalRing (∀ v : HeightOneSpectrum R, v.adicCompletion K))

instance : CommRing (ProdAdicCompletions R K) :=
  inferInstanceAs (CommRing (∀ v : HeightOneSpectrum R, v.adicCompletion K))

instance : Inhabited (ProdAdicCompletions R K) :=
  inferInstanceAs (Inhabited (∀ v : HeightOneSpectrum R, v.adicCompletion K))

end DerivedInstances

local notation "K_hat" => ProdAdicCompletions

namespace FiniteIntegralAdeles

noncomputable instance : Coe (R_hat R K) (K_hat R K) where coe x v := x v

theorem coe_apply (x : R_hat R K) (v : HeightOneSpectrum R) : (x : K_hat R K) v = ↑(x v) :=
  rfl
#align dedekind_domain.finite_integral_adeles.coe_apply DedekindDomain.FiniteIntegralAdeles.coe_apply

/-- The inclusion of `R_hat` in `K_hat` as a homomorphism of additive monoids. -/
@[simps]
def Coe.addMonoidHom : AddMonoidHom (R_hat R K) (K_hat R K) where
  toFun := (↑)
  map_zero' := rfl
  map_add' x y := by
    -- Porting note: was `ext v`
    refine funext fun v => ?_
    simp only [coe_apply, Pi.add_apply, Subring.coe_add]
    -- Porting note: added
    erw [Pi.add_apply, Pi.add_apply, Subring.coe_add]
#align dedekind_domain.finite_integral_adeles.coe.add_monoid_hom DedekindDomain.FiniteIntegralAdeles.Coe.addMonoidHom

/-- The inclusion of `R_hat` in `K_hat` as a ring homomorphism. -/
@[simps]
def Coe.ringHom : RingHom (R_hat R K) (K_hat R K) :=
  { Coe.addMonoidHom R K with
    toFun := (↑)
    map_one' := rfl
    map_mul' := fun x y => by
      -- Porting note: was `ext p`
      refine funext fun p => ?_
      simp only [Pi.mul_apply, Subring.coe_mul]
      -- Porting note: added
      erw [Pi.mul_apply, Pi.mul_apply, Subring.coe_mul] }
#align dedekind_domain.finite_integral_adeles.coe.ring_hom DedekindDomain.FiniteIntegralAdeles.Coe.ringHom

end FiniteIntegralAdeles

section AlgebraInstances

instance : Algebra K (K_hat R K) :=
  (by infer_instance : Algebra K <| ∀ v : HeightOneSpectrum R, v.adicCompletion K)

@[simp]
lemma ProdAdicCompletions.algebraMap_apply' (k : K) :
    algebraMap K (K_hat R K) k v = (k : v.adicCompletion K) := rfl

instance ProdAdicCompletions.algebra' : Algebra R (K_hat R K) :=
  (by infer_instance : Algebra R <| ∀ v : HeightOneSpectrum R, v.adicCompletion K)
#align dedekind_domain.prod_adic_completions.algebra' DedekindDomain.ProdAdicCompletions.algebra'

@[simp]
lemma ProdAdicCompletions.algebraMap_apply (r : R) :
    algebraMap R (K_hat R K) r v = (algebraMap R K r : v.adicCompletion K) := rfl

instance : IsScalarTower R K (K_hat R K) :=
  (by infer_instance : IsScalarTower R K <| ∀ v : HeightOneSpectrum R, v.adicCompletion K)

instance : Algebra R (R_hat R K) :=
  (by infer_instance : Algebra R <| ∀ v : HeightOneSpectrum R, v.adicCompletionIntegers K)

instance ProdAdicCompletions.algebraCompletions : Algebra (R_hat R K) (K_hat R K) :=
  (FiniteIntegralAdeles.Coe.ringHom R K).toAlgebra
#align dedekind_domain.prod_adic_completions.algebra_completions DedekindDomain.ProdAdicCompletions.algebraCompletions

instance ProdAdicCompletions.isScalarTower_completions : IsScalarTower R (R_hat R K) (K_hat R K) :=
  (by infer_instance :
    IsScalarTower R (∀ v : HeightOneSpectrum R, v.adicCompletionIntegers K) <|
      ∀ v : HeightOneSpectrum R, v.adicCompletion K)
#align dedekind_domain.prod_adic_completions.is_scalar_tower_completions DedekindDomain.ProdAdicCompletions.isScalarTower_completions

end AlgebraInstances

namespace FiniteIntegralAdeles

/-- The inclusion of `R_hat` in `K_hat` as an algebra homomorphism. -/
def Coe.algHom : AlgHom R (R_hat R K) (K_hat R K) :=
  { Coe.ringHom R K with
    toFun := (↑)
    commutes' := fun _ => rfl }
#align dedekind_domain.finite_integral_adeles.coe.alg_hom DedekindDomain.FiniteIntegralAdeles.Coe.algHom

theorem Coe.algHom_apply (x : R_hat R K) (v : HeightOneSpectrum R) : (Coe.algHom R K) x v = x v :=
  rfl
#align dedekind_domain.finite_integral_adeles.coe.alg_hom_apply DedekindDomain.FiniteIntegralAdeles.Coe.algHom_apply

end FiniteIntegralAdeles

/-! ### The finite adèle ring of a Dedekind domain
We define the finite adèle ring of `R` as the restricted product over all maximal ideals `v` of `R`
of `adicCompletion` with respect to `adicCompletionIntegers`. We prove that it is a commutative
ring. TODO: show that it is a topological ring with the restricted product topology. -/


namespace ProdAdicCompletions

variable {R K}

/-- An element `x : K_hat R K` is a finite adèle if for all but finitely many height one ideals
  `v`, the component `x v` is a `v`-adic integer. -/
def IsFiniteAdele (x : K_hat R K) :=
  ∀ᶠ v : HeightOneSpectrum R in Filter.cofinite, x v ∈ v.adicCompletionIntegers K
#align dedekind_domain.prod_adic_completions.is_finite_adele DedekindDomain.ProdAdicCompletions.IsFiniteAdele

namespace IsFiniteAdele

/-- The sum of two finite adèles is a finite adèle. -/
theorem add {x y : K_hat R K} (hx : x.IsFiniteAdele) (hy : y.IsFiniteAdele) :
    (x + y).IsFiniteAdele := by
  rw [IsFiniteAdele, Filter.eventually_cofinite] at hx hy ⊢
  have h_subset :
    {v : HeightOneSpectrum R | ¬(x + y) v ∈ v.adicCompletionIntegers K} ⊆
      {v : HeightOneSpectrum R | ¬x v ∈ v.adicCompletionIntegers K} ∪
        {v : HeightOneSpectrum R | ¬y v ∈ v.adicCompletionIntegers K} := by
    intro v hv
    rw [mem_union, mem_setOf, mem_setOf]
    rw [mem_setOf] at hv
    contrapose! hv
    rw [mem_adicCompletionIntegers, mem_adicCompletionIntegers, ← max_le_iff] at hv
    rw [mem_adicCompletionIntegers, Pi.add_apply]
    exact le_trans (Valued.v.map_add_le_max' (x v) (y v)) hv
  exact (hx.union hy).subset h_subset
#align dedekind_domain.prod_adic_completions.is_finite_adele.add DedekindDomain.ProdAdicCompletions.IsFiniteAdele.add

/-- The tuple `(0)_v` is a finite adèle. -/
theorem zero : (0 : K_hat R K).IsFiniteAdele := by
  rw [IsFiniteAdele, Filter.eventually_cofinite]
  have h_empty :
    {v : HeightOneSpectrum R | ¬(0 : v.adicCompletion K) ∈ v.adicCompletionIntegers K} = ∅ := by
    ext v; rw [mem_empty_iff_false, iff_false_iff]; intro hv
    rw [mem_setOf] at hv; apply hv; rw [mem_adicCompletionIntegers]
    have h_zero : (Valued.v (0 : v.adicCompletion K) : WithZero (Multiplicative ℤ)) = 0 :=
      Valued.v.map_zero'
    rw [h_zero]; exact zero_le_one' _
  -- Porting note: was `exact`, but `OfNat` got in the way.
  convert finite_empty
#align dedekind_domain.prod_adic_completions.is_finite_adele.zero DedekindDomain.ProdAdicCompletions.IsFiniteAdele.zero

/-- The negative of a finite adèle is a finite adèle. -/
theorem neg {x : K_hat R K} (hx : x.IsFiniteAdele) : (-x).IsFiniteAdele := by
  rw [IsFiniteAdele] at hx ⊢
  have h :
    ∀ v : HeightOneSpectrum R,
      -x v ∈ v.adicCompletionIntegers K ↔ x v ∈ v.adicCompletionIntegers K := by
    intro v
    rw [mem_adicCompletionIntegers, mem_adicCompletionIntegers, Valuation.map_neg]
  -- Porting note: was `simpa only [Pi.neg_apply, h] using hx` but `Pi.neg_apply` no longer works
  convert hx using 2 with v
  convert h v
#align dedekind_domain.prod_adic_completions.is_finite_adele.neg DedekindDomain.ProdAdicCompletions.IsFiniteAdele.neg

/-- The product of two finite adèles is a finite adèle. -/
theorem mul {x y : K_hat R K} (hx : x.IsFiniteAdele) (hy : y.IsFiniteAdele) :
    (x * y).IsFiniteAdele := by
  rw [IsFiniteAdele, Filter.eventually_cofinite] at hx hy ⊢
  have h_subset :
    {v : HeightOneSpectrum R | ¬(x * y) v ∈ v.adicCompletionIntegers K} ⊆
      {v : HeightOneSpectrum R | ¬x v ∈ v.adicCompletionIntegers K} ∪
        {v : HeightOneSpectrum R | ¬y v ∈ v.adicCompletionIntegers K} := by
    intro v hv
    rw [mem_union, mem_setOf, mem_setOf]
    rw [mem_setOf] at hv
    contrapose! hv
    rw [mem_adicCompletionIntegers, mem_adicCompletionIntegers] at hv
    have h_mul : Valued.v (x v * y v) = Valued.v (x v) * Valued.v (y v) :=
      Valued.v.map_mul' (x v) (y v)
    rw [mem_adicCompletionIntegers, Pi.mul_apply, h_mul]
    exact mul_le_one' hv.left hv.right
  exact (hx.union hy).subset h_subset
#align dedekind_domain.prod_adic_completions.is_finite_adele.mul DedekindDomain.ProdAdicCompletions.IsFiniteAdele.mul

/-- The tuple `(1)_v` is a finite adèle. -/
theorem one : (1 : K_hat R K).IsFiniteAdele := by
  rw [IsFiniteAdele, Filter.eventually_cofinite]
  have h_empty :
    {v : HeightOneSpectrum R | ¬(1 : v.adicCompletion K) ∈ v.adicCompletionIntegers K} = ∅ := by
    ext v; rw [mem_empty_iff_false, iff_false_iff]; intro hv
    rw [mem_setOf] at hv; apply hv; rw [mem_adicCompletionIntegers]
    exact le_of_eq Valued.v.map_one'
  -- Porting note: was `exact`, but `OfNat` got in the way.
  convert finite_empty
#align dedekind_domain.prod_adic_completions.is_finite_adele.one DedekindDomain.ProdAdicCompletions.IsFiniteAdele.one

open scoped DiscreteValuation

theorem algebraMap' (k : K) : (_root_.algebraMap K (K_hat R K) k).IsFiniteAdele := by
  rw [IsFiniteAdele, Filter.eventually_cofinite]
  simp_rw [mem_adicCompletionIntegers, ProdAdicCompletions.algebraMap_apply',
    Valued.valuedCompletion_apply, not_le]
  change {v : HeightOneSpectrum R | 1 < v.valuation k}.Finite
  -- The goal currently: if k ∈ K = field of fractions of a Dedekind domain R,
  -- then v(k)>1 for only finitely many v.
  -- We now write k=n/d and go via R to solve this goal. Do we need to do this?
  obtain ⟨⟨n, ⟨d, hd⟩⟩, hk⟩ := IsLocalization.surj (nonZeroDivisors R) k
  have hd' : d ≠ 0 := nonZeroDivisors.ne_zero hd
  suffices {v : HeightOneSpectrum R | v.valuation (_root_.algebraMap R K d : K) < 1}.Finite by
    apply Finite.subset this
    intro v hv
    apply_fun v.valuation at hk
    simp only [Valuation.map_mul, valuation_of_algebraMap] at hk
    rw [mem_setOf_eq, valuation_of_algebraMap]
    have := int_valuation_le_one v n
    contrapose! this
    change 1 < v.intValuation n
    rw [← hk, mul_comm]
    exact lt_mul_of_le_of_one_lt' this hv (by simp) (by simp)
  simp_rw [valuation_of_algebraMap]
  change {v : HeightOneSpectrum R | v.intValuationDef d < 1}.Finite
  simp_rw [int_valuation_lt_one_iff_dvd]
  apply Ideal.finite_factors
  simpa only [Submodule.zero_eq_bot, ne_eq, Ideal.span_singleton_eq_bot]

end IsFiniteAdele

end ProdAdicCompletions

open ProdAdicCompletions.IsFiniteAdele

/-- The finite adèle ring of `R` is the restricted product over all maximal ideals `v` of `R`
of `adicCompletion` with respect to `adicCompletionIntegers`. -/
def FiniteAdeleRing : Type _ := {x : K_hat R K // x.IsFiniteAdele}
#align dedekind_domain.finite_adele_ring DedekindDomain.FiniteAdeleRing

namespace FiniteAdeleRing

def subalgebra : Subalgebra K (K_hat R K) where
  carrier := {x : K_hat R K | x.IsFiniteAdele}
  mul_mem' := mul
  one_mem' := one
  add_mem' := add
  zero_mem' := zero
  algebraMap_mem' := algebraMap'

<<<<<<< HEAD
instance : Algebra (FiniteAdeleRing R K) (K_hat R K) := Algebra.ofSubsemiring _

instance : Algebra K (FiniteAdeleRing R K) := Subalgebra.algebra _
=======
instance : CommRing (FiniteAdeleRing R K) :=
  Subalgebra.toCommRing (subalgebra R K)

instance : Algebra K (FiniteAdeleRing R K) :=
  Subalgebra.algebra (subalgebra R K)
>>>>>>> 0c97ac69

instance : Coe (FiniteAdeleRing R K) (K_hat R K) where
  coe := fun x ↦ x.1

@[ext]
lemma ext {a₁ a₂ : FiniteAdeleRing R K} (h : (a₁ : K_hat R K) = a₂) : a₁ = a₂ :=
  Subtype.ext h

<<<<<<< HEAD

instance : Algebra R (FiniteAdeleRing R K) :=
  RingHom.toAlgebra ((algebraMap K (FiniteAdeleRing R K)).comp (algebraMap R K))

@[simp]
lemma mem_FiniteAdeleRing (x : K_hat R K) : x ∈ (
    { carrier := {x : K_hat R K | x.IsFiniteAdele}
      mul_mem' := mul
      one_mem' := one
      add_mem' := add
      zero_mem' := zero
      algebraMap_mem' := algebraMap'
    } : Subalgebra K (K_hat R K)) ↔ {v | x v ∉ adicCompletionIntegers K v}.Finite := Iff.rfl

instance : Algebra (R_hat R K) (FiniteAdeleRing R K) where
  smul rhat fadele := ⟨fun v ↦ rhat v * fadele.1 v, by
    have this := fadele.2
    rw [mem_FiniteAdeleRing] at this ⊢
    apply Finite.subset this (fun v hv ↦ ?_)
    rw [mem_setOf_eq, mem_adicCompletionIntegers] at hv ⊢
    contrapose! hv
    rw [map_mul]
    exact mul_le_one₀ (rhat v).2 hv
    ⟩
  toFun r := ⟨r, by
    have : ∀ v, (r : K_hat R K) v = (r v : adicCompletion K v) := fun v ↦ rfl
    have : ∀ v, (r v : adicCompletion K v) ∈ adicCompletionIntegers K v := fun v ↦ (r v).2
    simp_all
  ⟩
=======
@[simp]
lemma _root_.isFiniteAdele_iff (x : K_hat R K) :
  x.IsFiniteAdele ↔ {v | x v ∉ adicCompletionIntegers K v}.Finite := Iff.rfl

/-- The finite adele ring is an algebra over the finite integral adeles. -/
instance : Algebra (R_hat R K) (FiniteAdeleRing R K) where
  smul rhat fadele := ⟨fun v ↦ rhat v * fadele.1 v, Finite.subset fadele.2 <| fun v hv ↦ by
    simp only [mem_adicCompletionIntegers, mem_compl_iff, mem_setOf_eq, map_mul] at hv ⊢
    exact mt (mul_le_one₀ (rhat v).2) hv
    ⟩
  toFun r := ⟨r, by simp_all⟩
>>>>>>> 0c97ac69
  map_one' := by ext; rfl
  map_mul' _ _ := by ext; rfl
  map_zero' := by ext; rfl
  map_add' _ _ := by ext; rfl
  commutes' _ _ := mul_comm _ _
  smul_def' r x := rfl

<<<<<<< HEAD
instance : CoeFun (FiniteAdeleRing R K)
    (fun _ ↦ ∀ (v : HeightOneSpectrum R), adicCompletion K v) where
      coe a v := a.1 v
section Topology

open Classical

open nonZeroDivisors

open scoped algebraMap -- coercion from R to FiniteAdeleRing R K

lemma foo (a b : FiniteAdeleRing R K) (v : HeightOneSpectrum R) :
    ((a * b : FiniteAdeleRing R K) : K_hat R K) v = (a : K_hat R K) v * (b : K_hat R K) v := rfl

variable {R K} in
lemma clear_local_denominator (v : HeightOneSpectrum R)
    (a : v.adicCompletion K) : ∃ b ∈ R⁰, a * b ∈ v.adicCompletionIntegers K := by
  by_cases ha : a ∈ v.adicCompletionIntegers K
  · use 1
    simp [ha, Submonoid.one_mem]
  · sorry

lemma exists_finiteIntegralAdele_iff (a : FiniteAdeleRing R K) : (∃ c : FiniteIntegralAdeles R K,
    a = c) ↔ ∀ (v : HeightOneSpectrum R), a v ∈ adicCompletionIntegers K v :=
  ⟨by rintro ⟨c, rfl⟩ v; exact (c v).2, fun h ↦ ⟨fun v ↦ ⟨a v, h v⟩, rfl⟩⟩

lemma Submonoid.finprod_mem {G : Type*} [CommMonoid G] {M : Submonoid G} {ι : Type*}
    {S : Set ι}
    {f : ι → G} (hf : ∀ i ∈ S, f i ∈ M) : (∏ᶠ i ∈ S, f i) ∈ M := by
  by_cases hS : (S ∩ mulSupport f).Finite
  · rw [finprod_mem_eq_prod _ hS]
    apply Submonoid.prod_mem M <| fun i hi ↦ hf _ ?_
    exact mem_of_mem_diff ((Finite.mem_toFinset hS).mp hi)
  · exact finprod_mem_eq_one_of_infinite hS ▸ M.one_mem

open scoped DiscreteValuation

lemma boundthing (r : R) :
    (r : adicCompletion K v) ∈ adicCompletionIntegers K v := by
  sorry

--#check Valued.valuedCompletion_apply
variable {R K} in
lemma clear_denominator (a : FiniteAdeleRing R K) :
    ∃ (b : R⁰) (c : R_hat R K), a * (b : R) = c := by
  let S := {v | a v ∉ adicCompletionIntegers K v}
  -- (a.2 : S.finite)
  choose b hb h using clear_local_denominator (R := R) (K := K)
  let p := ∏ᶠ v ∈ S, b v (a v)
  have hp : p ∈ R⁰ := Submonoid.finprod_mem <| fun v _ ↦ hb _ _
  use ⟨p, hp⟩
  rw [exists_finiteIntegralAdele_iff]
  intro v
  change a v * _ ∈ _
  dsimp
  by_cases hv : a v ∈ adicCompletionIntegers K v
  · apply mul_mem hv
    apply boundthing
  · have foo := h v (a v)
    simp at foo
    change a v * p ∈ _
    change v ∈ S at hv
    dsimp
    have pprod : p = b v (a v) * ∏ᶠ w ∈ S \ {v}, b w (a w) := by
      rw [show b v (a v) = ∏ᶠ w ∈ ({v} : Set (HeightOneSpectrum R)), b w (a w) by
        rw [finprod_mem_singleton]]
      rw [finprod_mem_mul_diff]
      · simp [hv]
      · exact a.2
    rw [pprod]
    push_cast
    rw [← mul_assoc]
    apply mul_mem foo
    apply boundthing

open scoped Pointwise

theorem submodulesRingBasis : SubmodulesRingBasis
    (fun (r : R⁰) ↦ Submodule.span (R_hat R K) {((r : R) : FiniteAdeleRing R K)}) where
  inter i j := ⟨i * j, by
    push_cast
    simp only [le_inf_iff, Submodule.span_singleton_le_iff_mem, Submodule.mem_span_singleton]
    refine ⟨⟨((j : R) : R_hat R K), ?_⟩, ⟨((i : R) : R_hat R K), rfl⟩⟩
    rw [mul_comm]
    rfl
    ⟩
  leftMul a r := by
    rcases clear_denominator a with ⟨b, c, h⟩
    use r * b
    rintro x ⟨m, hm, rfl⟩
    simp only [Submonoid.coe_mul, SetLike.mem_coe] at hm
    rw [Submodule.mem_span_singleton] at hm ⊢
    rcases hm with ⟨n, rfl⟩
    simp only [LinearMapClass.map_smul, DistribMulAction.toLinearMap_apply, smul_eq_mul]
    use n * c
    push_cast
    rw [mul_left_comm, h, mul_comm _ (c : FiniteAdeleRing R K),
      Algebra.smul_def', Algebra.smul_def', ← mul_assoc]
    rfl
  mul r := ⟨r, by
    intro x hx
    rw [mem_mul] at hx
    rcases hx with ⟨a, ha, b, hb, rfl⟩
    simp only [SetLike.mem_coe, Submodule.mem_span_singleton] at ha hb ⊢
    rcases ha with ⟨m, rfl⟩
    rcases hb with ⟨n, rfl⟩
    use m * n * (r : R)
    simp only [Algebra.smul_def', map_mul]
    rw [mul_mul_mul_comm, mul_assoc]
    rfl
  ⟩

instance : Nonempty (R⁰) := ⟨1, Submonoid.one_mem R⁰⟩

instance : TopologicalSpace (FiniteAdeleRing R K) :=
  SubmodulesRingBasis.topology (submodulesRingBasis R K)

#synth TopologicalRing (FiniteAdeleRing R K) -- works

end Topology

=======
>>>>>>> 0c97ac69
end FiniteAdeleRing

end DedekindDomain<|MERGE_RESOLUTION|>--- conflicted
+++ resolved
@@ -326,17 +326,19 @@
   zero_mem' := zero
   algebraMap_mem' := algebraMap'
 
-<<<<<<< HEAD
-instance : Algebra (FiniteAdeleRing R K) (K_hat R K) := Algebra.ofSubsemiring _
-
-instance : Algebra K (FiniteAdeleRing R K) := Subalgebra.algebra _
-=======
 instance : CommRing (FiniteAdeleRing R K) :=
   Subalgebra.toCommRing (subalgebra R K)
 
 instance : Algebra K (FiniteAdeleRing R K) :=
   Subalgebra.algebra (subalgebra R K)
->>>>>>> 0c97ac69
+
+example (A B : Type) [CommRing A] [CommRing B] (φ : A →+* B) : Algebra A B := by
+  exact φ.toAlgebra
+
+example : R →+* K := algebraMap R K
+example : K →+* (FiniteAdeleRing R K) := RingHom.smulOneHom
+
+instance : Algebra R (FiniteAdeleRing R K) := ((algebraMap K (FiniteAdeleRing R K)).comp (algebraMap R K)).toAlgebra
 
 instance : Coe (FiniteAdeleRing R K) (K_hat R K) where
   coe := fun x ↦ x.1
@@ -345,37 +347,6 @@
 lemma ext {a₁ a₂ : FiniteAdeleRing R K} (h : (a₁ : K_hat R K) = a₂) : a₁ = a₂ :=
   Subtype.ext h
 
-<<<<<<< HEAD
-
-instance : Algebra R (FiniteAdeleRing R K) :=
-  RingHom.toAlgebra ((algebraMap K (FiniteAdeleRing R K)).comp (algebraMap R K))
-
-@[simp]
-lemma mem_FiniteAdeleRing (x : K_hat R K) : x ∈ (
-    { carrier := {x : K_hat R K | x.IsFiniteAdele}
-      mul_mem' := mul
-      one_mem' := one
-      add_mem' := add
-      zero_mem' := zero
-      algebraMap_mem' := algebraMap'
-    } : Subalgebra K (K_hat R K)) ↔ {v | x v ∉ adicCompletionIntegers K v}.Finite := Iff.rfl
-
-instance : Algebra (R_hat R K) (FiniteAdeleRing R K) where
-  smul rhat fadele := ⟨fun v ↦ rhat v * fadele.1 v, by
-    have this := fadele.2
-    rw [mem_FiniteAdeleRing] at this ⊢
-    apply Finite.subset this (fun v hv ↦ ?_)
-    rw [mem_setOf_eq, mem_adicCompletionIntegers] at hv ⊢
-    contrapose! hv
-    rw [map_mul]
-    exact mul_le_one₀ (rhat v).2 hv
-    ⟩
-  toFun r := ⟨r, by
-    have : ∀ v, (r : K_hat R K) v = (r v : adicCompletion K v) := fun v ↦ rfl
-    have : ∀ v, (r v : adicCompletion K v) ∈ adicCompletionIntegers K v := fun v ↦ (r v).2
-    simp_all
-  ⟩
-=======
 @[simp]
 lemma _root_.isFiniteAdele_iff (x : K_hat R K) :
   x.IsFiniteAdele ↔ {v | x v ∉ adicCompletionIntegers K v}.Finite := Iff.rfl
@@ -387,7 +358,6 @@
     exact mt (mul_le_one₀ (rhat v).2) hv
     ⟩
   toFun r := ⟨r, by simp_all⟩
->>>>>>> 0c97ac69
   map_one' := by ext; rfl
   map_mul' _ _ := by ext; rfl
   map_zero' := by ext; rfl
@@ -395,10 +365,10 @@
   commutes' _ _ := mul_comm _ _
   smul_def' r x := rfl
 
-<<<<<<< HEAD
 instance : CoeFun (FiniteAdeleRing R K)
     (fun _ ↦ ∀ (v : HeightOneSpectrum R), adicCompletion K v) where
-      coe a v := a.1 v
+  coe a v := a.1 v
+
 section Topology
 
 open Classical
@@ -440,7 +410,7 @@
 --#check Valued.valuedCompletion_apply
 variable {R K} in
 lemma clear_denominator (a : FiniteAdeleRing R K) :
-    ∃ (b : R⁰) (c : R_hat R K), a * (b : R) = c := by
+    ∃ (b : R⁰) (c : R_hat R K), a * ((b : R) : FiniteAdeleRing R K) = c := by
   let S := {v | a v ∉ adicCompletionIntegers K v}
   -- (a.2 : S.finite)
   choose b hb h using clear_local_denominator (R := R) (K := K)
@@ -517,8 +487,6 @@
 
 end Topology
 
-=======
->>>>>>> 0c97ac69
 end FiniteAdeleRing
 
 end DedekindDomain