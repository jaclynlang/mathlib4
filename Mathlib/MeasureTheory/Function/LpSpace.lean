/-
Copyright (c) 2020 Rémy Degenne. All rights reserved.
Released under Apache 2.0 license as described in the file LICENSE.
Authors: Rémy Degenne, Sébastien Gouëzel

! This file was ported from Lean 3 source module measure_theory.function.lp_space
! leanprover-community/mathlib commit c4015acc0a223449d44061e27ddac1835a3852b9
! Please do not edit these lines, except to modify the commit id
! if you have ported upstream changes.
-/
import Mathlib.Analysis.Normed.Group.Hom
import Mathlib.MeasureTheory.Function.LpSeminorm
import Mathlib.Topology.ContinuousFunction.Compact
import Mathlib.Order.Filter.IndicatorFunction

/-!
# Lp space

This file provides the space `Lp E p μ` as the subtype of elements of `α →ₘ[μ] E` (see ae_eq_fun)
such that `snorm f p μ` is finite. For `1 ≤ p`, `snorm` defines a norm and `Lp` is a complete metric
space.

## Main definitions

* `Lp E p μ` : elements of `α →ₘ[μ] E` (see ae_eq_fun) such that `snorm f p μ` is finite. Defined
  as an `AddSubgroup` of `α →ₘ[μ] E`.

Lipschitz functions vanishing at zero act by composition on `Lp`. We define this action, and prove
that it is continuous. In particular,
* `ContinuousLinearMap.compLp` defines the action on `Lp` of a continuous linear map.
* `Lp.posPart` is the positive part of an `Lp` function.
* `Lp.negPart` is the negative part of an `Lp` function.

When `α` is a topological space equipped with a finite Borel measure, there is a bounded linear map
from the normed space of bounded continuous functions (`α →ᵇ E`) to `Lp E p μ`.  We construct this
as `BoundedContinuousFunction.toLp`.

## Notations

* `α →₁[μ] E` : the type `Lp E 1 μ`.
* `α →₂[μ] E` : the type `Lp E 2 μ`.

## Implementation

Since `Lp` is defined as an `AddSubgroup`, dot notation does not work. Use `Lp.Measurable f` to
say that the coercion of `f` to a genuine function is measurable, instead of the non-working
`f.Measurable`.

To prove that two `Lp` elements are equal, it suffices to show that their coercions to functions
coincide almost everywhere (this is registered as an `ext` rule). This can often be done using
`filter_upwards`. For instance, a proof from first principles that `f + (g + h) = (f + g) + h`
could read (in the `Lp` namespace)
```
example (f g h : Lp E p μ) : (f + g) + h = f + (g + h) := by
  ext1
  filter_upwards [coeFn_add (f + g) h, coeFn_add f g, coeFn_add f (g + h), coeFn_add g h]
    with _ ha1 ha2 ha3 ha4
  simp only [ha1, ha2, ha3, ha4, add_assoc]
```
The lemma `coeFn_add` states that the coercion of `f + g` coincides almost everywhere with the sum
of the coercions of `f` and `g`. All such lemmas use `coeFn` in their name, to distinguish the
function coercion from the coercion to almost everywhere defined functions.
-/


noncomputable section

set_option linter.uppercaseLean3 false

open TopologicalSpace MeasureTheory Filter

open NNReal ENNReal BigOperators Topology MeasureTheory

local macro_rules | `($x ^ $y)   => `(HPow.hPow $x $y) -- Porting note: See issue #2220

variable {α E F G : Type _} {m m0 : MeasurableSpace α} {p : ℝ≥0∞} {q : ℝ} {μ ν : Measure α}
  [NormedAddCommGroup E] [NormedAddCommGroup F] [NormedAddCommGroup G]

namespace MeasureTheory

/-!
### Lp space

The space of equivalence classes of measurable functions for which `snorm f p μ < ∞`.
-/


@[simp]
theorem snorm_aeeqFun {α E : Type _} [MeasurableSpace α] {μ : Measure α} [NormedAddCommGroup E]
    {p : ℝ≥0∞} {f : α → E} (hf : AEStronglyMeasurable f μ) :
    snorm (AEEqFun.mk f hf) p μ = snorm f p μ :=
  snorm_congr_ae (AEEqFun.coeFn_mk _ _)
#align measure_theory.snorm_ae_eq_fun MeasureTheory.snorm_aeeqFun

theorem Memℒp.snorm_mk_lt_top {α E : Type _} [MeasurableSpace α] {μ : Measure α}
    [NormedAddCommGroup E] {p : ℝ≥0∞} {f : α → E} (hfp : Memℒp f p μ) :
    snorm (AEEqFun.mk f hfp.1) p μ < ∞ := by simp [hfp.2]
#align measure_theory.mem_ℒp.snorm_mk_lt_top MeasureTheory.Memℒp.snorm_mk_lt_top

/-- Lp space -/
def Lp {α} (E : Type _) {m : MeasurableSpace α} [NormedAddCommGroup E] (p : ℝ≥0∞)
    (μ : Measure α := by volume_tac) : AddSubgroup (α →ₘ[μ] E) where
  carrier := { f | snorm f p μ < ∞ }
  zero_mem' := by simp [snorm_congr_ae AEEqFun.coeFn_zero, snorm_zero]
  add_mem' {f g} hf hg := by
    simp [snorm_congr_ae (AEEqFun.coeFn_add f g),
      snorm_add_lt_top ⟨f.aestronglyMeasurable, hf⟩ ⟨g.aestronglyMeasurable, hg⟩]
  neg_mem' {f} hf := by rwa [Set.mem_setOf_eq, snorm_congr_ae (AEEqFun.coeFn_neg f), snorm_neg]
#align measure_theory.Lp MeasureTheory.Lp

-- Porting note: calling the first argument `α` breaks the `(α := ·)` notation
scoped notation:25 α' " →₁[" μ "] " E => MeasureTheory.Lp (α := α') E 1 μ
scoped notation:25 α' " →₂[" μ "] " E => MeasureTheory.Lp (α := α') E 2 μ

namespace Memℒp

/-- make an element of Lp from a function verifying `Memℒp` -/
def toLp (f : α → E) (h_mem_ℒp : Memℒp f p μ) : Lp E p μ :=
  ⟨AEEqFun.mk f h_mem_ℒp.1, h_mem_ℒp.snorm_mk_lt_top⟩
#align measure_theory.mem_ℒp.to_Lp MeasureTheory.Memℒp.toLp

theorem toLp_val {f : α → E} (h : Memℒp f p μ) : (toLp f h).1 = AEEqFun.mk f h.1 := rfl

theorem coeFn_toLp {f : α → E} (hf : Memℒp f p μ) : hf.toLp f =ᵐ[μ] f :=
  AEEqFun.coeFn_mk _ _
#align measure_theory.mem_ℒp.coe_fn_to_Lp MeasureTheory.Memℒp.coeFn_toLp

theorem toLp_congr {f g : α → E} (hf : Memℒp f p μ) (hg : Memℒp g p μ) (hfg : f =ᵐ[μ] g) :
    hf.toLp f = hg.toLp g := by simp [toLp, hfg]
#align measure_theory.mem_ℒp.to_Lp_congr MeasureTheory.Memℒp.toLp_congr

@[simp]
theorem toLp_eq_toLp_iff {f g : α → E} (hf : Memℒp f p μ) (hg : Memℒp g p μ) :
    hf.toLp f = hg.toLp g ↔ f =ᵐ[μ] g := by simp [toLp]
#align measure_theory.mem_ℒp.to_Lp_eq_to_Lp_iff MeasureTheory.Memℒp.toLp_eq_toLp_iff

@[simp]
theorem toLp_zero (h : Memℒp (0 : α → E) p μ) : h.toLp 0 = 0 :=
  rfl
#align measure_theory.mem_ℒp.to_Lp_zero MeasureTheory.Memℒp.toLp_zero

theorem toLp_add {f g : α → E} (hf : Memℒp f p μ) (hg : Memℒp g p μ) :
    (hf.add hg).toLp (f + g) = hf.toLp f + hg.toLp g :=
  rfl
#align measure_theory.mem_ℒp.to_Lp_add MeasureTheory.Memℒp.toLp_add

theorem toLp_neg {f : α → E} (hf : Memℒp f p μ) : hf.neg.toLp (-f) = -hf.toLp f :=
  rfl
#align measure_theory.mem_ℒp.to_Lp_neg MeasureTheory.Memℒp.toLp_neg

theorem toLp_sub {f g : α → E} (hf : Memℒp f p μ) (hg : Memℒp g p μ) :
    (hf.sub hg).toLp (f - g) = hf.toLp f - hg.toLp g :=
  rfl
#align measure_theory.mem_ℒp.to_Lp_sub MeasureTheory.Memℒp.toLp_sub

end Memℒp

namespace Lp

instance instCoeFun : CoeFun (Lp E p μ) (fun _ => α → E) :=
  ⟨fun f => ((f : α →ₘ[μ] E) : α → E)⟩
#align measure_theory.Lp.has_coe_to_fun MeasureTheory.Lp.instCoeFun

@[ext high]
theorem ext {f g : Lp E p μ} (h : f =ᵐ[μ] g) : f = g := by
  cases f
  cases g
  simp only [Subtype.mk_eq_mk]
  exact AEEqFun.ext h
#align measure_theory.Lp.ext MeasureTheory.Lp.ext

theorem ext_iff {f g : Lp E p μ} : f = g ↔ f =ᵐ[μ] g :=
  ⟨fun h => by rw [h], fun h => ext h⟩
#align measure_theory.Lp.ext_iff MeasureTheory.Lp.ext_iff

theorem mem_Lp_iff_snorm_lt_top {f : α →ₘ[μ] E} : f ∈ Lp E p μ ↔ snorm f p μ < ∞ :=
  Iff.refl _
#align measure_theory.Lp.mem_Lp_iff_snorm_lt_top MeasureTheory.Lp.mem_Lp_iff_snorm_lt_top

theorem mem_Lp_iff_memℒp {f : α →ₘ[μ] E} : f ∈ Lp E p μ ↔ Memℒp f p μ := by
  simp [mem_Lp_iff_snorm_lt_top, Memℒp, f.stronglyMeasurable.aestronglyMeasurable]
#align measure_theory.Lp.mem_Lp_iff_mem_ℒp MeasureTheory.Lp.mem_Lp_iff_memℒp

protected theorem antitone [IsFiniteMeasure μ] {p q : ℝ≥0∞} (hpq : p ≤ q) : Lp E q μ ≤ Lp E p μ :=
  fun f hf => (Memℒp.memℒp_of_exponent_le ⟨f.aestronglyMeasurable, hf⟩ hpq).2
#align measure_theory.Lp.antitone MeasureTheory.Lp.antitone

@[simp]
theorem coeFn_mk {f : α →ₘ[μ] E} (hf : snorm f p μ < ∞) : ((⟨f, hf⟩ : Lp E p μ) : α → E) = f :=
  rfl
#align measure_theory.Lp.coe_fn_mk MeasureTheory.Lp.coeFn_mk

-- @[simp] -- Porting note: dsimp can prove this
theorem coe_mk {f : α →ₘ[μ] E} (hf : snorm f p μ < ∞) : ((⟨f, hf⟩ : Lp E p μ) : α →ₘ[μ] E) = f :=
  rfl
#align measure_theory.Lp.coe_mk MeasureTheory.Lp.coe_mk

@[simp]
theorem toLp_coeFn (f : Lp E p μ) (hf : Memℒp f p μ) : hf.toLp f = f := by
  cases f
  simp [Memℒp.toLp]
#align measure_theory.Lp.to_Lp_coe_fn MeasureTheory.Lp.toLp_coeFn

theorem snorm_lt_top (f : Lp E p μ) : snorm f p μ < ∞ :=
  f.prop
#align measure_theory.Lp.snorm_lt_top MeasureTheory.Lp.snorm_lt_top

theorem snorm_ne_top (f : Lp E p μ) : snorm f p μ ≠ ∞ :=
  (snorm_lt_top f).ne
#align measure_theory.Lp.snorm_ne_top MeasureTheory.Lp.snorm_ne_top

@[measurability]
protected theorem stronglyMeasurable (f : Lp E p μ) : StronglyMeasurable f :=
  f.val.stronglyMeasurable
#align measure_theory.Lp.strongly_measurable MeasureTheory.Lp.stronglyMeasurable

@[measurability]
protected theorem aestronglyMeasurable (f : Lp E p μ) : AEStronglyMeasurable f μ :=
  f.val.aestronglyMeasurable
#align measure_theory.Lp.ae_strongly_measurable MeasureTheory.Lp.aestronglyMeasurable

protected theorem memℒp (f : Lp E p μ) : Memℒp f p μ :=
  ⟨Lp.aestronglyMeasurable f, f.prop⟩
#align measure_theory.Lp.mem_ℒp MeasureTheory.Lp.memℒp

variable (E p μ)

theorem coeFn_zero : ⇑(0 : Lp E p μ) =ᵐ[μ] 0 :=
  AEEqFun.coeFn_zero
#align measure_theory.Lp.coe_fn_zero MeasureTheory.Lp.coeFn_zero

variable {E p μ}

theorem coeFn_neg (f : Lp E p μ) : ⇑(-f) =ᵐ[μ] -f :=
  AEEqFun.coeFn_neg _
#align measure_theory.Lp.coe_fn_neg MeasureTheory.Lp.coeFn_neg

theorem coeFn_add (f g : Lp E p μ) : ⇑(f + g) =ᵐ[μ] f + g :=
  AEEqFun.coeFn_add _ _
#align measure_theory.Lp.coe_fn_add MeasureTheory.Lp.coeFn_add

theorem coeFn_sub (f g : Lp E p μ) : ⇑(f - g) =ᵐ[μ] f - g :=
  AEEqFun.coeFn_sub _ _
#align measure_theory.Lp.coe_fn_sub MeasureTheory.Lp.coeFn_sub

theorem const_mem_Lp (α) {_ : MeasurableSpace α} (μ : Measure α) (c : E) [IsFiniteMeasure μ] :
    @AEEqFun.const α _ _ μ _ c ∈ Lp E p μ :=
  (memℒp_const c).snorm_mk_lt_top
#align measure_theory.Lp.mem_Lp_const MeasureTheory.Lp.const_mem_Lp

instance instNorm : Norm (Lp E p μ) where norm f := ENNReal.toReal (snorm f p μ)
#align measure_theory.Lp.has_norm MeasureTheory.Lp.instNorm

-- note: we need this to be defeq to the instance from `SeminormedAddGroup.toNNNorm`, so
-- can't use `ENNReal.toNNReal (snorm f p μ)`
instance instNNNorm : NNNorm (Lp E p μ) where nnnorm f := ⟨‖f‖, ENNReal.toReal_nonneg⟩
#align measure_theory.Lp.has_nnnorm MeasureTheory.Lp.instNNNorm

instance instDist : Dist (Lp E p μ) where dist f g := ‖f - g‖
#align measure_theory.Lp.has_dist MeasureTheory.Lp.instDist

instance instEDist : EDist (Lp E p μ) where edist f g := snorm (⇑f - ⇑g) p μ
#align measure_theory.Lp.has_edist MeasureTheory.Lp.instEDist

theorem norm_def (f : Lp E p μ) : ‖f‖ = ENNReal.toReal (snorm f p μ) :=
  rfl
#align measure_theory.Lp.norm_def MeasureTheory.Lp.norm_def

theorem nnnorm_def (f : Lp E p μ) : ‖f‖₊ = ENNReal.toNNReal (snorm f p μ) :=
  Subtype.eta _ _
#align measure_theory.Lp.nnnorm_def MeasureTheory.Lp.nnnorm_def

@[simp, norm_cast]
protected theorem coe_nnnorm (f : Lp E p μ) : (‖f‖₊ : ℝ) = ‖f‖ :=
  rfl
#align measure_theory.Lp.coe_nnnorm MeasureTheory.Lp.coe_nnnorm

@[simp]
theorem norm_toLp (f : α → E) (hf : Memℒp f p μ) : ‖hf.toLp f‖ = ENNReal.toReal (snorm f p μ) := by
  erw [norm_def, snorm_congr_ae (Memℒp.coeFn_toLp hf)]
#align measure_theory.Lp.norm_to_Lp MeasureTheory.Lp.norm_toLp

@[simp]
theorem nnnorm_toLp (f : α → E) (hf : Memℒp f p μ) :
    ‖hf.toLp f‖₊ = ENNReal.toNNReal (snorm f p μ) :=
  NNReal.eq <| norm_toLp f hf
#align measure_theory.Lp.nnnorm_to_Lp MeasureTheory.Lp.nnnorm_toLp

theorem dist_def (f g : Lp E p μ) : dist f g = (snorm (⇑f - ⇑g) p μ).toReal := by
  simp_rw [dist, norm_def]
  refine congr_arg _ ?_
  apply snorm_congr_ae (coeFn_sub _ _)
#align measure_theory.Lp.dist_def MeasureTheory.Lp.dist_def

theorem edist_def (f g : Lp E p μ) : edist f g = snorm (⇑f - ⇑g) p μ :=
  rfl
#align measure_theory.Lp.edist_def MeasureTheory.Lp.edist_def

@[simp]
theorem edist_toLp_toLp (f g : α → E) (hf : Memℒp f p μ) (hg : Memℒp g p μ) :
    edist (hf.toLp f) (hg.toLp g) = snorm (f - g) p μ := by
  rw [edist_def]
  exact snorm_congr_ae (hf.coeFn_toLp.sub hg.coeFn_toLp)
#align measure_theory.Lp.edist_to_Lp_to_Lp MeasureTheory.Lp.edist_toLp_toLp

@[simp]
theorem edist_toLp_zero (f : α → E) (hf : Memℒp f p μ) : edist (hf.toLp f) 0 = snorm f p μ := by
  convert edist_toLp_toLp f 0 hf zero_memℒp
  simp
#align measure_theory.Lp.edist_to_Lp_zero MeasureTheory.Lp.edist_toLp_zero

@[simp]
theorem nnnorm_zero : ‖(0 : Lp E p μ)‖₊ = 0 := by
  rw [nnnorm_def]
  change (snorm (⇑(0 : α →ₘ[μ] E)) p μ).toNNReal = 0
  simp [snorm_congr_ae AEEqFun.coeFn_zero, snorm_zero]
#align measure_theory.Lp.nnnorm_zero MeasureTheory.Lp.nnnorm_zero

@[simp]
theorem norm_zero : ‖(0 : Lp E p μ)‖ = 0 :=
  congr_arg ((↑) : ℝ≥0 → ℝ) nnnorm_zero
#align measure_theory.Lp.norm_zero MeasureTheory.Lp.norm_zero

@[simp]
theorem norm_measure_zero (f : Lp E p (0 : MeasureTheory.Measure α)) : ‖f‖ = 0 := by
  simp [norm_def]

@[simp] theorem norm_exponent_zero (f : Lp E 0 μ) : ‖f‖ = 0 := by simp [norm_def]

theorem nnnorm_eq_zero_iff {f : Lp E p μ} (hp : 0 < p) : ‖f‖₊ = 0 ↔ f = 0 := by
  refine' ⟨fun hf => _, fun hf => by simp [hf]⟩
  rw [nnnorm_def, ENNReal.toNNReal_eq_zero_iff] at hf
  cases hf with
  | inl hf =>
    rw [snorm_eq_zero_iff (Lp.aestronglyMeasurable f) hp.ne.symm] at hf
    exact Subtype.eq (AEEqFun.ext (hf.trans AEEqFun.coeFn_zero.symm))
  | inr hf =>
    exact absurd hf (snorm_ne_top f)
#align measure_theory.Lp.nnnorm_eq_zero_iff MeasureTheory.Lp.nnnorm_eq_zero_iff

theorem norm_eq_zero_iff {f : Lp E p μ} (hp : 0 < p) : ‖f‖ = 0 ↔ f = 0 :=
  Iff.symm <| (nnnorm_eq_zero_iff hp).symm.trans <| (NNReal.coe_eq_zero _).symm
#align measure_theory.Lp.norm_eq_zero_iff MeasureTheory.Lp.norm_eq_zero_iff

theorem eq_zero_iff_ae_eq_zero {f : Lp E p μ} : f = 0 ↔ f =ᵐ[μ] 0 := by
  rw [← (Lp.memℒp f).toLp_eq_toLp_iff zero_memℒp, Memℒp.toLp_zero, toLp_coeFn]
#align measure_theory.Lp.eq_zero_iff_ae_eq_zero MeasureTheory.Lp.eq_zero_iff_ae_eq_zero

@[simp]
theorem nnnorm_neg (f : Lp E p μ) : ‖-f‖₊ = ‖f‖₊ := by
  rw [nnnorm_def, nnnorm_def, snorm_congr_ae (coeFn_neg _), snorm_neg]
#align measure_theory.Lp.nnnorm_neg MeasureTheory.Lp.nnnorm_neg

@[simp]
theorem norm_neg (f : Lp E p μ) : ‖-f‖ = ‖f‖ :=
  congr_arg ((↑) : ℝ≥0 → ℝ) (nnnorm_neg f)
#align measure_theory.Lp.norm_neg MeasureTheory.Lp.norm_neg

theorem nnnorm_le_mul_nnnorm_of_ae_le_mul {c : ℝ≥0} {f : Lp E p μ} {g : Lp F p μ}
    (h : ∀ᵐ x ∂μ, ‖f x‖₊ ≤ c * ‖g x‖₊) : ‖f‖₊ ≤ c * ‖g‖₊ := by
  simp only [nnnorm_def]
  have := snorm_le_nnreal_smul_snorm_of_ae_le_mul h p
  rwa [← ENNReal.toNNReal_le_toNNReal, ENNReal.smul_def, smul_eq_mul, ENNReal.toNNReal_mul,
    ENNReal.toNNReal_coe] at this
  · exact (Lp.memℒp _).snorm_ne_top
  · exact ENNReal.mul_ne_top ENNReal.coe_ne_top (Lp.memℒp _).snorm_ne_top
#align measure_theory.Lp.nnnorm_le_mul_nnnorm_of_ae_le_mul MeasureTheory.Lp.nnnorm_le_mul_nnnorm_of_ae_le_mul

theorem norm_le_mul_norm_of_ae_le_mul {c : ℝ} {f : Lp E p μ} {g : Lp F p μ}
    (h : ∀ᵐ x ∂μ, ‖f x‖ ≤ c * ‖g x‖) : ‖f‖ ≤ c * ‖g‖ := by
  cases' le_or_lt 0 c with hc hc
  · lift c to ℝ≥0 using hc
    exact NNReal.coe_le_coe.mpr (nnnorm_le_mul_nnnorm_of_ae_le_mul h)
  · simp only [norm_def]
    have := snorm_eq_zero_and_zero_of_ae_le_mul_neg h hc p
    simp [this]
#align measure_theory.Lp.norm_le_mul_norm_of_ae_le_mul MeasureTheory.Lp.norm_le_mul_norm_of_ae_le_mul

theorem norm_le_norm_of_ae_le {f : Lp E p μ} {g : Lp F p μ} (h : ∀ᵐ x ∂μ, ‖f x‖ ≤ ‖g x‖) :
    ‖f‖ ≤ ‖g‖ := by
  rw [norm_def, norm_def, ENNReal.toReal_le_toReal (snorm_ne_top _) (snorm_ne_top _)]
  exact snorm_mono_ae h
#align measure_theory.Lp.norm_le_norm_of_ae_le MeasureTheory.Lp.norm_le_norm_of_ae_le

theorem mem_Lp_of_nnnorm_ae_le_mul {c : ℝ≥0} {f : α →ₘ[μ] E} {g : Lp F p μ}
    (h : ∀ᵐ x ∂μ, ‖f x‖₊ ≤ c * ‖g x‖₊) : f ∈ Lp E p μ :=
  mem_Lp_iff_memℒp.2 <| Memℒp.of_nnnorm_le_mul (Lp.memℒp g) f.aestronglyMeasurable h
#align measure_theory.Lp.mem_Lp_of_nnnorm_ae_le_mul MeasureTheory.Lp.mem_Lp_of_nnnorm_ae_le_mul

theorem mem_Lp_of_ae_le_mul {c : ℝ} {f : α →ₘ[μ] E} {g : Lp F p μ}
    (h : ∀ᵐ x ∂μ, ‖f x‖ ≤ c * ‖g x‖) : f ∈ Lp E p μ :=
  mem_Lp_iff_memℒp.2 <| Memℒp.of_le_mul (Lp.memℒp g) f.aestronglyMeasurable h
#align measure_theory.Lp.mem_Lp_of_ae_le_mul MeasureTheory.Lp.mem_Lp_of_ae_le_mul

theorem mem_Lp_of_nnnorm_ae_le {f : α →ₘ[μ] E} {g : Lp F p μ} (h : ∀ᵐ x ∂μ, ‖f x‖₊ ≤ ‖g x‖₊) :
    f ∈ Lp E p μ :=
  mem_Lp_iff_memℒp.2 <| Memℒp.of_le (Lp.memℒp g) f.aestronglyMeasurable h
#align measure_theory.Lp.mem_Lp_of_nnnorm_ae_le MeasureTheory.Lp.mem_Lp_of_nnnorm_ae_le

theorem mem_Lp_of_ae_le {f : α →ₘ[μ] E} {g : Lp F p μ} (h : ∀ᵐ x ∂μ, ‖f x‖ ≤ ‖g x‖) :
    f ∈ Lp E p μ :=
  mem_Lp_of_nnnorm_ae_le h
#align measure_theory.Lp.mem_Lp_of_ae_le MeasureTheory.Lp.mem_Lp_of_ae_le

theorem mem_Lp_of_ae_nnnorm_bound [IsFiniteMeasure μ] {f : α →ₘ[μ] E} (C : ℝ≥0)
    (hfC : ∀ᵐ x ∂μ, ‖f x‖₊ ≤ C) : f ∈ Lp E p μ :=
  mem_Lp_iff_memℒp.2 <| Memℒp.of_bound f.aestronglyMeasurable _ hfC
#align measure_theory.Lp.mem_Lp_of_ae_nnnorm_bound MeasureTheory.Lp.mem_Lp_of_ae_nnnorm_bound

theorem mem_Lp_of_ae_bound [IsFiniteMeasure μ] {f : α →ₘ[μ] E} (C : ℝ) (hfC : ∀ᵐ x ∂μ, ‖f x‖ ≤ C) :
    f ∈ Lp E p μ :=
  mem_Lp_iff_memℒp.2 <| Memℒp.of_bound f.aestronglyMeasurable _ hfC
#align measure_theory.Lp.mem_Lp_of_ae_bound MeasureTheory.Lp.mem_Lp_of_ae_bound

theorem nnnorm_le_of_ae_bound [IsFiniteMeasure μ] {f : Lp E p μ} {C : ℝ≥0}
    (hfC : ∀ᵐ x ∂μ, ‖f x‖₊ ≤ C) : ‖f‖₊ ≤ measureUnivNNReal μ ^ p.toReal⁻¹ * C := by
  by_cases hμ : μ = 0
  · by_cases hp : p.toReal⁻¹ = 0
    · simp [hp, hμ, nnnorm_def]
    · simp [hμ, nnnorm_def, Real.zero_rpow hp]
  rw [← ENNReal.coe_le_coe, nnnorm_def, ENNReal.coe_toNNReal (snorm_ne_top _)]
  refine' (snorm_le_of_ae_nnnorm_bound hfC).trans_eq _
  rw [← coe_measureUnivNNReal μ, ENNReal.coe_rpow_of_ne_zero (measureUnivNNReal_pos hμ).ne',
    ENNReal.coe_mul, mul_comm, ENNReal.smul_def, smul_eq_mul]
#align measure_theory.Lp.nnnorm_le_of_ae_bound MeasureTheory.Lp.nnnorm_le_of_ae_bound

theorem norm_le_of_ae_bound [IsFiniteMeasure μ] {f : Lp E p μ} {C : ℝ} (hC : 0 ≤ C)
    (hfC : ∀ᵐ x ∂μ, ‖f x‖ ≤ C) : ‖f‖ ≤ measureUnivNNReal μ ^ p.toReal⁻¹ * C := by
  lift C to ℝ≥0 using hC
  have := nnnorm_le_of_ae_bound hfC
  rwa [← NNReal.coe_le_coe, NNReal.coe_mul, NNReal.coe_rpow] at this
#align measure_theory.Lp.norm_le_of_ae_bound MeasureTheory.Lp.norm_le_of_ae_bound

instance instNormedAddCommGroup [hp : Fact (1 ≤ p)] : NormedAddCommGroup (Lp E p μ) :=
  { AddGroupNorm.toNormedAddCommGroup
      { toFun := (norm : Lp E p μ → ℝ)
        map_zero' := norm_zero
        neg' := by simp
        add_le' := fun f g => by
          simp only [norm_def]
          rw [← ENNReal.toReal_add (snorm_ne_top f) (snorm_ne_top g)]
          suffices h_snorm : snorm (⇑(f + g)) p μ ≤ snorm (⇑f) p μ + snorm (⇑g) p μ
          · rwa [ENNReal.toReal_le_toReal (snorm_ne_top (f + g))]
            exact ENNReal.add_ne_top.mpr ⟨snorm_ne_top f, snorm_ne_top g⟩
          rw [snorm_congr_ae (coeFn_add _ _)]
          exact snorm_add_le (Lp.aestronglyMeasurable f) (Lp.aestronglyMeasurable g) hp.1
        eq_zero_of_map_eq_zero' := fun f =>
          (norm_eq_zero_iff <|
              zero_lt_one.trans_le hp.1).1 } with
    edist := edist
    edist_dist := fun f g => by
      rw [edist_def, dist_def, ← snorm_congr_ae (coeFn_sub _ _),
        ENNReal.ofReal_toReal (snorm_ne_top (f - g))] }
#align measure_theory.Lp.normed_add_comm_group MeasureTheory.Lp.instNormedAddCommGroup

-- check no diamond is created
example [Fact (1 ≤ p)] : PseudoEMetricSpace.toEDist = (Lp.instEDist : EDist (Lp E p μ)) :=
  rfl

example [Fact (1 ≤ p)] : SeminormedAddGroup.toNNNorm = (Lp.instNNNorm : NNNorm (Lp E p μ)) :=
  rfl

section BoundedSMul

variable {𝕜 𝕜' : Type _}

variable [NormedRing 𝕜] [NormedRing 𝕜'] [Module 𝕜 E] [Module 𝕜' E]

variable [BoundedSMul 𝕜 E] [BoundedSMul 𝕜' E]

theorem const_smul_mem_Lp (c : 𝕜) (f : Lp E p μ) : c • (f : α →ₘ[μ] E) ∈ Lp E p μ := by
  rw [mem_Lp_iff_snorm_lt_top, snorm_congr_ae (AEEqFun.coeFn_smul _ _)]
  refine' (snorm_const_smul_le _ _).trans_lt _
  rw [ENNReal.smul_def, smul_eq_mul, ENNReal.mul_lt_top_iff]
  exact Or.inl ⟨ENNReal.coe_lt_top, f.prop⟩
#align measure_theory.Lp.mem_Lp_const_smul MeasureTheory.Lp.const_smul_mem_Lp

variable (E p μ 𝕜)

/-- The `𝕜`-submodule of elements of `α →ₘ[μ] E` whose `Lp` norm is finite.  This is `Lp E p μ`,
with extra structure. -/
def LpSubmodule : Submodule 𝕜 (α →ₘ[μ] E) :=
  { Lp E p μ with smul_mem' := fun c f hf => by simpa using const_smul_mem_Lp c ⟨f, hf⟩ }
#align measure_theory.Lp.Lp_submodule MeasureTheory.Lp.LpSubmodule

variable {E p μ 𝕜}

theorem coe_LpSubmodule : (LpSubmodule E p μ 𝕜).toAddSubgroup = Lp E p μ :=
  rfl
#align measure_theory.Lp.coe_Lp_submodule MeasureTheory.Lp.coe_LpSubmodule

instance instModule : Module 𝕜 (Lp E p μ) :=
  { (LpSubmodule E p μ 𝕜).module with }
#align measure_theory.Lp.module MeasureTheory.Lp.instModule

theorem coeFn_smul (c : 𝕜) (f : Lp E p μ) : ⇑(c • f) =ᵐ[μ] c • ⇑f :=
  AEEqFun.coeFn_smul _ _
#align measure_theory.Lp.coe_fn_smul MeasureTheory.Lp.coeFn_smul

instance instIsCentralScalar [Module 𝕜ᵐᵒᵖ E] [BoundedSMul 𝕜ᵐᵒᵖ E] [IsCentralScalar 𝕜 E] :
    IsCentralScalar 𝕜 (Lp E p μ) where
  op_smul_eq_smul k f := Subtype.ext <| op_smul_eq_smul k (f : α →ₘ[μ] E)
#align measure_theory.Lp.is_central_scalar MeasureTheory.Lp.instIsCentralScalar

instance instSMulCommClass [SMulCommClass 𝕜 𝕜' E] : SMulCommClass 𝕜 𝕜' (Lp E p μ) where
  smul_comm k k' f := Subtype.ext <| smul_comm k k' (f : α →ₘ[μ] E)
#align measure_theory.Lp.smul_comm_class MeasureTheory.Lp.instSMulCommClass

instance instIsScalarTower [SMul 𝕜 𝕜'] [IsScalarTower 𝕜 𝕜' E] : IsScalarTower 𝕜 𝕜' (Lp E p μ) where
  smul_assoc k k' f := Subtype.ext <| smul_assoc k k' (f : α →ₘ[μ] E)

instance instBoundedSMul [Fact (1 ≤ p)] : BoundedSMul 𝕜 (Lp E p μ) :=
  -- TODO: add `BoundedSMul.of_nnnorm_smul_le`
  BoundedSMul.of_norm_smul_le fun r f => by
    suffices (‖r • f‖₊ : ℝ≥0∞) ≤ ‖r‖₊ * ‖f‖₊ by exact_mod_cast this
    rw [nnnorm_def, nnnorm_def, ENNReal.coe_toNNReal (Lp.snorm_ne_top _),
      snorm_congr_ae (coeFn_smul _ _), ENNReal.coe_toNNReal (Lp.snorm_ne_top _)]
    exact snorm_const_smul_le r f
#align measure_theory.Lp.has_bounded_smul MeasureTheory.Lp.instBoundedSMul

end BoundedSMul

section NormedSpace

variable {𝕜 : Type _} [NormedField 𝕜] [NormedSpace 𝕜 E]

set_option synthInstance.maxHeartbeats 30000 in
instance instNormedSpace [Fact (1 ≤ p)] : NormedSpace 𝕜 (Lp E p μ) where
  norm_smul_le _ _ := norm_smul_le _ _
#align measure_theory.Lp.normed_space MeasureTheory.Lp.instNormedSpace

end NormedSpace

end Lp

namespace Memℒp

variable {𝕜 : Type _} [NormedRing 𝕜] [Module 𝕜 E] [BoundedSMul 𝕜 E]

theorem toLp_const_smul {f : α → E} (c : 𝕜) (hf : Memℒp f p μ) :
    (hf.const_smul c).toLp (c • f) = c • hf.toLp f :=
  rfl
#align measure_theory.mem_ℒp.to_Lp_const_smul MeasureTheory.Memℒp.toLp_const_smul

end Memℒp

/-! ### Indicator of a set as an element of Lᵖ

For a set `s` with `(hs : MeasurableSet s)` and `(hμs : μ s < ∞)`, we build
`indicatorConstLp p hs hμs c`, the element of `Lp` corresponding to `s.indicator (fun _ => c)`.
-/


section Indicator

variable {s : Set α} {hs : MeasurableSet s} {c : E} {f : α → E} {hf : AEStronglyMeasurable f μ}

theorem snormEssSup_indicator_le (s : Set α) (f : α → G) :
    snormEssSup (s.indicator f) μ ≤ snormEssSup f μ := by
  refine' essSup_mono_ae (eventually_of_forall fun x => _)
  rw [ENNReal.coe_le_coe, nnnorm_indicator_eq_indicator_nnnorm]
  exact Set.indicator_le_self s _ x
#align measure_theory.snorm_ess_sup_indicator_le MeasureTheory.snormEssSup_indicator_le

theorem snormEssSup_indicator_const_le (s : Set α) (c : G) :
    snormEssSup (s.indicator fun _ : α => c) μ ≤ ‖c‖₊ := by
  by_cases hμ0 : μ = 0
  · rw [hμ0, snormEssSup_measure_zero]
    exact zero_le _
  · exact (snormEssSup_indicator_le s fun _ => c).trans (snormEssSup_const c hμ0).le
#align measure_theory.snorm_ess_sup_indicator_const_le MeasureTheory.snormEssSup_indicator_const_le

theorem snormEssSup_indicator_const_eq (s : Set α) (c : G) (hμs : μ s ≠ 0) :
    snormEssSup (s.indicator fun _ : α => c) μ = ‖c‖₊ := by
  refine' le_antisymm (snormEssSup_indicator_const_le s c) _
  by_contra' h
  have h' := ae_iff.mp (ae_lt_of_essSup_lt h)
  push_neg at h'
  refine' hμs (measure_mono_null (fun x hx_mem => _) h')
  rw [Set.mem_setOf_eq, Set.indicator_of_mem hx_mem]
#align measure_theory.snorm_ess_sup_indicator_const_eq MeasureTheory.snormEssSup_indicator_const_eq

variable (hs)

theorem snorm_indicator_le {E : Type _} [NormedAddCommGroup E] (f : α → E) :
    snorm (s.indicator f) p μ ≤ snorm f p μ := by
  refine' snorm_mono_ae (eventually_of_forall fun x => _)
  suffices ‖s.indicator f x‖₊ ≤ ‖f x‖₊ by exact NNReal.coe_mono this
  rw [nnnorm_indicator_eq_indicator_nnnorm]
  exact s.indicator_le_self _ x
#align measure_theory.snorm_indicator_le MeasureTheory.snorm_indicator_le

variable {hs}

theorem snorm_indicator_const {c : G} (hs : MeasurableSet s) (hp : p ≠ 0) (hp_top : p ≠ ∞) :
    snorm (s.indicator fun _ => c) p μ = ‖c‖₊ * μ s ^ (1 / p.toReal) := by
  have hp_pos : 0 < p.toReal := ENNReal.toReal_pos hp hp_top
  rw [snorm_eq_lintegral_rpow_nnnorm hp hp_top]
  simp_rw [nnnorm_indicator_eq_indicator_nnnorm, ENNReal.coe_indicator]
  have h_indicator_pow :
    (fun a : α => s.indicator (fun _ : α => (‖c‖₊ : ℝ≥0∞)) a ^ p.toReal) =
      s.indicator fun _ : α => (‖c‖₊ : ℝ≥0∞) ^ p.toReal := by
    rw [Set.comp_indicator_const (‖c‖₊ : ℝ≥0∞) (fun x => x ^ p.toReal) _]
    simp [hp_pos]
  rw [h_indicator_pow, lintegral_indicator _ hs, set_lintegral_const, ENNReal.mul_rpow_of_nonneg]
  · rw [← ENNReal.rpow_mul, mul_one_div_cancel hp_pos.ne.symm, ENNReal.rpow_one]
  · simp [hp_pos.le]
#align measure_theory.snorm_indicator_const MeasureTheory.snorm_indicator_const

theorem snorm_indicator_const' {c : G} (hs : MeasurableSet s) (hμs : μ s ≠ 0) (hp : p ≠ 0) :
    snorm (s.indicator fun _ => c) p μ = ‖c‖₊ * μ s ^ (1 / p.toReal) := by
  by_cases hp_top : p = ∞
  · simp [hp_top, snormEssSup_indicator_const_eq s c hμs]
  · exact snorm_indicator_const hs hp hp_top
#align measure_theory.snorm_indicator_const' MeasureTheory.snorm_indicator_const'

theorem snorm_indicator_const_le (c : G) (p : ℝ≥0∞) :
    snorm (s.indicator fun _ => c) p μ ≤ ‖c‖₊ * μ s ^ (1 / p.toReal) := by
  rcases eq_or_ne p 0 with (rfl | hp)
  · simp only [snorm_exponent_zero, zero_le']
  rcases eq_or_ne p ∞ with (rfl | h'p)
  · simp only [snorm_exponent_top, ENNReal.top_toReal, _root_.div_zero, ENNReal.rpow_zero, mul_one]
    exact snormEssSup_indicator_const_le _ _
  let t := toMeasurable μ s
  calc
    snorm (s.indicator fun _ => c) p μ ≤ snorm (t.indicator fun _ => c) p μ :=
      snorm_mono (norm_indicator_le_of_subset (subset_toMeasurable _ _) _)
    _ = ‖c‖₊ * μ t ^ (1 / p.toReal) :=
      (snorm_indicator_const (measurableSet_toMeasurable _ _) hp h'p)
    _ = ‖c‖₊ * μ s ^ (1 / p.toReal) := by rw [measure_toMeasurable]
#align measure_theory.snorm_indicator_const_le MeasureTheory.snorm_indicator_const_le

theorem Memℒp.indicator (hs : MeasurableSet s) (hf : Memℒp f p μ) : Memℒp (s.indicator f) p μ :=
  ⟨hf.aestronglyMeasurable.indicator hs, lt_of_le_of_lt (snorm_indicator_le f) hf.snorm_lt_top⟩
#align measure_theory.mem_ℒp.indicator MeasureTheory.Memℒp.indicator

theorem snormEssSup_indicator_eq_snormEssSup_restrict {f : α → F} (hs : MeasurableSet s) :
    snormEssSup (s.indicator f) μ = snormEssSup f (μ.restrict s) := by
  simp_rw [snormEssSup, nnnorm_indicator_eq_indicator_nnnorm, ENNReal.coe_indicator]
  by_cases hs_null : μ s = 0
  · rw [Measure.restrict_zero_set hs_null]
    simp only [essSup_measure_zero, ENNReal.essSup_eq_zero_iff, ENNReal.bot_eq_zero]
    have hs_empty : s =ᵐ[μ] (∅ : Set α) := by rw [ae_eq_set]; simpa using hs_null
    refine' (indicator_ae_eq_of_ae_eq_set hs_empty).trans _
    rw [Set.indicator_empty]
    rfl
  rw [essSup_indicator_eq_essSup_restrict (eventually_of_forall fun x => ?_) hs hs_null]
  rw [Pi.zero_apply]
  exact zero_le _
#align measure_theory.snorm_ess_sup_indicator_eq_snorm_ess_sup_restrict MeasureTheory.snormEssSup_indicator_eq_snormEssSup_restrict

theorem snorm_indicator_eq_snorm_restrict {f : α → F} (hs : MeasurableSet s) :
    snorm (s.indicator f) p μ = snorm f p (μ.restrict s) := by
  by_cases hp_zero : p = 0
  · simp only [hp_zero, snorm_exponent_zero]
  by_cases hp_top : p = ∞
  · simp_rw [hp_top, snorm_exponent_top]
    exact snormEssSup_indicator_eq_snormEssSup_restrict hs
  simp_rw [snorm_eq_lintegral_rpow_nnnorm hp_zero hp_top]
  suffices (∫⁻ x, (‖s.indicator f x‖₊ : ℝ≥0∞) ^ p.toReal ∂μ) =
      ∫⁻ x in s, (‖f x‖₊ : ℝ≥0∞) ^ p.toReal ∂μ by rw [this]
  rw [← lintegral_indicator _ hs]
  congr
  simp_rw [nnnorm_indicator_eq_indicator_nnnorm, ENNReal.coe_indicator]
  have h_zero : (fun x => x ^ p.toReal) (0 : ℝ≥0∞) = 0 := by
    simp [ENNReal.toReal_pos hp_zero hp_top]
  -- Porting note: The implicit argument should be specified because the elaborator can't deal with
  --               `∘` well.
  exact (Set.indicator_comp_of_zero (g := fun x : ℝ≥0∞ => x ^ p.toReal) h_zero).symm
#align measure_theory.snorm_indicator_eq_snorm_restrict MeasureTheory.snorm_indicator_eq_snorm_restrict

theorem memℒp_indicator_iff_restrict (hs : MeasurableSet s) :
    Memℒp (s.indicator f) p μ ↔ Memℒp f p (μ.restrict s) := by
  simp [Memℒp, aestronglyMeasurable_indicator_iff hs, snorm_indicator_eq_snorm_restrict hs]
#align measure_theory.mem_ℒp_indicator_iff_restrict MeasureTheory.memℒp_indicator_iff_restrict

theorem memℒp_indicator_const (p : ℝ≥0∞) (hs : MeasurableSet s) (c : E) (hμsc : c = 0 ∨ μ s ≠ ∞) :
    Memℒp (s.indicator fun _ => c) p μ := by
  rw [memℒp_indicator_iff_restrict hs]
  by_cases hp_zero : p = 0
  · rw [hp_zero]
    exact memℒp_zero_iff_aestronglyMeasurable.mpr aestronglyMeasurable_const
  by_cases hp_top : p = ∞
  · rw [hp_top]
    exact
      memℒp_top_of_bound aestronglyMeasurable_const ‖c‖ (eventually_of_forall fun _ => le_rfl)
  rw [memℒp_const_iff hp_zero hp_top, Measure.restrict_apply_univ]
  cases hμsc with
  | inl hμsc => exact Or.inl hμsc
  | inr hμsc => exact Or.inr hμsc.lt_top
#align measure_theory.mem_ℒp_indicator_const MeasureTheory.memℒp_indicator_const

/-- The `ℒ^p` norm of the indicator of a set is uniformly small if the set itself has small measure,
for any `p < ∞`. Given here as an existential `∀ ε > 0, ∃ η > 0, ...` to avoid later
management of `ℝ≥0∞`-arithmetic. -/
theorem exists_snorm_indicator_le (hp : p ≠ ∞) (c : E) {ε : ℝ≥0∞} (hε : ε ≠ 0) :
    ∃ η : ℝ≥0, 0 < η ∧ ∀ s : Set α, μ s ≤ η → snorm (s.indicator fun _ => c) p μ ≤ ε := by
  rcases eq_or_ne p 0 with (rfl | h'p)
  · exact ⟨1, zero_lt_one, fun s _ => by simp⟩
  have hp₀ : 0 < p := bot_lt_iff_ne_bot.2 h'p
  have hp₀' : 0 ≤ 1 / p.toReal := div_nonneg zero_le_one ENNReal.toReal_nonneg
  have hp₀'' : 0 < p.toReal := by
    simpa [← ENNReal.toReal_lt_toReal ENNReal.zero_ne_top hp] using hp₀
  obtain ⟨η, hη_pos, hη_le⟩ :
      ∃ η : ℝ≥0, 0 < η ∧ (‖c‖₊ : ℝ≥0∞) * (η : ℝ≥0∞) ^ (1 / p.toReal) ≤ ε := by
    have :
      Filter.Tendsto (fun x : ℝ≥0 => ((‖c‖₊ * x ^ (1 / p.toReal) : ℝ≥0) : ℝ≥0∞)) (𝓝 0)
        (𝓝 (0 : ℝ≥0)) := by
      rw [ENNReal.tendsto_coe]
      convert(NNReal.continuousAt_rpow_const (Or.inr hp₀')).tendsto.const_mul _
      simp [hp₀''.ne']
    have hε' : 0 < ε := hε.bot_lt
    obtain ⟨δ, hδ, hδε'⟩ :=
      NNReal.nhds_zero_basis.eventually_iff.mp (eventually_le_of_tendsto_lt hε' this)
    obtain ⟨η, hη, hηδ⟩ := exists_between hδ
    refine' ⟨η, hη, _⟩
    rw [ENNReal.coe_rpow_of_nonneg _ hp₀', ← ENNReal.coe_mul]
    exact hδε' hηδ
  refine' ⟨η, hη_pos, fun s hs => _⟩
  refine' (snorm_indicator_const_le _ _).trans (le_trans _ hη_le)
  exact mul_le_mul_left' (ENNReal.rpow_le_rpow hs hp₀') _
#align measure_theory.exists_snorm_indicator_le MeasureTheory.exists_snorm_indicator_le

end Indicator

section IndicatorConstLp

open Set Function

variable {s : Set α} {hs : MeasurableSet s} {hμs : μ s ≠ ∞} {c : E}

/-- Indicator of a set as an element of `Lp`. -/
def indicatorConstLp (p : ℝ≥0∞) (hs : MeasurableSet s) (hμs : μ s ≠ ∞) (c : E) : Lp E p μ :=
  Memℒp.toLp (s.indicator fun _ => c) (memℒp_indicator_const p hs c (Or.inr hμs))
#align measure_theory.indicator_const_Lp MeasureTheory.indicatorConstLp

theorem indicatorConstLp_coeFn : ⇑(indicatorConstLp p hs hμs c) =ᵐ[μ] s.indicator fun _ => c :=
  Memℒp.coeFn_toLp (memℒp_indicator_const p hs c (Or.inr hμs))
#align measure_theory.indicator_const_Lp_coe_fn MeasureTheory.indicatorConstLp_coeFn

theorem indicatorConstLp_coeFn_mem : ∀ᵐ x : α ∂μ, x ∈ s → indicatorConstLp p hs hμs c x = c :=
  indicatorConstLp_coeFn.mono fun _x hx hxs => hx.trans (Set.indicator_of_mem hxs _)
#align measure_theory.indicator_const_Lp_coe_fn_mem MeasureTheory.indicatorConstLp_coeFn_mem

theorem indicatorConstLp_coeFn_nmem : ∀ᵐ x : α ∂μ, x ∉ s → indicatorConstLp p hs hμs c x = 0 :=
  indicatorConstLp_coeFn.mono fun _x hx hxs => hx.trans (Set.indicator_of_not_mem hxs _)
#align measure_theory.indicator_const_Lp_coe_fn_nmem MeasureTheory.indicatorConstLp_coeFn_nmem

theorem norm_indicatorConstLp (hp_ne_zero : p ≠ 0) (hp_ne_top : p ≠ ∞) :
    ‖indicatorConstLp p hs hμs c‖ = ‖c‖ * (μ s).toReal ^ (1 / p.toReal) := by
  rw [Lp.norm_def, snorm_congr_ae indicatorConstLp_coeFn,
    snorm_indicator_const hs hp_ne_zero hp_ne_top, ENNReal.toReal_mul, ENNReal.toReal_rpow,
    ENNReal.coe_toReal, coe_nnnorm]
#align measure_theory.norm_indicator_const_Lp MeasureTheory.norm_indicatorConstLp

theorem norm_indicatorConstLp_top (hμs_ne_zero : μ s ≠ 0) :
    ‖indicatorConstLp ∞ hs hμs c‖ = ‖c‖ := by
  rw [Lp.norm_def, snorm_congr_ae indicatorConstLp_coeFn,
    snorm_indicator_const' hs hμs_ne_zero ENNReal.top_ne_zero, ENNReal.top_toReal, _root_.div_zero,
    ENNReal.rpow_zero, mul_one, ENNReal.coe_toReal, coe_nnnorm]
#align measure_theory.norm_indicator_const_Lp_top MeasureTheory.norm_indicatorConstLp_top

theorem norm_indicatorConstLp' (hp_pos : p ≠ 0) (hμs_pos : μ s ≠ 0) :
    ‖indicatorConstLp p hs hμs c‖ = ‖c‖ * (μ s).toReal ^ (1 / p.toReal) := by
  by_cases hp_top : p = ∞
  · rw [hp_top, ENNReal.top_toReal, _root_.div_zero, Real.rpow_zero, mul_one]
    exact norm_indicatorConstLp_top hμs_pos
  · exact norm_indicatorConstLp hp_pos hp_top
#align measure_theory.norm_indicator_const_Lp' MeasureTheory.norm_indicatorConstLp'

theorem norm_indicatorConstLp_le :
    ‖indicatorConstLp p hs hμs c‖ ≤ ‖c‖ * (μ s).toReal ^ (1 / p.toReal) := by
  rw [indicatorConstLp, Lp.norm_toLp]
  refine toReal_le_of_le_ofReal (by positivity) ?_
  refine (snorm_indicator_const_le _ _).trans_eq ?_
  rw [← coe_nnnorm, ENNReal.ofReal_mul (NNReal.coe_nonneg _), ENNReal.ofReal_coe_nnreal,
    ENNReal.toReal_rpow, ENNReal.ofReal_toReal]
  exact ENNReal.rpow_ne_top_of_nonneg (by positivity) hμs

@[simp]
theorem indicatorConstLp_empty :
    indicatorConstLp p MeasurableSet.empty (by simp : μ ∅ ≠ ∞) c = 0 := by
  simp only [indicatorConstLp, Set.indicator_empty', Memℒp.toLp_zero]
#align measure_theory.indicator_const_empty MeasureTheory.indicatorConstLp_empty

theorem indicatorConstLp_left_injective {s t : Set α} (hs : MeasurableSet s) (hsμ : μ s ≠ ∞)
    (ht : MeasurableSet t) (htμ : μ t ≠ ∞) {c : E} (hc : c ≠ 0)
    (h : indicatorConstLp p hs hsμ c = indicatorConstLp p ht htμ c) : s =ᵐ[μ] t :=
  .of_indicator_const hc <|
    calc
      s.indicator (fun _ ↦ c) =ᵐ[μ] indicatorConstLp p hs hsμ c := indicatorConstLp_coeFn.symm
      _ = indicatorConstLp p ht htμ c := by rw [h]
      _ =ᵐ[μ] t.indicator (fun _ ↦ c) := indicatorConstLp_coeFn

theorem memℒp_add_of_disjoint {f g : α → E} (h : Disjoint (support f) (support g))
    (hf : StronglyMeasurable f) (hg : StronglyMeasurable g) :
    Memℒp (f + g) p μ ↔ Memℒp f p μ ∧ Memℒp g p μ := by
  borelize E
  refine' ⟨fun hfg => ⟨_, _⟩, fun h => h.1.add h.2⟩
  · rw [← Set.indicator_add_eq_left h]; exact hfg.indicator (measurableSet_support hf.measurable)
  · rw [← Set.indicator_add_eq_right h]; exact hfg.indicator (measurableSet_support hg.measurable)
#align measure_theory.mem_ℒp_add_of_disjoint MeasureTheory.memℒp_add_of_disjoint

/-- The indicator of a disjoint union of two sets is the sum of the indicators of the sets. -/
theorem indicatorConstLp_disjoint_union {s t : Set α} (hs : MeasurableSet s) (ht : MeasurableSet t)
    (hμs : μ s ≠ ∞) (hμt : μ t ≠ ∞) (hst : s ∩ t = ∅) (c : E) :
    indicatorConstLp p (hs.union ht)
        ((measure_union_le s t).trans_lt
            (lt_top_iff_ne_top.mpr (ENNReal.add_ne_top.mpr ⟨hμs, hμt⟩))).ne
        c =
      indicatorConstLp p hs hμs c + indicatorConstLp p ht hμt c := by
  ext1
  refine' indicatorConstLp_coeFn.trans (EventuallyEq.trans _ (Lp.coeFn_add _ _).symm)
  refine'
    EventuallyEq.trans _
      (EventuallyEq.add indicatorConstLp_coeFn.symm indicatorConstLp_coeFn.symm)
  rw [Set.indicator_union_of_disjoint (Set.disjoint_iff_inter_eq_empty.mpr hst) _]
#align measure_theory.indicator_const_Lp_disjoint_union MeasureTheory.indicatorConstLp_disjoint_union

end IndicatorConstLp

section const

variable (μ p)
variable [IsFiniteMeasure μ] (c : E)

/-- Constant function as an element of `MeasureTheory.Lp` for a finite measure. -/
protected def Lp.const : E →+ Lp E p μ where
  toFun c := ⟨AEEqFun.const α c, const_mem_Lp α μ c⟩
  map_zero' := rfl
  map_add' _ _ := rfl

lemma Lp.coeFn_const : Lp.const p μ c =ᵐ[μ] Function.const α c :=
  AEEqFun.coeFn_const α c

@[simp] lemma Lp.const_val : (Lp.const p μ c).1 = AEEqFun.const α c := rfl

@[simp]
lemma Memℒp.toLp_const : Memℒp.toLp _ (memℒp_const c) = Lp.const p μ c := rfl

-- todo (after port): make it `simp`
lemma indicatorConstLp_univ :
    indicatorConstLp p .univ (measure_ne_top μ _) c = Lp.const p μ c := by
  rw [← Memℒp.toLp_const, indicatorConstLp]
  simp only [Set.indicator_univ, Function.const]

theorem Lp.norm_const (hp_zero : p ≠ 0) (hmeas : μ ≠ 0) :
    ‖Lp.const p μ c‖ = ‖c‖ * (μ Set.univ).toReal ^ (1 / p.toReal) := by
  rw [← Memℒp.toLp_const, Lp.norm_toLp, snorm_const] <;> try assumption
  rw [ENNReal.toReal_mul, ENNReal.coe_toReal, ← ENNReal.toReal_rpow, coe_nnnorm]

theorem Lp.norm_const' (hp_zero : p ≠ 0) (hp_top : p ≠ ∞) :
    ‖Lp.const p μ c‖ = ‖c‖ * (μ Set.univ).toReal ^ (1 / p.toReal) := by
  rw [← Memℒp.toLp_const, Lp.norm_toLp, snorm_const'] <;> try assumption
  rw [ENNReal.toReal_mul, ENNReal.coe_toReal, ← ENNReal.toReal_rpow, coe_nnnorm]

theorem Lp.norm_const_le : ‖Lp.const p μ c‖ ≤ ‖c‖ * (μ Set.univ).toReal ^ (1 / p.toReal) := by
  rw [← indicatorConstLp_univ]
  exact norm_indicatorConstLp_le

/-- `MeasureTheory.Lp.const` as a `LinearMap`. -/
@[simps] protected def Lp.constₗ (𝕜 : Type _) [NormedRing 𝕜] [Module 𝕜 E] [BoundedSMul 𝕜 E] :
    E →ₗ[𝕜] Lp E p μ where
  toFun := Lp.const p μ
  map_add' := map_add _
  map_smul' _ _ := rfl

variable (𝕜 : Type _) [NormedField 𝕜] [NormedSpace 𝕜 E]

@[simps! apply]
protected def Lp.constL [Fact (1 ≤ p)] : E →L[𝕜] Lp E p μ :=
  (Lp.constₗ p μ 𝕜).mkContinuous ((μ Set.univ).toReal ^ (1 / p.toReal)) <| fun _ ↦
    (Lp.norm_const_le _ _ _).trans_eq (mul_comm _ _)

/- TODO: next theorem fails to generate a `Norm` instance
theorem Lp.norm_constL_le [Fact (1 ≤ p)] :
    ‖(Lp.constL p μ 𝕜 : E →L[𝕜] Lp E p μ)‖ ≤ (μ Set.univ).toReal ^ (1 / p.toReal) :=
  LinearMap.mkContinuous_norm_le _
-/

end const

theorem Memℒp.norm_rpow_div {f : α → E} (hf : Memℒp f p μ) (q : ℝ≥0∞) :
    Memℒp (fun x : α => ‖f x‖ ^ q.toReal) (p / q) μ := by
  refine' ⟨(hf.1.norm.aemeasurable.pow_const q.toReal).aestronglyMeasurable, _⟩
  by_cases q_top : q = ∞; · simp [q_top]
  by_cases q_zero : q = 0
  · simp [q_zero]
    by_cases p_zero : p = 0
    · simp [p_zero]
    rw [ENNReal.div_zero p_zero]
    exact (memℒp_top_const (1 : ℝ)).2
  rw [snorm_norm_rpow _ (ENNReal.toReal_pos q_zero q_top)]
  apply ENNReal.rpow_lt_top_of_nonneg ENNReal.toReal_nonneg
  rw [ENNReal.ofReal_toReal q_top, div_eq_mul_inv, mul_assoc, ENNReal.inv_mul_cancel q_zero q_top,
    mul_one]
  exact hf.2.ne
#align measure_theory.mem_ℒp.norm_rpow_div MeasureTheory.Memℒp.norm_rpow_div

theorem memℒp_norm_rpow_iff {q : ℝ≥0∞} {f : α → E} (hf : AEStronglyMeasurable f μ) (q_zero : q ≠ 0)
    (q_top : q ≠ ∞) : Memℒp (fun x : α => ‖f x‖ ^ q.toReal) (p / q) μ ↔ Memℒp f p μ := by
  refine' ⟨fun h => _, fun h => h.norm_rpow_div q⟩
  apply (memℒp_norm_iff hf).1
  convert h.norm_rpow_div q⁻¹ using 1
  · ext x
    rw [Real.norm_eq_abs, Real.abs_rpow_of_nonneg (norm_nonneg _), ← Real.rpow_mul (abs_nonneg _),
      ENNReal.toReal_inv, mul_inv_cancel, abs_of_nonneg (norm_nonneg _), Real.rpow_one]
    simp [ENNReal.toReal_eq_zero_iff, not_or, q_zero, q_top]
  · rw [div_eq_mul_inv, inv_inv, div_eq_mul_inv, mul_assoc, ENNReal.inv_mul_cancel q_zero q_top,
      mul_one]
#align measure_theory.mem_ℒp_norm_rpow_iff MeasureTheory.memℒp_norm_rpow_iff

theorem Memℒp.norm_rpow {f : α → E} (hf : Memℒp f p μ) (hp_ne_zero : p ≠ 0) (hp_ne_top : p ≠ ∞) :
    Memℒp (fun x : α => ‖f x‖ ^ p.toReal) 1 μ := by
  convert hf.norm_rpow_div p
  rw [div_eq_mul_inv, ENNReal.mul_inv_cancel hp_ne_zero hp_ne_top]
#align measure_theory.mem_ℒp.norm_rpow MeasureTheory.Memℒp.norm_rpow

theorem AEEqFun.compMeasurePreserving_mem_Lp {β : Type _} [MeasurableSpace β]
    {μb : MeasureTheory.Measure β} {g : β →ₘ[μb] E} (hg : g ∈ Lp E p μb) {f : α → β}
    (hf : MeasurePreserving f μ μb) :
    g.compMeasurePreserving f hf ∈ Lp E p μ := by
  rw [Lp.mem_Lp_iff_snorm_lt_top] at hg ⊢
  rwa [snorm_compMeasurePreserving]
<<<<<<< HEAD
=======

namespace Lp

/-! ### Composition with a measure preserving function -/

variable {β : Type _} [MeasurableSpace β] {μb : MeasureTheory.Measure β} {f : α → β}

/-- Composition of an `L^p` function with a measure preserving function is an `L^p` function. -/
def compMeasurePreserving (f : α → β) (hf : MeasurePreserving f μ μb) :
    Lp E p μb →+ Lp E p μ where
  toFun g := ⟨g.1.compMeasurePreserving f hf, g.1.compMeasurePreserving_mem_Lp g.2 hf⟩
  map_zero' := rfl
  map_add' := by rintro ⟨⟨_⟩, _⟩ ⟨⟨_⟩, _⟩; rfl

@[simp]
theorem compMeasurePreserving_val (g : Lp E p μb) (hf : MeasurePreserving f μ μb) :
    (compMeasurePreserving f hf g).1 = g.1.compMeasurePreserving f hf :=
  rfl

theorem coeFn_compMeasurePreserving (g : Lp E p μb) (hf : MeasurePreserving f μ μb) :
    compMeasurePreserving f hf g =ᵐ[μ] g ∘ f :=
  g.1.coeFn_compMeasurePreserving hf

@[simp]
theorem norm_compMeasurePreserving (g : Lp E p μb) (hf : MeasurePreserving f μ μb) :
    ‖compMeasurePreserving f hf g‖ = ‖g‖ :=
  congr_arg ENNReal.toReal <| g.1.snorm_compMeasurePreserving hf

variable (𝕜 : Type _) [NormedRing 𝕜] [Module 𝕜 E] [BoundedSMul 𝕜 E]

@[simps]
def compMeasurePreservingₗ (f : α → β) (hf : MeasurePreserving f μ μb) :
    Lp E p μb →ₗ[𝕜] Lp E p μ where
  __ := compMeasurePreserving f hf
  map_smul' c g := by rcases g with ⟨⟨_⟩, _⟩; rfl

@[simps!]
def compMeasurePreservingₗᵢ [Fact (1 ≤ p)] (f : α → β) (hf : MeasurePreserving f μ μb) :
    Lp E p μb →ₗᵢ[𝕜] Lp E p μ where
  toLinearMap := compMeasurePreservingₗ 𝕜 f hf
  norm_map' := (norm_compMeasurePreserving · hf)

end Lp

end MeasureTheory
>>>>>>> a5fc3766

namespace Lp

/-! ### Composition with a measure preserving function -/

variable {β : Type _} [MeasurableSpace β] {μb : MeasureTheory.Measure β} {f : α → β}

/-- Composition of an `L^p` function with a measure preserving function is an `L^p` function. -/
def compMeasurePreserving (f : α → β) (hf : MeasurePreserving f μ μb) :
    Lp E p μb →+ Lp E p μ where
  toFun g := ⟨g.1.compMeasurePreserving f hf, g.1.compMeasurePreserving_mem_Lp g.2 hf⟩
  map_zero' := rfl
  map_add' := by rintro ⟨⟨_⟩, _⟩ ⟨⟨_⟩, _⟩; rfl

@[simp]
theorem compMeasurePreserving_val (g : Lp E p μb) (hf : MeasurePreserving f μ μb) :
    (compMeasurePreserving f hf g).1 = g.1.compMeasurePreserving f hf :=
  rfl

theorem coeFn_compMeasurePreserving (g : Lp E p μb) (hf : MeasurePreserving f μ μb) :
    compMeasurePreserving f hf g =ᵐ[μ] g ∘ f :=
  g.1.coeFn_compMeasurePreserving hf

theorem compMeasurePreserving_id_apply (f : Lp E p μ) :
    compMeasurePreserving id measurePreserving_id f = f := by
  rcases f with ⟨⟨_⟩, _⟩; rfl

@[simp]
theorem compMeasurePreserving_id :
    compMeasurePreserving id measurePreserving_id = AddMonoidHom.id (Lp E p μ) :=
  FunLike.ext _ _ compMeasurePreserving_id_apply

@[simp]
theorem compMeasurePreserving_compMeasurePreserving
     {γ : Type _} [MeasurableSpace γ] {μc : MeasureTheory.Measure γ} {g : β → γ}
     (hf : MeasurePreserving f μ μb) (hg : MeasurePreserving g μb μc) (h : Lp E p μc) :
     compMeasurePreserving f hf (compMeasurePreserving g hg h) =
       compMeasurePreserving (g ∘ f) (hg.comp hf) h := by
  rcases h with ⟨⟨_⟩, _⟩; rfl

@[simp]
theorem norm_compMeasurePreserving (g : Lp E p μb) (hf : MeasurePreserving f μ μb) :
    ‖compMeasurePreserving f hf g‖ = ‖g‖ :=
  congr_arg ENNReal.toReal <| g.1.snorm_compMeasurePreserving hf

theorem compMeasurePreserving_isometry [Fact (1 ≤ p)] (hf : MeasurePreserving f μ μb) :
    Isometry (compMeasurePreserving f hf : Lp E p μb → Lp E p μ) :=
  AddMonoidHomClass.isometry_of_norm _ (norm_compMeasurePreserving · hf)

theorem indicatorConstLp_compMeasurePreserving {s : Set β} (hs : MeasurableSet s) (hμ : μb s ≠ ∞)
    (hf : MeasurePreserving f μ μb) (c : E) :
    compMeasurePreserving f hf (indicatorConstLp p hs hμ c) =
      indicatorConstLp p (hf.measurable hs) ((hf.measure_preimage hs).symm ▸ hμ) c := by
  apply Subtype.eq
  simp only [compMeasurePreserving_val, indicatorConstLp, Memℒp.toLp_val,
    AEEqFun.compMeasurePreserving_mk, (· ∘ ·), ← Set.indicator_comp_right]

variable (𝕜 : Type _) [NormedRing 𝕜] [Module 𝕜 E] [BoundedSMul 𝕜 E]

@[simps]
def compMeasurePreservingₗ (f : α → β) (hf : MeasurePreserving f μ μb) :
    Lp E p μb →ₗ[𝕜] Lp E p μ where
  __ := compMeasurePreserving f hf
  map_smul' c g := by rcases g with ⟨⟨_⟩, _⟩; rfl

@[simps!]
def compMeasurePreservingₗᵢ [Fact (1 ≤ p)] (f : α → β) (hf : MeasurePreserving f μ μb) :
    Lp E p μb →ₗᵢ[𝕜] Lp E p μ where
  toLinearMap := compMeasurePreservingₗ 𝕜 f hf
  norm_map' := (norm_compMeasurePreserving · hf)

end Lp

end MeasureTheory

/-!
### Composition on `L^p`

We show that Lipschitz functions vanishing at zero act by composition on `L^p`, and specialize
this to the composition with continuous linear maps, and to the definition of the positive
part of an `L^p` function.
-/

open MeasureTheory

section Composition

variable {g : E → F} {c : ℝ≥0}

theorem LipschitzWith.comp_memℒp {α E F} {K} [MeasurableSpace α] {μ : Measure α}
    [NormedAddCommGroup E] [NormedAddCommGroup F] {f : α → E} {g : E → F} (hg : LipschitzWith K g)
    (g0 : g 0 = 0) (hL : Memℒp f p μ) : Memℒp (g ∘ f) p μ :=
  haveI : ∀ x, ‖g (f x)‖ ≤ K * ‖f x‖ := by
    intro a
    -- TODO: add `LipschitzWith.nnnorm_sub_le` and `LipschitzWith.nnnorm_le`
    simpa [g0] using hg.norm_sub_le (f a) 0
  hL.of_le_mul (hg.continuous.comp_aestronglyMeasurable hL.1) (eventually_of_forall this)
#align lipschitz_with.comp_mem_ℒp LipschitzWith.comp_memℒp

theorem MeasureTheory.Memℒp.of_comp_antilipschitzWith {α E F} {K'} [MeasurableSpace α]
    {μ : Measure α} [NormedAddCommGroup E] [NormedAddCommGroup F] {f : α → E} {g : E → F}
    (hL : Memℒp (g ∘ f) p μ) (hg : UniformContinuous g) (hg' : AntilipschitzWith K' g)
    (g0 : g 0 = 0) : Memℒp f p μ := by
  have A : ∀ x, ‖f x‖ ≤ K' * ‖g (f x)‖ := by
    intro x
    -- TODO: add `AntilipschitzWith.le_mul_nnnorm_sub` and `AntilipschitzWith.le_mul_norm`
    rw [← dist_zero_right, ← dist_zero_right, ← g0]
    apply hg'.le_mul_dist
  have B : AEStronglyMeasurable f μ :=
    (hg'.uniformEmbedding hg).embedding.aestronglyMeasurable_comp_iff.1 hL.1
  exact hL.of_le_mul B (Filter.eventually_of_forall A)
#align measure_theory.mem_ℒp.of_comp_antilipschitz_with MeasureTheory.Memℒp.of_comp_antilipschitzWith

namespace LipschitzWith

theorem memℒp_comp_iff_of_antilipschitz {α E F} {K K'} [MeasurableSpace α] {μ : Measure α}
    [NormedAddCommGroup E] [NormedAddCommGroup F] {f : α → E} {g : E → F} (hg : LipschitzWith K g)
    (hg' : AntilipschitzWith K' g) (g0 : g 0 = 0) : Memℒp (g ∘ f) p μ ↔ Memℒp f p μ :=
  ⟨fun h => h.of_comp_antilipschitzWith hg.uniformContinuous hg' g0, fun h => hg.comp_memℒp g0 h⟩
#align lipschitz_with.mem_ℒp_comp_iff_of_antilipschitz LipschitzWith.memℒp_comp_iff_of_antilipschitz

/-- When `g` is a Lipschitz function sending `0` to `0` and `f` is in `Lp`, then `g ∘ f` is well
defined as an element of `Lp`. -/
def compLp (hg : LipschitzWith c g) (g0 : g 0 = 0) (f : Lp E p μ) : Lp F p μ :=
  ⟨AEEqFun.comp g hg.continuous (f : α →ₘ[μ] E), by
    suffices ∀ᵐ x ∂μ, ‖AEEqFun.comp g hg.continuous (f : α →ₘ[μ] E) x‖ ≤ c * ‖f x‖ by
      exact Lp.mem_Lp_of_ae_le_mul this
    filter_upwards [AEEqFun.coeFn_comp g hg.continuous (f : α →ₘ[μ] E)]with a ha
    simp only [ha]
    rw [← dist_zero_right, ← dist_zero_right, ← g0]
    exact hg.dist_le_mul (f a) 0⟩
#align lipschitz_with.comp_Lp LipschitzWith.compLp

theorem coeFn_compLp (hg : LipschitzWith c g) (g0 : g 0 = 0) (f : Lp E p μ) :
    hg.compLp g0 f =ᵐ[μ] g ∘ f :=
  AEEqFun.coeFn_comp _ hg.continuous _
#align lipschitz_with.coe_fn_comp_Lp LipschitzWith.coeFn_compLp

@[simp]
theorem compLp_zero (hg : LipschitzWith c g) (g0 : g 0 = 0) : hg.compLp g0 (0 : Lp E p μ) = 0 := by
  rw [Lp.eq_zero_iff_ae_eq_zero]
  apply (coeFn_compLp _ _ _).trans
  filter_upwards [Lp.coeFn_zero E p μ] with _ ha
  simp only [ha, g0, Function.comp_apply, Pi.zero_apply]
#align lipschitz_with.comp_Lp_zero LipschitzWith.compLp_zero

theorem norm_compLp_sub_le (hg : LipschitzWith c g) (g0 : g 0 = 0) (f f' : Lp E p μ) :
    ‖hg.compLp g0 f - hg.compLp g0 f'‖ ≤ c * ‖f - f'‖ := by
  apply Lp.norm_le_mul_norm_of_ae_le_mul
  filter_upwards [hg.coeFn_compLp g0 f, hg.coeFn_compLp g0 f',
    Lp.coeFn_sub (hg.compLp g0 f) (hg.compLp g0 f'), Lp.coeFn_sub f f'] with a ha1 ha2 ha3 ha4
  simp only [ha1, ha2, ha3, ha4, ← dist_eq_norm, Pi.sub_apply, Function.comp_apply]
  exact hg.dist_le_mul (f a) (f' a)
#align lipschitz_with.norm_comp_Lp_sub_le LipschitzWith.norm_compLp_sub_le

theorem norm_compLp_le (hg : LipschitzWith c g) (g0 : g 0 = 0) (f : Lp E p μ) :
    ‖hg.compLp g0 f‖ ≤ c * ‖f‖ := by simpa using hg.norm_compLp_sub_le g0 f 0
#align lipschitz_with.norm_comp_Lp_le LipschitzWith.norm_compLp_le

theorem lipschitzWith_compLp [Fact (1 ≤ p)] (hg : LipschitzWith c g) (g0 : g 0 = 0) :
    LipschitzWith c (hg.compLp g0 : Lp E p μ → Lp F p μ) :=
  LipschitzWith.of_dist_le_mul fun f g => by simp [dist_eq_norm, norm_compLp_sub_le]
#align lipschitz_with.lipschitz_with_comp_Lp LipschitzWith.lipschitzWith_compLp

theorem continuous_compLp [Fact (1 ≤ p)] (hg : LipschitzWith c g) (g0 : g 0 = 0) :
    Continuous (hg.compLp g0 : Lp E p μ → Lp F p μ) :=
  (lipschitzWith_compLp hg g0).continuous
#align lipschitz_with.continuous_comp_Lp LipschitzWith.continuous_compLp

end LipschitzWith

namespace ContinuousLinearMap

variable {𝕜 : Type _} [NontriviallyNormedField 𝕜] [NormedSpace 𝕜 E] [NormedSpace 𝕜 F]

/-- Composing `f : Lp ` with `L : E →L[𝕜] F`. -/
def compLp (L : E →L[𝕜] F) (f : Lp E p μ) : Lp F p μ :=
  L.lipschitz.compLp (map_zero L) f
#align continuous_linear_map.comp_Lp ContinuousLinearMap.compLp

theorem coeFn_compLp (L : E →L[𝕜] F) (f : Lp E p μ) : ∀ᵐ a ∂μ, (L.compLp f) a = L (f a) :=
  LipschitzWith.coeFn_compLp _ _ _
#align continuous_linear_map.coe_fn_comp_Lp ContinuousLinearMap.coeFn_compLp

theorem coeFn_compLp' (L : E →L[𝕜] F) (f : Lp E p μ) : L.compLp f =ᵐ[μ] fun a => L (f a) :=
  L.coeFn_compLp f
#align continuous_linear_map.coe_fn_comp_Lp' ContinuousLinearMap.coeFn_compLp'

theorem comp_memℒp (L : E →L[𝕜] F) (f : Lp E p μ) : Memℒp (L ∘ f) p μ :=
  (Lp.memℒp (L.compLp f)).ae_eq (L.coeFn_compLp' f)
#align continuous_linear_map.comp_mem_ℒp ContinuousLinearMap.comp_memℒp

theorem comp_memℒp' (L : E →L[𝕜] F) {f : α → E} (hf : Memℒp f p μ) : Memℒp (L ∘ f) p μ :=
  (L.comp_memℒp (hf.toLp f)).ae_eq (EventuallyEq.fun_comp hf.coeFn_toLp _)
#align continuous_linear_map.comp_mem_ℒp' ContinuousLinearMap.comp_memℒp'

section IsROrC

variable {K : Type _} [IsROrC K]

theorem _root_.MeasureTheory.Memℒp.ofReal {f : α → ℝ} (hf : Memℒp f p μ) :
    Memℒp (fun x => (f x : K)) p μ :=
  (@IsROrC.ofRealClm K _).comp_memℒp' hf
#align measure_theory.mem_ℒp.of_real MeasureTheory.Memℒp.ofReal

theorem _root_.MeasureTheory.memℒp_re_im_iff {f : α → K} :
    Memℒp (fun x => IsROrC.re (f x)) p μ ∧ Memℒp (fun x => IsROrC.im (f x)) p μ ↔ Memℒp f p μ := by
  refine' ⟨_, fun hf => ⟨hf.re, hf.im⟩⟩
  rintro ⟨hre, him⟩
  convert MeasureTheory.Memℒp.add (E := K) hre.ofReal (him.ofReal.const_mul IsROrC.I)
  · ext1 x
    rw [Pi.add_apply, mul_comm, IsROrC.re_add_im]
#align measure_theory.mem_ℒp_re_im_iff MeasureTheory.memℒp_re_im_iff

end IsROrC

theorem add_compLp (L L' : E →L[𝕜] F) (f : Lp E p μ) :
    (L + L').compLp f = L.compLp f + L'.compLp f := by
  ext1
  refine' (coeFn_compLp' (L + L') f).trans _
  refine' EventuallyEq.trans _ (Lp.coeFn_add _ _).symm
  refine'
    EventuallyEq.trans _ (EventuallyEq.add (L.coeFn_compLp' f).symm (L'.coeFn_compLp' f).symm)
  refine' eventually_of_forall fun x => _
  rfl
#align continuous_linear_map.add_comp_Lp ContinuousLinearMap.add_compLp

theorem smul_compLp {𝕜'} [NormedRing 𝕜'] [Module 𝕜' F] [BoundedSMul 𝕜' F] [SMulCommClass 𝕜 𝕜' F]
    (c : 𝕜') (L : E →L[𝕜] F) (f : Lp E p μ) : (c • L).compLp f = c • L.compLp f := by
  ext1
  refine' (coeFn_compLp' (c • L) f).trans _
  refine' EventuallyEq.trans _ (Lp.coeFn_smul _ _).symm
  refine' (L.coeFn_compLp' f).mono fun x hx => _
  rw [Pi.smul_apply, hx]
  rfl
#align continuous_linear_map.smul_comp_Lp ContinuousLinearMap.smul_compLp

theorem norm_compLp_le (L : E →L[𝕜] F) (f : Lp E p μ) : ‖L.compLp f‖ ≤ ‖L‖ * ‖f‖ :=
  LipschitzWith.norm_compLp_le _ _ _
#align continuous_linear_map.norm_comp_Lp_le ContinuousLinearMap.norm_compLp_le

variable (μ p)

/-- Composing `f : Lp E p μ` with `L : E →L[𝕜] F`, seen as a `𝕜`-linear map on `Lp E p μ`. -/
def compLpₗ (L : E →L[𝕜] F) : Lp E p μ →ₗ[𝕜] Lp F p μ where
  toFun f := L.compLp f
  map_add' := by
    intro f g
    ext1
    filter_upwards [Lp.coeFn_add f g, coeFn_compLp L (f + g), coeFn_compLp L f,
      coeFn_compLp L g, Lp.coeFn_add (L.compLp f) (L.compLp g)]
    intro a ha1 ha2 ha3 ha4 ha5
    simp only [ha1, ha2, ha3, ha4, ha5, map_add, Pi.add_apply]
  map_smul' := by
    intro c f
    dsimp
    ext1
    filter_upwards [Lp.coeFn_smul c f, coeFn_compLp L (c • f), Lp.coeFn_smul c (L.compLp f),
      coeFn_compLp L f] with _ ha1 ha2 ha3 ha4
    simp only [ha1, ha2, ha3, ha4, SMulHomClass.map_smul, Pi.smul_apply]
#align continuous_linear_map.comp_Lpₗ ContinuousLinearMap.compLpₗ

/-- Composing `f : Lp E p μ` with `L : E →L[𝕜] F`, seen as a continuous `𝕜`-linear map on
`Lp E p μ`. See also the similar
* `LinearMap.compLeft` for functions,
* `ContinuousLinearMap.compLeftContinuous` for continuous functions,
* `ContinuousLinearMap.compLeftContinuousBounded` for bounded continuous functions,
* `ContinuousLinearMap.compLeftContinuousCompact` for continuous functions on compact spaces.
-/
def compLpL [Fact (1 ≤ p)] (L : E →L[𝕜] F) : Lp E p μ →L[𝕜] Lp F p μ :=
  LinearMap.mkContinuous (L.compLpₗ p μ) ‖L‖ L.norm_compLp_le
#align continuous_linear_map.comp_LpL ContinuousLinearMap.compLpL

variable {μ p}

theorem coeFn_compLpL [Fact (1 ≤ p)] (L : E →L[𝕜] F) (f : Lp E p μ) :
    L.compLpL p μ f =ᵐ[μ] fun a => L (f a) :=
  L.coeFn_compLp f
#align continuous_linear_map.coe_fn_comp_LpL ContinuousLinearMap.coeFn_compLpL

theorem add_compLpL [Fact (1 ≤ p)] (L L' : E →L[𝕜] F) :
    (L + L').compLpL p μ = L.compLpL p μ + L'.compLpL p μ := by ext1 f; exact add_compLp L L' f
#align continuous_linear_map.add_comp_LpL ContinuousLinearMap.add_compLpL

set_option synthInstance.maxHeartbeats 30000 in
theorem smul_compLpL [Fact (1 ≤ p)] {𝕜'} [NormedRing 𝕜'] [Module 𝕜' F] [BoundedSMul 𝕜' F]
    [SMulCommClass 𝕜 𝕜' F] (c : 𝕜') (L : E →L[𝕜] F) : (c • L).compLpL p μ = c • L.compLpL p μ := by
  ext1 f; exact smul_compLp c L f
#align continuous_linear_map.smul_comp_LpL ContinuousLinearMap.smul_compLpL

theorem norm_compLpL_le [Fact (1 ≤ p)] (L : E →L[𝕜] F) : ‖L.compLpL p μ‖ ≤ ‖L‖ :=
  LinearMap.mkContinuous_norm_le _ (norm_nonneg _) _
#align continuous_linear_map.norm_compLpL_le ContinuousLinearMap.norm_compLpL_le

end ContinuousLinearMap

namespace MeasureTheory

theorem indicatorConstLp_eq_toSpanSingleton_compLp {s : Set α} [NormedSpace ℝ F]
    (hs : MeasurableSet s) (hμs : μ s ≠ ∞) (x : F) :
    indicatorConstLp 2 hs hμs x =
      (ContinuousLinearMap.toSpanSingleton ℝ x).compLp (indicatorConstLp 2 hs hμs (1 : ℝ)) := by
  ext1
  refine' indicatorConstLp_coeFn.trans _
  have h_compLp :=
    (ContinuousLinearMap.toSpanSingleton ℝ x).coeFn_compLp (indicatorConstLp 2 hs hμs (1 : ℝ))
  rw [← EventuallyEq] at h_compLp
  refine' EventuallyEq.trans _ h_compLp.symm
  refine' (@indicatorConstLp_coeFn _ _ _ 2 μ _ s hs hμs (1 : ℝ)).mono fun y hy => _
  dsimp only
  rw [hy]
  simp_rw [ContinuousLinearMap.toSpanSingleton_apply]
  by_cases hy_mem : y ∈ s <;> simp [hy_mem, ContinuousLinearMap.lsmul_apply]
#align measure_theory.indicator_const_Lp_eq_to_span_singleton_comp_Lp MeasureTheory.indicatorConstLp_eq_toSpanSingleton_compLp

namespace Lp

section PosPart

theorem lipschitzWith_pos_part : LipschitzWith 1 fun x : ℝ => max x 0 :=
  LipschitzWith.of_dist_le_mul fun x y => by simp [Real.dist_eq, abs_max_sub_max_le_abs]
#align measure_theory.Lp.lipschitz_with_pos_part MeasureTheory.Lp.lipschitzWith_pos_part

theorem _root_.MeasureTheory.Memℒp.pos_part {f : α → ℝ} (hf : Memℒp f p μ) :
    Memℒp (fun x => max (f x) 0) p μ :=
  lipschitzWith_pos_part.comp_memℒp (max_eq_right le_rfl) hf
#align measure_theory.mem_ℒp.pos_part MeasureTheory.Memℒp.pos_part

theorem _root_.MeasureTheory.Memℒp.neg_part {f : α → ℝ} (hf : Memℒp f p μ) :
    Memℒp (fun x => max (-f x) 0) p μ :=
  lipschitzWith_pos_part.comp_memℒp (max_eq_right le_rfl) hf.neg
#align measure_theory.mem_ℒp.neg_part MeasureTheory.Memℒp.neg_part

/-- Positive part of a function in `L^p`. -/
def posPart (f : Lp ℝ p μ) : Lp ℝ p μ :=
  lipschitzWith_pos_part.compLp (max_eq_right le_rfl) f
#align measure_theory.Lp.pos_part MeasureTheory.Lp.posPart

/-- Negative part of a function in `L^p`. -/
def negPart (f : Lp ℝ p μ) : Lp ℝ p μ :=
  posPart (-f)
#align measure_theory.Lp.neg_part MeasureTheory.Lp.negPart

@[norm_cast]
theorem coe_posPart (f : Lp ℝ p μ) : (posPart f : α →ₘ[μ] ℝ) = (f : α →ₘ[μ] ℝ).posPart :=
  rfl
#align measure_theory.Lp.coe_pos_part MeasureTheory.Lp.coe_posPart

theorem coeFn_posPart (f : Lp ℝ p μ) : ⇑(posPart f) =ᵐ[μ] fun a => max (f a) 0 :=
  AEEqFun.coeFn_posPart _
#align measure_theory.Lp.coe_fn_pos_part MeasureTheory.Lp.coeFn_posPart

theorem coeFn_negPart_eq_max (f : Lp ℝ p μ) : ∀ᵐ a ∂μ, negPart f a = max (-f a) 0 := by
  rw [negPart]
  filter_upwards [coeFn_posPart (-f), coeFn_neg f] with _ h₁ h₂
  rw [h₁, h₂, Pi.neg_apply]
#align measure_theory.Lp.coe_fn_neg_part_eq_max MeasureTheory.Lp.coeFn_negPart_eq_max

theorem coeFn_negPart (f : Lp ℝ p μ) : ∀ᵐ a ∂μ, negPart f a = -min (f a) 0 :=
  (coeFn_negPart_eq_max f).mono fun a h => by rw [h, ← max_neg_neg, neg_zero]
#align measure_theory.Lp.coe_fn_neg_part MeasureTheory.Lp.coeFn_negPart

theorem continuous_posPart [Fact (1 ≤ p)] : Continuous fun f : Lp ℝ p μ => posPart f :=
  LipschitzWith.continuous_compLp _ _
#align measure_theory.Lp.continuous_pos_part MeasureTheory.Lp.continuous_posPart

theorem continuous_negPart [Fact (1 ≤ p)] : Continuous fun f : Lp ℝ p μ => negPart f := by
  have eq : (fun f : Lp ℝ p μ => negPart f) = fun f : Lp ℝ p μ => posPart (-f) := rfl
  rw [eq]
  exact continuous_posPart.comp continuous_neg
#align measure_theory.Lp.continuous_neg_part MeasureTheory.Lp.continuous_negPart

end PosPart

end Lp

end MeasureTheory

end Composition

/-!
## `L^p` is a complete space

We show that `L^p` is a complete space for `1 ≤ p`.
-/


section CompleteSpace

namespace MeasureTheory

namespace Lp

theorem snorm'_lim_eq_lintegral_liminf {ι} [Nonempty ι] [LinearOrder ι] {f : ι → α → G} {p : ℝ}
    (hp_nonneg : 0 ≤ p) {f_lim : α → G}
    (h_lim : ∀ᵐ x : α ∂μ, Tendsto (fun n => f n x) atTop (𝓝 (f_lim x))) :
    snorm' f_lim p μ = (∫⁻ a, atTop.liminf fun m => (‖f m a‖₊ : ℝ≥0∞) ^ p ∂μ) ^ (1 / p) := by
  suffices h_no_pow :
    (∫⁻ a, (‖f_lim a‖₊ : ℝ≥0∞) ^ p ∂μ) = ∫⁻ a, atTop.liminf fun m => (‖f m a‖₊ : ℝ≥0∞) ^ p ∂μ
  · rw [snorm', h_no_pow]
  refine' lintegral_congr_ae (h_lim.mono fun a ha => _)
  dsimp only
  rw [Tendsto.liminf_eq]
  simp_rw [ENNReal.coe_rpow_of_nonneg _ hp_nonneg, ENNReal.tendsto_coe]
  refine' ((NNReal.continuous_rpow_const hp_nonneg).tendsto ‖f_lim a‖₊).comp _
  exact (continuous_nnnorm.tendsto (f_lim a)).comp ha
#align measure_theory.Lp.snorm'_lim_eq_lintegral_liminf MeasureTheory.Lp.snorm'_lim_eq_lintegral_liminf

theorem snorm'_lim_le_liminf_snorm' {E} [NormedAddCommGroup E] {f : ℕ → α → E} {p : ℝ}
    (hp_pos : 0 < p) (hf : ∀ n, AEStronglyMeasurable (f n) μ) {f_lim : α → E}
    (h_lim : ∀ᵐ x : α ∂μ, Tendsto (fun n => f n x) atTop (𝓝 (f_lim x))) :
    snorm' f_lim p μ ≤ atTop.liminf fun n => snorm' (f n) p μ := by
  rw [snorm'_lim_eq_lintegral_liminf hp_pos.le h_lim]
  rw [← ENNReal.le_rpow_one_div_iff (by simp [hp_pos] : 0 < 1 / p), one_div_one_div]
  refine (lintegral_liminf_le' fun m => (hf m).ennnorm.pow_const _).trans_eq ?_
  have h_pow_liminf :
    (atTop.liminf fun n => snorm' (f n) p μ) ^ p = atTop.liminf fun n => snorm' (f n) p μ ^ p := by
    have h_rpow_mono := ENNReal.strictMono_rpow_of_pos hp_pos
    have h_rpow_surj := (ENNReal.rpow_left_bijective hp_pos.ne.symm).2
    refine' (h_rpow_mono.orderIsoOfSurjective _ h_rpow_surj).liminf_apply _ _ _ _
    all_goals isBoundedDefault
  rw [h_pow_liminf]
  simp_rw [snorm', ← ENNReal.rpow_mul, one_div, inv_mul_cancel hp_pos.ne.symm, ENNReal.rpow_one]
#align measure_theory.Lp.snorm'_lim_le_liminf_snorm' MeasureTheory.Lp.snorm'_lim_le_liminf_snorm'

theorem snorm_exponent_top_lim_eq_essSup_liminf {ι} [Nonempty ι] [LinearOrder ι] {f : ι → α → G}
    {f_lim : α → G} (h_lim : ∀ᵐ x : α ∂μ, Tendsto (fun n => f n x) atTop (𝓝 (f_lim x))) :
    snorm f_lim ∞ μ = essSup (fun x => atTop.liminf fun m => (‖f m x‖₊ : ℝ≥0∞)) μ := by
  rw [snorm_exponent_top, snormEssSup]
  refine' essSup_congr_ae (h_lim.mono fun x hx => _)
  dsimp only
  rw [Tendsto.liminf_eq]
  rw [ENNReal.tendsto_coe]
  exact (continuous_nnnorm.tendsto (f_lim x)).comp hx
#align measure_theory.Lp.snorm_exponent_top_lim_eq_ess_sup_liminf MeasureTheory.Lp.snorm_exponent_top_lim_eq_essSup_liminf

theorem snorm_exponent_top_lim_le_liminf_snorm_exponent_top {ι} [Nonempty ι] [Countable ι]
    [LinearOrder ι] {f : ι → α → F} {f_lim : α → F}
    (h_lim : ∀ᵐ x : α ∂μ, Tendsto (fun n => f n x) atTop (𝓝 (f_lim x))) :
    snorm f_lim ∞ μ ≤ atTop.liminf fun n => snorm (f n) ∞ μ := by
  rw [snorm_exponent_top_lim_eq_essSup_liminf h_lim]
  simp_rw [snorm_exponent_top, snormEssSup]
  exact ENNReal.essSup_liminf_le fun n => fun x => (‖f n x‖₊ : ℝ≥0∞)
#align measure_theory.Lp.snorm_exponent_top_lim_le_liminf_snorm_exponent_top MeasureTheory.Lp.snorm_exponent_top_lim_le_liminf_snorm_exponent_top

theorem snorm_lim_le_liminf_snorm {E} [NormedAddCommGroup E] {f : ℕ → α → E}
    (hf : ∀ n, AEStronglyMeasurable (f n) μ) (f_lim : α → E)
    (h_lim : ∀ᵐ x : α ∂μ, Tendsto (fun n => f n x) atTop (𝓝 (f_lim x))) :
    snorm f_lim p μ ≤ atTop.liminf fun n => snorm (f n) p μ := by
  by_cases hp0 : p = 0
  · simp [hp0]
  rw [← Ne.def] at hp0
  by_cases hp_top : p = ∞
  · simp_rw [hp_top]
    exact snorm_exponent_top_lim_le_liminf_snorm_exponent_top h_lim
  simp_rw [snorm_eq_snorm' hp0 hp_top]
  have hp_pos : 0 < p.toReal := ENNReal.toReal_pos hp0 hp_top
  exact snorm'_lim_le_liminf_snorm' hp_pos hf h_lim
#align measure_theory.Lp.snorm_lim_le_liminf_snorm MeasureTheory.Lp.snorm_lim_le_liminf_snorm

/-! ### `Lp` is complete iff Cauchy sequences of `ℒp` have limits in `ℒp` -/


theorem tendsto_Lp_iff_tendsto_ℒp' {ι} {fi : Filter ι} [Fact (1 ≤ p)] (f : ι → Lp E p μ)
    (f_lim : Lp E p μ) :
    fi.Tendsto f (𝓝 f_lim) ↔ fi.Tendsto (fun n => snorm (⇑(f n) - ⇑f_lim) p μ) (𝓝 0) := by
  rw [tendsto_iff_dist_tendsto_zero]
  simp_rw [dist_def]
  rw [← ENNReal.zero_toReal, ENNReal.tendsto_toReal_iff (fun n => ?_) ENNReal.zero_ne_top]
  rw [snorm_congr_ae (Lp.coeFn_sub _ _).symm]
  exact Lp.snorm_ne_top _
#align measure_theory.Lp.tendsto_Lp_iff_tendsto_ℒp' MeasureTheory.Lp.tendsto_Lp_iff_tendsto_ℒp'

theorem tendsto_Lp_iff_tendsto_ℒp {ι} {fi : Filter ι} [Fact (1 ≤ p)] (f : ι → Lp E p μ)
    (f_lim : α → E) (f_lim_ℒp : Memℒp f_lim p μ) :
    fi.Tendsto f (𝓝 (f_lim_ℒp.toLp f_lim)) ↔
      fi.Tendsto (fun n => snorm (⇑(f n) - f_lim) p μ) (𝓝 0) := by
  rw [tendsto_Lp_iff_tendsto_ℒp']
  suffices h_eq :
    (fun n => snorm (⇑(f n) - ⇑(Memℒp.toLp f_lim f_lim_ℒp)) p μ) =
      (fun n => snorm (⇑(f n) - f_lim) p μ)
  · rw [h_eq]
  exact funext fun n => snorm_congr_ae (EventuallyEq.rfl.sub (Memℒp.coeFn_toLp f_lim_ℒp))
#align measure_theory.Lp.tendsto_Lp_iff_tendsto_ℒp MeasureTheory.Lp.tendsto_Lp_iff_tendsto_ℒp

theorem tendsto_Lp_iff_tendsto_ℒp'' {ι} {fi : Filter ι} [Fact (1 ≤ p)] (f : ι → α → E)
    (f_ℒp : ∀ n, Memℒp (f n) p μ) (f_lim : α → E) (f_lim_ℒp : Memℒp f_lim p μ) :
    fi.Tendsto (fun n => (f_ℒp n).toLp (f n)) (𝓝 (f_lim_ℒp.toLp f_lim)) ↔
      fi.Tendsto (fun n => snorm (f n - f_lim) p μ) (𝓝 0) := by
  rw [Lp.tendsto_Lp_iff_tendsto_ℒp' (fun n => (f_ℒp n).toLp (f n)) (f_lim_ℒp.toLp f_lim)]
  refine Filter.tendsto_congr fun n => ?_
  apply snorm_congr_ae
  filter_upwards [((f_ℒp n).sub f_lim_ℒp).coeFn_toLp,
    Lp.coeFn_sub ((f_ℒp n).toLp (f n)) (f_lim_ℒp.toLp f_lim)] with _ hx₁ hx₂
  rw [← hx₂]
  exact hx₁
#align measure_theory.Lp.tendsto_Lp_iff_tendsto_ℒp'' MeasureTheory.Lp.tendsto_Lp_iff_tendsto_ℒp''

theorem tendsto_Lp_of_tendsto_ℒp {ι} {fi : Filter ι} [Fact (1 ≤ p)] {f : ι → Lp E p μ}
    (f_lim : α → E) (f_lim_ℒp : Memℒp f_lim p μ)
    (h_tendsto : fi.Tendsto (fun n => snorm (⇑(f n) - f_lim) p μ) (𝓝 0)) :
    fi.Tendsto f (𝓝 (f_lim_ℒp.toLp f_lim)) :=
  (tendsto_Lp_iff_tendsto_ℒp f f_lim f_lim_ℒp).mpr h_tendsto
#align measure_theory.Lp.tendsto_Lp_of_tendsto_ℒp MeasureTheory.Lp.tendsto_Lp_of_tendsto_ℒp

theorem cauchySeq_Lp_iff_cauchySeq_ℒp {ι} [Nonempty ι] [SemilatticeSup ι] [hp : Fact (1 ≤ p)]
    (f : ι → Lp E p μ) :
    CauchySeq f ↔ Tendsto (fun n : ι × ι => snorm (⇑(f n.fst) - ⇑(f n.snd)) p μ) atTop (𝓝 0) := by
  simp_rw [cauchySeq_iff_tendsto_dist_atTop_0, dist_def]
  rw [← ENNReal.zero_toReal, ENNReal.tendsto_toReal_iff (fun n => ?_) ENNReal.zero_ne_top]
  rw [snorm_congr_ae (Lp.coeFn_sub _ _).symm]
  exact snorm_ne_top _
#align measure_theory.Lp.cauchy_seq_Lp_iff_cauchy_seq_ℒp MeasureTheory.Lp.cauchySeq_Lp_iff_cauchySeq_ℒp

theorem completeSpace_lp_of_cauchy_complete_ℒp [hp : Fact (1 ≤ p)]
    (H :
      ∀ (f : ℕ → α → E) (hf : ∀ n, Memℒp (f n) p μ) (B : ℕ → ℝ≥0∞) (hB : ∑' i, B i < ∞)
        (h_cau : ∀ N n m : ℕ, N ≤ n → N ≤ m → snorm (f n - f m) p μ < B N),
        ∃ (f_lim : α → E), Memℒp f_lim p μ ∧
          atTop.Tendsto (fun n => snorm (f n - f_lim) p μ) (𝓝 0)) :
    CompleteSpace (Lp E p μ) := by
  let B := fun n : ℕ => ((1 : ℝ) / 2) ^ n
  have hB_pos : ∀ n, 0 < B n := fun n => pow_pos (div_pos zero_lt_one zero_lt_two) n
  refine' Metric.complete_of_convergent_controlled_sequences B hB_pos fun f hf => _
  rsuffices ⟨f_lim, hf_lim_meas, h_tendsto⟩ :
    ∃ (f_lim : α → E), Memℒp f_lim p μ ∧
      atTop.Tendsto (fun n => snorm (⇑(f n) - f_lim) p μ) (𝓝 0)
  · exact ⟨hf_lim_meas.toLp f_lim, tendsto_Lp_of_tendsto_ℒp f_lim hf_lim_meas h_tendsto⟩
  have hB : Summable B := summable_geometric_two
  cases' hB with M hB
  let B1 n := ENNReal.ofReal (B n)
  have hB1_has : HasSum B1 (ENNReal.ofReal M) := by
    have h_tsum_B1 : ∑' i, B1 i = ENNReal.ofReal M := by
      change (∑' n : ℕ, ENNReal.ofReal (B n)) = ENNReal.ofReal M
      rw [← hB.tsum_eq]
      exact (ENNReal.ofReal_tsum_of_nonneg (fun n => le_of_lt (hB_pos n)) hB.summable).symm
    have h_sum := (@ENNReal.summable _ B1).hasSum
    rwa [h_tsum_B1] at h_sum
  have hB1 : ∑' i, B1 i < ∞ := by
    rw [hB1_has.tsum_eq]
    exact ENNReal.ofReal_lt_top
  let f1 : ℕ → α → E := fun n => f n
  refine' H f1 (fun n => Lp.memℒp (f n)) B1 hB1 fun N n m hn hm => _
  specialize hf N n m hn hm
  rw [dist_def] at hf
  dsimp only
  rwa [ENNReal.lt_ofReal_iff_toReal_lt]
  rw [snorm_congr_ae (Lp.coeFn_sub _ _).symm]
  exact Lp.snorm_ne_top _
#align measure_theory.Lp.complete_space_Lp_of_cauchy_complete_ℒp MeasureTheory.Lp.completeSpace_lp_of_cauchy_complete_ℒp

/-! ### Prove that controlled Cauchy sequences of `ℒp` have limits in `ℒp` -/


private theorem snorm'_sum_norm_sub_le_tsum_of_cauchy_snorm' {f : ℕ → α → E}
    (hf : ∀ n, AEStronglyMeasurable (f n) μ) {p : ℝ} (hp1 : 1 ≤ p) {B : ℕ → ℝ≥0∞}
    (h_cau : ∀ N n m : ℕ, N ≤ n → N ≤ m → snorm' (f n - f m) p μ < B N) (n : ℕ) :
    snorm' (fun x => ∑ i in Finset.range (n + 1), ‖f (i + 1) x - f i x‖) p μ ≤ ∑' i, B i := by
  let f_norm_diff i x := ‖f (i + 1) x - f i x‖
  have hgf_norm_diff :
    ∀ n,
      (fun x => ∑ i in Finset.range (n + 1), ‖f (i + 1) x - f i x‖) =
        ∑ i in Finset.range (n + 1), f_norm_diff i :=
    fun n => funext fun x => by simp
  rw [hgf_norm_diff]
  refine' (snorm'_sum_le (fun i _ => ((hf (i + 1)).sub (hf i)).norm) hp1).trans _
  simp_rw [← Pi.sub_apply, snorm'_norm]
  refine' (Finset.sum_le_sum _).trans (sum_le_tsum _ (fun m _ => zero_le _) ENNReal.summable)
  exact fun m _ => (h_cau m (m + 1) m (Nat.le_succ m) (le_refl m)).le

private theorem lintegral_rpow_sum_coe_nnnorm_sub_le_rpow_tsum
    {f : ℕ → α → E} {p : ℝ} (hp1 : 1 ≤ p) {B : ℕ → ℝ≥0∞} (n : ℕ)
    (hn : snorm' (fun x => ∑ i in Finset.range (n + 1), ‖f (i + 1) x - f i x‖) p μ ≤ ∑' i, B i) :
    (∫⁻ a, (∑ i in Finset.range (n + 1), ‖f (i + 1) a - f i a‖₊ : ℝ≥0∞) ^ p ∂μ) ≤
      (∑' i, B i) ^ p := by
  have hp_pos : 0 < p := zero_lt_one.trans_le hp1
  rw [← one_div_one_div p, @ENNReal.le_rpow_one_div_iff _ _ (1 / p) (by simp [hp_pos]),
    one_div_one_div p]
  simp_rw [snorm'] at hn
  have h_nnnorm_nonneg :
    (fun a => (‖∑ i in Finset.range (n + 1), ‖f (i + 1) a - f i a‖‖₊ : ℝ≥0∞) ^ p) = fun a =>
      (∑ i in Finset.range (n + 1), (‖f (i + 1) a - f i a‖₊ : ℝ≥0∞)) ^ p := by
    ext1 a
    congr
    simp_rw [← ofReal_norm_eq_coe_nnnorm]
    rw [← ENNReal.ofReal_sum_of_nonneg]
    · rw [Real.norm_of_nonneg _]
      exact Finset.sum_nonneg fun x _ => norm_nonneg _
    · exact fun x _ => norm_nonneg _
  change
    (∫⁻ a, (fun x => ↑‖∑ i in Finset.range (n + 1), ‖f (i + 1) x - f i x‖‖₊ ^ p) a ∂μ) ^ (1 / p) ≤
      ∑' i, B i at hn
  rwa [h_nnnorm_nonneg] at hn

private theorem lintegral_rpow_tsum_coe_nnnorm_sub_le_tsum {f : ℕ → α → E}
    (hf : ∀ n, AEStronglyMeasurable (f n) μ) {p : ℝ} (hp1 : 1 ≤ p) {B : ℕ → ℝ≥0∞}
    (h :
      ∀ n,
        (∫⁻ a, (∑ i in Finset.range (n + 1), ‖f (i + 1) a - f i a‖₊ : ℝ≥0∞) ^ p ∂μ) ≤
          (∑' i, B i) ^ p) :
    (∫⁻ a, (∑' i, ‖f (i + 1) a - f i a‖₊ : ℝ≥0∞) ^ p ∂μ) ^ (1 / p) ≤ ∑' i, B i := by
  have hp_pos : 0 < p := zero_lt_one.trans_le hp1
  suffices h_pow : (∫⁻ a, (∑' i, ‖f (i + 1) a - f i a‖₊ : ℝ≥0∞) ^ p ∂μ) ≤ (∑' i, B i) ^ p
  · rwa [← ENNReal.le_rpow_one_div_iff (by simp [hp_pos] : 0 < 1 / p), one_div_one_div]
  have h_tsum_1 :
    ∀ g : ℕ → ℝ≥0∞, ∑' i, g i = atTop.liminf fun n => ∑ i in Finset.range (n + 1), g i := by
    intro g
    rw [ENNReal.tsum_eq_liminf_sum_nat, ← liminf_nat_add _ 1]
  simp_rw [h_tsum_1 _]
  rw [← h_tsum_1]
  have h_liminf_pow :
    (∫⁻ a, (atTop.liminf
      fun n => ∑ i in Finset.range (n + 1), (‖f (i + 1) a - f i a‖₊ : ℝ≥0∞)) ^ p ∂μ) =
      ∫⁻ a, atTop.liminf
        fun n => (∑ i in Finset.range (n + 1), (‖f (i + 1) a - f i a‖₊ : ℝ≥0∞)) ^ p ∂μ := by
    refine' lintegral_congr fun x => _
    have h_rpow_mono := ENNReal.strictMono_rpow_of_pos (zero_lt_one.trans_le hp1)
    have h_rpow_surj := (ENNReal.rpow_left_bijective hp_pos.ne.symm).2
    refine' (h_rpow_mono.orderIsoOfSurjective _ h_rpow_surj).liminf_apply _ _ _ _
    all_goals isBoundedDefault
  rw [h_liminf_pow]
  refine' (lintegral_liminf_le' _).trans _
  · exact fun n =>
      (Finset.aemeasurable_sum (Finset.range (n + 1)) fun i _ =>
            ((hf (i + 1)).sub (hf i)).ennnorm).pow_const
        _
  · exact liminf_le_of_frequently_le' (frequently_of_forall h)

private theorem tsum_nnnorm_sub_ae_lt_top {f : ℕ → α → E} (hf : ∀ n, AEStronglyMeasurable (f n) μ)
    {p : ℝ} (hp1 : 1 ≤ p) {B : ℕ → ℝ≥0∞} (hB : ∑' i, B i ≠ ∞)
    (h : (∫⁻ a, (∑' i, ‖f (i + 1) a - f i a‖₊ : ℝ≥0∞) ^ p ∂μ) ^ (1 / p) ≤ ∑' i, B i) :
    ∀ᵐ x ∂μ, (∑' i, ‖f (i + 1) x - f i x‖₊ : ℝ≥0∞) < ∞ := by
  have hp_pos : 0 < p := zero_lt_one.trans_le hp1
  have h_integral : (∫⁻ a, (∑' i, ‖f (i + 1) a - f i a‖₊ : ℝ≥0∞) ^ p ∂μ) < ∞ := by
    have h_tsum_lt_top : (∑' i, B i) ^ p < ∞ := ENNReal.rpow_lt_top_of_nonneg hp_pos.le hB
    refine' lt_of_le_of_lt _ h_tsum_lt_top
    rwa [← ENNReal.le_rpow_one_div_iff (by simp [hp_pos] : 0 < 1 / p), one_div_one_div] at h
  have rpow_ae_lt_top : ∀ᵐ x ∂μ, (∑' i, ‖f (i + 1) x - f i x‖₊ : ℝ≥0∞) ^ p < ∞ := by
    refine' ae_lt_top' (AEMeasurable.pow_const _ _) h_integral.ne
    exact AEMeasurable.ennreal_tsum fun n => ((hf (n + 1)).sub (hf n)).ennnorm
  refine' rpow_ae_lt_top.mono fun x hx => _
  rwa [← ENNReal.lt_rpow_one_div_iff hp_pos,
    ENNReal.top_rpow_of_pos (by simp [hp_pos] : 0 < 1 / p)] at hx

theorem ae_tendsto_of_cauchy_snorm' [CompleteSpace E] {f : ℕ → α → E} {p : ℝ}
    (hf : ∀ n, AEStronglyMeasurable (f n) μ) (hp1 : 1 ≤ p) {B : ℕ → ℝ≥0∞} (hB : ∑' i, B i ≠ ∞)
    (h_cau : ∀ N n m : ℕ, N ≤ n → N ≤ m → snorm' (f n - f m) p μ < B N) :
    ∀ᵐ x ∂μ, ∃ l : E, atTop.Tendsto (fun n => f n x) (𝓝 l) := by
  have h_summable : ∀ᵐ x ∂μ, Summable fun i : ℕ => f (i + 1) x - f i x := by
    have h1 :
      ∀ n, snorm' (fun x => ∑ i in Finset.range (n + 1), ‖f (i + 1) x - f i x‖) p μ ≤ ∑' i, B i :=
      snorm'_sum_norm_sub_le_tsum_of_cauchy_snorm' hf hp1 h_cau
    have h2 :
      ∀ n,
        (∫⁻ a, (∑ i in Finset.range (n + 1), ‖f (i + 1) a - f i a‖₊ : ℝ≥0∞) ^ p ∂μ) ≤
          (∑' i, B i) ^ p :=
      fun n => lintegral_rpow_sum_coe_nnnorm_sub_le_rpow_tsum hp1 n (h1 n)
    have h3 : (∫⁻ a, (∑' i, ‖f (i + 1) a - f i a‖₊ : ℝ≥0∞) ^ p ∂μ) ^ (1 / p) ≤ ∑' i, B i :=
      lintegral_rpow_tsum_coe_nnnorm_sub_le_tsum hf hp1 h2
    have h4 : ∀ᵐ x ∂μ, (∑' i, ‖f (i + 1) x - f i x‖₊ : ℝ≥0∞) < ∞ :=
      tsum_nnnorm_sub_ae_lt_top hf hp1 hB h3
    exact
      h4.mono fun x hx =>
        summable_of_summable_nnnorm
          (ENNReal.tsum_coe_ne_top_iff_summable.mp (lt_top_iff_ne_top.mp hx))
  have h :
    ∀ᵐ x ∂μ, ∃ l : E,
      atTop.Tendsto (fun n => ∑ i in Finset.range n, (f (i + 1) x - f i x)) (𝓝 l) := by
    refine' h_summable.mono fun x hx => _
    let hx_sum := hx.hasSum.tendsto_sum_nat
    exact ⟨∑' i, (f (i + 1) x - f i x), hx_sum⟩
  refine' h.mono fun x hx => _
  cases' hx with l hx
  have h_rw_sum :
      (fun n => ∑ i in Finset.range n, (f (i + 1) x - f i x)) = fun n => f n x - f 0 x := by
    ext1 n
    change
      (∑ i : ℕ in Finset.range n, ((fun m => f m x) (i + 1) - (fun m => f m x) i)) = f n x - f 0 x
    rw [Finset.sum_range_sub (fun m => f m x)]
  rw [h_rw_sum] at hx
  have hf_rw : (fun n => f n x) = fun n => f n x - f 0 x + f 0 x := by
    ext1 n
    abel
  rw [hf_rw]
  exact ⟨l + f 0 x, Tendsto.add_const _ hx⟩
#align measure_theory.Lp.ae_tendsto_of_cauchy_snorm' MeasureTheory.Lp.ae_tendsto_of_cauchy_snorm'

theorem ae_tendsto_of_cauchy_snorm [CompleteSpace E] {f : ℕ → α → E}
    (hf : ∀ n, AEStronglyMeasurable (f n) μ) (hp : 1 ≤ p) {B : ℕ → ℝ≥0∞} (hB : ∑' i, B i ≠ ∞)
    (h_cau : ∀ N n m : ℕ, N ≤ n → N ≤ m → snorm (f n - f m) p μ < B N) :
    ∀ᵐ x ∂μ, ∃ l : E, atTop.Tendsto (fun n => f n x) (𝓝 l) := by
  by_cases hp_top : p = ∞
  · simp_rw [hp_top] at *
    have h_cau_ae : ∀ᵐ x ∂μ, ∀ N n m, N ≤ n → N ≤ m → (‖(f n - f m) x‖₊ : ℝ≥0∞) < B N := by
      simp_rw [ae_all_iff]
      exact fun N n m hnN hmN => ae_lt_of_essSup_lt (h_cau N n m hnN hmN)
    simp_rw [snorm_exponent_top, snormEssSup] at h_cau
    refine' h_cau_ae.mono fun x hx => cauchySeq_tendsto_of_complete _
    refine' cauchySeq_of_le_tendsto_0 (fun n => (B n).toReal) _ _
    · intro n m N hnN hmN
      specialize hx N n m hnN hmN
      rw [dist_eq_norm, ← ENNReal.toReal_ofReal (norm_nonneg _),
        ENNReal.toReal_le_toReal ENNReal.ofReal_ne_top (ENNReal.ne_top_of_tsum_ne_top hB N)]
      rw [← ofReal_norm_eq_coe_nnnorm] at hx
      exact hx.le
    · rw [← ENNReal.zero_toReal]
      exact
        Tendsto.comp (g := ENNReal.toReal) (ENNReal.tendsto_toReal ENNReal.zero_ne_top)
          (ENNReal.tendsto_atTop_zero_of_tsum_ne_top hB)
  have hp1 : 1 ≤ p.toReal := by
    rw [← ENNReal.ofReal_le_iff_le_toReal hp_top, ENNReal.ofReal_one]
    exact hp
  have h_cau' : ∀ N n m : ℕ, N ≤ n → N ≤ m → snorm' (f n - f m) p.toReal μ < B N := by
    intro N n m hn hm
    specialize h_cau N n m hn hm
    rwa [snorm_eq_snorm' (zero_lt_one.trans_le hp).ne.symm hp_top] at h_cau
  exact ae_tendsto_of_cauchy_snorm' hf hp1 hB h_cau'
#align measure_theory.Lp.ae_tendsto_of_cauchy_snorm MeasureTheory.Lp.ae_tendsto_of_cauchy_snorm

theorem cauchy_tendsto_of_tendsto {f : ℕ → α → E} (hf : ∀ n, AEStronglyMeasurable (f n) μ)
    (f_lim : α → E) {B : ℕ → ℝ≥0∞} (hB : ∑' i, B i ≠ ∞)
    (h_cau : ∀ N n m : ℕ, N ≤ n → N ≤ m → snorm (f n - f m) p μ < B N)
    (h_lim : ∀ᵐ x : α ∂μ, Tendsto (fun n => f n x) atTop (𝓝 (f_lim x))) :
    atTop.Tendsto (fun n => snorm (f n - f_lim) p μ) (𝓝 0) := by
  rw [ENNReal.tendsto_atTop_zero]
  intro ε hε
  have h_B : ∃ N : ℕ, B N ≤ ε := by
    suffices h_tendsto_zero : ∃ N : ℕ, ∀ n : ℕ, N ≤ n → B n ≤ ε
    exact ⟨h_tendsto_zero.choose, h_tendsto_zero.choose_spec _ le_rfl⟩
    exact (ENNReal.tendsto_atTop_zero.mp (ENNReal.tendsto_atTop_zero_of_tsum_ne_top hB)) ε hε
  cases' h_B with N h_B
  refine' ⟨N, fun n hn => _⟩
  have h_sub : snorm (f n - f_lim) p μ ≤ atTop.liminf fun m => snorm (f n - f m) p μ := by
    refine' snorm_lim_le_liminf_snorm (fun m => (hf n).sub (hf m)) (f n - f_lim) _
    refine' h_lim.mono fun x hx => _
    simp_rw [sub_eq_add_neg]
    exact Tendsto.add tendsto_const_nhds (Tendsto.neg hx)
  refine' h_sub.trans _
  refine' liminf_le_of_frequently_le' (frequently_atTop.mpr _)
  refine' fun N1 => ⟨max N N1, le_max_right _ _, _⟩
  exact (h_cau N n (max N N1) hn (le_max_left _ _)).le.trans h_B
#align measure_theory.Lp.cauchy_tendsto_of_tendsto MeasureTheory.Lp.cauchy_tendsto_of_tendsto

theorem memℒp_of_cauchy_tendsto (hp : 1 ≤ p) {f : ℕ → α → E} (hf : ∀ n, Memℒp (f n) p μ)
    (f_lim : α → E) (h_lim_meas : AEStronglyMeasurable f_lim μ)
    (h_tendsto : atTop.Tendsto (fun n => snorm (f n - f_lim) p μ) (𝓝 0)) : Memℒp f_lim p μ := by
  refine' ⟨h_lim_meas, _⟩
  rw [ENNReal.tendsto_atTop_zero] at h_tendsto
  cases' h_tendsto 1 zero_lt_one with N h_tendsto_1
  specialize h_tendsto_1 N (le_refl N)
  have h_add : f_lim = f_lim - f N + f N := by abel
  rw [h_add]
  refine' lt_of_le_of_lt (snorm_add_le (h_lim_meas.sub (hf N).1) (hf N).1 hp) _
  rw [ENNReal.add_lt_top]
  constructor
  · refine' lt_of_le_of_lt _ ENNReal.one_lt_top
    have h_neg : f_lim - f N = -(f N - f_lim) := by simp
    rwa [h_neg, snorm_neg]
  · exact (hf N).2
#align measure_theory.Lp.mem_ℒp_of_cauchy_tendsto MeasureTheory.Lp.memℒp_of_cauchy_tendsto

theorem cauchy_complete_ℒp [CompleteSpace E] (hp : 1 ≤ p) {f : ℕ → α → E}
    (hf : ∀ n, Memℒp (f n) p μ) {B : ℕ → ℝ≥0∞} (hB : ∑' i, B i ≠ ∞)
    (h_cau : ∀ N n m : ℕ, N ≤ n → N ≤ m → snorm (f n - f m) p μ < B N) :
    ∃ (f_lim : α → E), Memℒp f_lim p μ ∧
      atTop.Tendsto (fun n => snorm (f n - f_lim) p μ) (𝓝 0) := by
  obtain ⟨f_lim, h_f_lim_meas, h_lim⟩ :
    ∃ (f_lim : α → E) (_ : StronglyMeasurable f_lim),
      ∀ᵐ x ∂μ, Tendsto (fun n => f n x) atTop (nhds (f_lim x))
  exact
    exists_stronglyMeasurable_limit_of_tendsto_ae (fun n => (hf n).1)
      (ae_tendsto_of_cauchy_snorm (fun n => (hf n).1) hp hB h_cau)
  have h_tendsto' : atTop.Tendsto (fun n => snorm (f n - f_lim) p μ) (𝓝 0) :=
    cauchy_tendsto_of_tendsto (fun m => (hf m).1) f_lim hB h_cau h_lim
  have h_ℒp_lim : Memℒp f_lim p μ :=
    memℒp_of_cauchy_tendsto hp hf f_lim h_f_lim_meas.aestronglyMeasurable h_tendsto'
  exact ⟨f_lim, h_ℒp_lim, h_tendsto'⟩
#align measure_theory.Lp.cauchy_complete_ℒp MeasureTheory.Lp.cauchy_complete_ℒp

/-! ### `Lp` is complete for `1 ≤ p` -/

instance instCompleteSpace [CompleteSpace E] [hp : Fact (1 ≤ p)] : CompleteSpace (Lp E p μ) :=
  completeSpace_lp_of_cauchy_complete_ℒp fun _f hf _B hB h_cau =>
    cauchy_complete_ℒp hp.elim hf hB.ne h_cau
#align measure_theory.Lp.complete_space MeasureTheory.Lp.instCompleteSpace

end Lp

end MeasureTheory

end CompleteSpace

/-! ### Continuous functions in `Lp` -/


open scoped BoundedContinuousFunction

open BoundedContinuousFunction

section

variable [TopologicalSpace α] [BorelSpace α] [SecondCountableTopologyEither α E]

variable (E p μ)

/-- An additive subgroup of `Lp E p μ`, consisting of the equivalence classes which contain a
bounded continuous representative. -/
def MeasureTheory.Lp.boundedContinuousFunction : AddSubgroup (Lp E p μ) :=
  AddSubgroup.addSubgroupOf
    ((ContinuousMap.toAEEqFunAddHom μ).comp (toContinuousMapAddHom α E)).range (Lp E p μ)
#align measure_theory.Lp.bounded_continuous_function MeasureTheory.Lp.boundedContinuousFunction

variable {E p μ}

/-- By definition, the elements of `Lp.boundedContinuousFunction E p μ` are the elements of
`Lp E p μ` which contain a bounded continuous representative. -/
theorem MeasureTheory.Lp.mem_boundedContinuousFunction_iff {f : Lp E p μ} :
    f ∈ MeasureTheory.Lp.boundedContinuousFunction E p μ ↔
      ∃ f₀ : α →ᵇ E, f₀.toContinuousMap.toAEEqFun μ = (f : α →ₘ[μ] E) :=
  AddSubgroup.mem_addSubgroupOf
#align measure_theory.Lp.mem_bounded_continuous_function_iff MeasureTheory.Lp.mem_boundedContinuousFunction_iff

namespace BoundedContinuousFunction

variable [IsFiniteMeasure μ]

/-- A bounded continuous function on a finite-measure space is in `Lp`. -/
theorem mem_Lp (f : α →ᵇ E) : f.toContinuousMap.toAEEqFun μ ∈ Lp E p μ := by
  refine' Lp.mem_Lp_of_ae_bound ‖f‖ _
  filter_upwards [f.toContinuousMap.coeFn_toAEEqFun μ] with x _
  convert f.norm_coe_le_norm x using 2
#align bounded_continuous_function.mem_Lp BoundedContinuousFunction.mem_Lp

/-- The `Lp`-norm of a bounded continuous function is at most a constant (depending on the measure
of the whole space) times its sup-norm. -/
theorem Lp_nnnorm_le (f : α →ᵇ E) :
    ‖(⟨f.toContinuousMap.toAEEqFun μ, mem_Lp f⟩ : Lp E p μ)‖₊ ≤
      measureUnivNNReal μ ^ p.toReal⁻¹ * ‖f‖₊ := by
  apply Lp.nnnorm_le_of_ae_bound
  refine' (f.toContinuousMap.coeFn_toAEEqFun μ).mono _
  intro x hx
  rw [← NNReal.coe_le_coe, coe_nnnorm, coe_nnnorm]
  convert f.norm_coe_le_norm x using 2
#align bounded_continuous_function.Lp_nnnorm_le BoundedContinuousFunction.Lp_nnnorm_le

/-- The `Lp`-norm of a bounded continuous function is at most a constant (depending on the measure
of the whole space) times its sup-norm. -/
theorem Lp_norm_le (f : α →ᵇ E) :
    ‖(⟨f.toContinuousMap.toAEEqFun μ, mem_Lp f⟩ : Lp E p μ)‖ ≤
      measureUnivNNReal μ ^ p.toReal⁻¹ * ‖f‖ :=
  Lp_nnnorm_le f
#align bounded_continuous_function.Lp_norm_le BoundedContinuousFunction.Lp_norm_le

variable (p μ)

/-- The normed group homomorphism of considering a bounded continuous function on a finite-measure
space as an element of `Lp`. -/
def toLpHom [Fact (1 ≤ p)] : NormedAddGroupHom (α →ᵇ E) (Lp E p μ) :=
  { AddMonoidHom.codRestrict ((ContinuousMap.toAEEqFunAddHom μ).comp (toContinuousMapAddHom α E))
      (Lp E p μ) mem_Lp with
    bound' := ⟨_, Lp_norm_le⟩ }
#align bounded_continuous_function.to_Lp_hom BoundedContinuousFunction.toLpHom

theorem range_toLpHom [Fact (1 ≤ p)] :
    ((toLpHom p μ).range : AddSubgroup (Lp E p μ)) =
      MeasureTheory.Lp.boundedContinuousFunction E p μ := by
  symm
  convert AddMonoidHom.addSubgroupOf_range_eq_of_le
      ((ContinuousMap.toAEEqFunAddHom μ).comp (toContinuousMapAddHom α E))
      (by rintro - ⟨f, rfl⟩; exact mem_Lp f : _ ≤ Lp E p μ)
#align bounded_continuous_function.range_to_Lp_hom BoundedContinuousFunction.range_toLpHom

variable (𝕜 : Type _) [Fact (1 ≤ p)]

/-- The bounded linear map of considering a bounded continuous function on a finite-measure space
as an element of `Lp`. -/
def toLp [NormedField 𝕜] [NormedSpace 𝕜 E] : (α →ᵇ E) →L[𝕜] Lp E p μ :=
  LinearMap.mkContinuous
    (LinearMap.codRestrict (Lp.LpSubmodule E p μ 𝕜)
      ((ContinuousMap.toAEEqFunLinearMap μ).comp (toContinuousMapLinearMap α E 𝕜)) mem_Lp)
    _ Lp_norm_le
#align bounded_continuous_function.to_Lp BoundedContinuousFunction.toLp

theorem coeFn_toLp [NormedField 𝕜] [NormedSpace 𝕜 E] (f : α →ᵇ E) :
    toLp (E := E) p μ 𝕜 f =ᵐ[μ] f :=
  AEEqFun.coeFn_mk f _
#align bounded_continuous_function.coe_fn_to_Lp BoundedContinuousFunction.coeFn_toLp

variable {𝕜}

theorem range_toLp [NormedField 𝕜] [NormedSpace 𝕜 E] :
    (LinearMap.range (toLp p μ 𝕜 : (α →ᵇ E) →L[𝕜] Lp E p μ)).toAddSubgroup =
      MeasureTheory.Lp.boundedContinuousFunction E p μ :=
  range_toLpHom p μ
#align bounded_continuous_function.range_to_Lp BoundedContinuousFunction.range_toLp

variable {p}

theorem toLp_norm_le [NontriviallyNormedField 𝕜] [NormedSpace 𝕜 E] :
    ‖(toLp p μ 𝕜 : (α →ᵇ E) →L[𝕜] Lp E p μ)‖ ≤ measureUnivNNReal μ ^ p.toReal⁻¹ :=
  LinearMap.mkContinuous_norm_le _ (measureUnivNNReal μ ^ p.toReal⁻¹).coe_nonneg _
#align bounded_continuous_function.to_Lp_norm_le BoundedContinuousFunction.toLp_norm_le

theorem toLp_inj {f g : α →ᵇ E} [μ.IsOpenPosMeasure] [NormedField 𝕜] [NormedSpace 𝕜 E] :
    toLp (E := E) p μ 𝕜 f = toLp (E := E) p μ 𝕜 g ↔ f = g := by
  refine' ⟨fun h => _, by tauto⟩
  rw [← FunLike.coe_fn_eq, ← (map_continuous f).ae_eq_iff_eq μ (map_continuous g)]
  refine' (coeFn_toLp p μ 𝕜 f).symm.trans (EventuallyEq.trans _ <| coeFn_toLp p μ 𝕜 g)
  rw [h]
#align bounded_continuous_function.to_Lp_inj BoundedContinuousFunction.toLp_inj

theorem toLp_injective [μ.IsOpenPosMeasure] [NormedField 𝕜] [NormedSpace 𝕜 E] :
    Function.Injective (⇑(toLp p μ 𝕜 : (α →ᵇ E) →L[𝕜] Lp E p μ)) :=
  fun _f _g hfg => (toLp_inj μ).mp hfg
#align bounded_continuous_function.to_Lp_injective BoundedContinuousFunction.toLp_injective

end BoundedContinuousFunction

namespace ContinuousMap

variable [CompactSpace α] [IsFiniteMeasure μ]

variable (𝕜 : Type _) (p μ) [Fact (1 ≤ p)]

/-- The bounded linear map of considering a continuous function on a compact finite-measure
space `α` as an element of `Lp`.  By definition, the norm on `C(α, E)` is the sup-norm, transferred
from the space `α →ᵇ E` of bounded continuous functions, so this construction is just a matter of
transferring the structure from `BoundedContinuousFunction.toLp` along the isometry. -/
def toLp [NormedField 𝕜] [NormedSpace 𝕜 E] : C(α, E) →L[𝕜] Lp E p μ :=
  (BoundedContinuousFunction.toLp p μ 𝕜).comp
    (linearIsometryBoundedOfCompact α E 𝕜).toLinearIsometry.toContinuousLinearMap
#align continuous_map.to_Lp ContinuousMap.toLp

variable {𝕜}

theorem range_toLp [NormedField 𝕜] [NormedSpace 𝕜 E] :
    (LinearMap.range (toLp p μ 𝕜 : C(α, E) →L[𝕜] Lp E p μ)).toAddSubgroup =
      MeasureTheory.Lp.boundedContinuousFunction E p μ := by
  refine' SetLike.ext' _
  have := (linearIsometryBoundedOfCompact α E 𝕜).surjective
  convert Function.Surjective.range_comp this (BoundedContinuousFunction.toLp (E := E) p μ 𝕜)
  rw [← BoundedContinuousFunction.range_toLp p μ (𝕜 := 𝕜)]
  rfl
#align continuous_map.range_to_Lp ContinuousMap.range_toLp

variable {p}

theorem coeFn_toLp [NormedField 𝕜] [NormedSpace 𝕜 E] (f : C(α, E)) :
    toLp (E := E) p μ 𝕜 f =ᵐ[μ] f :=
  AEEqFun.coeFn_mk f _
#align continuous_map.coe_fn_to_Lp ContinuousMap.coeFn_toLp

theorem toLp_def [NormedField 𝕜] [NormedSpace 𝕜 E] (f : C(α, E)) :
    toLp (E := E) p μ 𝕜 f =
      BoundedContinuousFunction.toLp (E := E) p μ 𝕜 (linearIsometryBoundedOfCompact α E 𝕜 f) :=
  rfl
#align continuous_map.to_Lp_def ContinuousMap.toLp_def

@[simp]
theorem toLp_comp_toContinuousMap [NormedField 𝕜] [NormedSpace 𝕜 E] (f : α →ᵇ E) :
    toLp (E := E) p μ 𝕜 f.toContinuousMap = BoundedContinuousFunction.toLp (E := E) p μ 𝕜 f :=
  rfl
#align continuous_map.to_Lp_comp_to_continuous_map ContinuousMap.toLp_comp_toContinuousMap

@[simp]
theorem coe_toLp [NormedField 𝕜] [NormedSpace 𝕜 E] (f : C(α, E)) :
    (toLp (E := E) p μ 𝕜 f : α →ₘ[μ] E) = f.toAEEqFun μ :=
  rfl
#align continuous_map.coe_to_Lp ContinuousMap.coe_toLp

theorem toLp_injective [μ.IsOpenPosMeasure] [NormedField 𝕜] [NormedSpace 𝕜 E] :
    Function.Injective (⇑(toLp p μ 𝕜 : C(α, E) →L[𝕜] Lp E p μ)) :=
  (BoundedContinuousFunction.toLp_injective _).comp (linearIsometryBoundedOfCompact α E 𝕜).injective
#align continuous_map.to_Lp_injective ContinuousMap.toLp_injective

theorem toLp_inj {f g : C(α, E)} [μ.IsOpenPosMeasure] [NormedField 𝕜] [NormedSpace 𝕜 E] :
    toLp (E := E) p μ 𝕜 f = toLp (E := E) p μ 𝕜 g ↔ f = g :=
  (toLp_injective μ).eq_iff
#align continuous_map.to_Lp_inj ContinuousMap.toLp_inj

variable {μ}

/-- If a sum of continuous functions `g n` is convergent, and the same sum converges in `Lᵖ` to `h`,
then in fact `g n` converges uniformly to `h`.  -/
theorem hasSum_of_hasSum_Lp {β : Type _} [μ.IsOpenPosMeasure] [NormedField 𝕜] [NormedSpace 𝕜 E]
    {g : β → C(α, E)} {f : C(α, E)} (hg : Summable g)
    (hg2 : HasSum (toLp (E := E) p μ 𝕜 ∘ g) (toLp (E := E) p μ 𝕜 f)) : HasSum g f := by
  convert Summable.hasSum hg
  exact toLp_injective μ (hg2.unique ((toLp p μ 𝕜).hasSum <| Summable.hasSum hg))
#align continuous_map.has_sum_of_has_sum_Lp ContinuousMap.hasSum_of_hasSum_Lp

variable (μ) [NontriviallyNormedField 𝕜] [NormedSpace 𝕜 E]

theorem toLp_norm_eq_toLp_norm_coe :
    ‖(toLp p μ 𝕜 : C(α, E) →L[𝕜] Lp E p μ)‖ =
      ‖(BoundedContinuousFunction.toLp p μ 𝕜 : (α →ᵇ E) →L[𝕜] Lp E p μ)‖ :=
  ContinuousLinearMap.op_norm_comp_linearIsometryEquiv _ _
#align continuous_map.to_Lp_norm_eq_to_Lp_norm_coe ContinuousMap.toLp_norm_eq_toLp_norm_coe

/-- Bound for the operator norm of `ContinuousMap.toLp`. -/
theorem toLp_norm_le :
    ‖(toLp p μ 𝕜 : C(α, E) →L[𝕜] Lp E p μ)‖ ≤ measureUnivNNReal μ ^ p.toReal⁻¹ := by
  rw [toLp_norm_eq_toLp_norm_coe]
  exact BoundedContinuousFunction.toLp_norm_le μ
#align continuous_map.to_Lp_norm_le ContinuousMap.toLp_norm_le

end ContinuousMap

end

namespace MeasureTheory

namespace Lp

theorem pow_mul_meas_ge_le_norm (f : Lp E p μ) (hp_ne_zero : p ≠ 0) (hp_ne_top : p ≠ ∞) (ε : ℝ≥0∞) :
    (ε * μ { x | ε ≤ (‖f x‖₊ : ℝ≥0∞) ^ p.toReal }) ^ (1 / p.toReal) ≤ ENNReal.ofReal ‖f‖ :=
  (ENNReal.ofReal_toReal (snorm_ne_top f)).symm ▸
    pow_mul_meas_ge_le_snorm μ hp_ne_zero hp_ne_top (Lp.aestronglyMeasurable f) ε
#align measure_theory.Lp.pow_mul_meas_ge_le_norm MeasureTheory.Lp.pow_mul_meas_ge_le_norm

theorem mul_meas_ge_le_pow_norm (f : Lp E p μ) (hp_ne_zero : p ≠ 0) (hp_ne_top : p ≠ ∞) (ε : ℝ≥0∞) :
    ε * μ { x | ε ≤ (‖f x‖₊ : ℝ≥0∞) ^ p.toReal } ≤ ENNReal.ofReal ‖f‖ ^ p.toReal :=
  (ENNReal.ofReal_toReal (snorm_ne_top f)).symm ▸
    mul_meas_ge_le_pow_snorm μ hp_ne_zero hp_ne_top (Lp.aestronglyMeasurable f) ε
#align measure_theory.Lp.mul_meas_ge_le_pow_norm MeasureTheory.Lp.mul_meas_ge_le_pow_norm

/-- A version of Markov's inequality with elements of Lp. -/
theorem mul_meas_ge_le_pow_norm' (f : Lp E p μ) (hp_ne_zero : p ≠ 0) (hp_ne_top : p ≠ ∞)
    (ε : ℝ≥0∞) : ε ^ p.toReal * μ { x | ε ≤ ‖f x‖₊ } ≤ ENNReal.ofReal ‖f‖ ^ p.toReal :=
  (ENNReal.ofReal_toReal (snorm_ne_top f)).symm ▸
    mul_meas_ge_le_pow_snorm' μ hp_ne_zero hp_ne_top (Lp.aestronglyMeasurable f) ε
#align measure_theory.Lp.mul_meas_ge_le_pow_norm' MeasureTheory.Lp.mul_meas_ge_le_pow_norm'

theorem meas_ge_le_mul_pow_norm (f : Lp E p μ) (hp_ne_zero : p ≠ 0) (hp_ne_top : p ≠ ∞) {ε : ℝ≥0∞}
    (hε : ε ≠ 0) : μ { x | ε ≤ ‖f x‖₊ } ≤ ε⁻¹ ^ p.toReal * ENNReal.ofReal ‖f‖ ^ p.toReal :=
  (ENNReal.ofReal_toReal (snorm_ne_top f)).symm ▸
    meas_ge_le_mul_pow_snorm μ hp_ne_zero hp_ne_top (Lp.aestronglyMeasurable f) hε
#align measure_theory.Lp.meas_ge_le_mul_pow_norm MeasureTheory.Lp.meas_ge_le_mul_pow_norm

end Lp

end MeasureTheory<|MERGE_RESOLUTION|>--- conflicted
+++ resolved
@@ -922,8 +922,6 @@
     g.compMeasurePreserving f hf ∈ Lp E p μ := by
   rw [Lp.mem_Lp_iff_snorm_lt_top] at hg ⊢
   rwa [snorm_compMeasurePreserving]
-<<<<<<< HEAD
-=======
 
 namespace Lp
 
@@ -969,7 +967,6 @@
 end Lp
 
 end MeasureTheory
->>>>>>> a5fc3766
 
 namespace Lp
 
