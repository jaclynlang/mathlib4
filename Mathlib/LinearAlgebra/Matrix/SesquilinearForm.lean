--- conflicted
+++ resolved
@@ -206,13 +206,8 @@
   simp_rw [Matrix.toLinearMap₂'_apply, Matrix.dotProduct, Matrix.mulVec, Matrix.dotProduct]
   refine Finset.sum_congr rfl fun _ _ => ?_
   rw [Finset.mul_sum]
-<<<<<<< HEAD
-  refine' Finset.sum_congr rfl fun _ _ => _
+  refine Finset.sum_congr rfl fun _ _ => ?_
   rw [smul_eq_mul, smul_eq_mul, mul_comm (w _), ← mul_assoc]
-=======
-  refine Finset.sum_congr rfl fun _ _ => ?_
-  rw [← mul_assoc]
->>>>>>> e33ed907
 #align matrix.to_linear_map₂'_apply' Matrix.toLinearMap₂'_apply'
 
 @[simp]
