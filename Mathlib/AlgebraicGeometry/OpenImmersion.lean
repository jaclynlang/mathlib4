--- conflicted
+++ resolved
@@ -534,18 +534,9 @@
     f.app V = g.invApp V ≫ fg.app (g ''ᵁ V) ≫ Y.presheaf.map
       (eqToHom <| IsOpenImmersion.app_eq_invApp_app_of_comp_eq_aux f g fg H V).op := by
   subst H
-<<<<<<< HEAD
-  rw [Scheme.comp_val_c_app, Category.assoc, Scheme.Hom.invApp,
-    PresheafedSpace.IsOpenImmersion.invApp_app_assoc, f.val.c.naturality_assoc]
-  dsimp
-  rw [← Functor.map_comp]
-  convert (Category.comp_id <| f.1.c.app (op V)).symm
-  convert Y.presheaf.map_id _
-=======
   rw [Scheme.comp_app, Category.assoc, Scheme.Hom.invApp_app_assoc, f.naturality_assoc,
     ← Functor.map_comp, ← op_comp, Quiver.Hom.unop_op, eqToHom_map, eqToHom_trans,
     eqToHom_op, eqToHom_refl, CategoryTheory.Functor.map_id, Category.comp_id]
->>>>>>> b0f8ad02
 #align algebraic_geometry.IsOpenImmersion.app_eq_inv_app_app_of_comp_eq AlgebraicGeometry.IsOpenImmersion.app_eq_invApp_app_of_comp_eq
 
 theorem lift_app {X Y U : Scheme.{u}} (f : U ⟶ Y) (g : X ⟶ Y) [IsOpenImmersion f] (H)
