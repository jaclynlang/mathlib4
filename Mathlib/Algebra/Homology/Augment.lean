--- conflicted
+++ resolved
@@ -63,10 +63,7 @@
     | 0, _, _ => rfl
     | i + 1, j + 1, h => by
       -- FIXME nightly-testing: failure, will require Lean patch.
-<<<<<<< HEAD
-=======
       -- Will be fixed on nightly-2024-02-28.
->>>>>>> 487f1c68
       sorry
       -- simp only; exact C.shape i j (Nat.succ_ne_succ.1 h)
   d_comp_d'
