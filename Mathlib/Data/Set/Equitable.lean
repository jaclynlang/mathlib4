/-
Copyright (c) 2021 Yaël Dillies, Bhavik Mehta. All rights reserved.
Released under Apache 2.0 license as described in the file LICENSE.
Authors: Yaël Dillies, Bhavik Mehta
-/
import Mathlib.Data.Set.Subsingleton
import Mathlib.Algebra.Order.BigOperators.Group.Finset
import Mathlib.Algebra.Group.Nat
import Mathlib.Data.Set.Basic

#align_import data.set.equitable from "leanprover-community/mathlib"@"8631e2d5ea77f6c13054d9151d82b83069680cb1"

/-!
# Equitable functions

This file defines equitable functions.

A function `f` is equitable on a set `s` if `f a₁ ≤ f a₂ + 1` for all `a₁, a₂ ∈ s`. This is mostly
useful when the codomain of `f` is `ℕ` or `ℤ` (or more generally a successor order).

## TODO

`ℕ` can be replaced by any `SuccOrder` + `ConditionallyCompleteMonoid`, but we don't have the
latter yet.
-/


variable {α β : Type*}

namespace Set

/-- A set is equitable if no element value is more than one bigger than another. -/
def EquitableOn [LE β] [Add β] [One β] (s : Set α) (f : α → β) : Prop :=
  ∀ ⦃a₁ a₂⦄, a₁ ∈ s → a₂ ∈ s → f a₁ ≤ f a₂ + 1
#align set.equitable_on Set.EquitableOn

@[simp]
theorem equitableOn_empty [LE β] [Add β] [One β] (f : α → β) : EquitableOn ∅ f := fun a _ ha =>
  (Set.not_mem_empty a ha).elim
#align set.equitable_on_empty Set.equitableOn_empty

theorem equitableOn_iff_exists_le_le_add_one {s : Set α} {f : α → ℕ} :
    s.EquitableOn f ↔ ∃ b, ∀ a ∈ s, b ≤ f a ∧ f a ≤ b + 1 := by
  refine ⟨?_, fun ⟨b, hb⟩ x y hx hy => (hb x hx).2.trans (add_le_add_right (hb y hy).1 _)⟩
  obtain rfl | ⟨x, hx⟩ := s.eq_empty_or_nonempty
  · simp
  intro hs
  by_cases h : ∀ y ∈ s, f x ≤ f y
  · exact ⟨f x, fun y hy => ⟨h _ hy, hs hy hx⟩⟩
  push_neg at h
  obtain ⟨w, hw, hwx⟩ := h
  refine ⟨f w, fun y hy => ⟨Nat.le_of_succ_le_succ ?_, hs hy hw⟩⟩
  rw [(Nat.succ_le_of_lt hwx).antisymm (hs hx hw)]
  exact hs hx hy
#align set.equitable_on_iff_exists_le_le_add_one Set.equitableOn_iff_exists_le_le_add_one

theorem equitableOn_iff_exists_image_subset_icc {s : Set α} {f : α → ℕ} :
    s.EquitableOn f ↔ ∃ b, f '' s ⊆ Icc b (b + 1) := by
  simpa only [image_subset_iff] using equitableOn_iff_exists_le_le_add_one
#align set.equitable_on_iff_exists_image_subset_Icc Set.equitableOn_iff_exists_image_subset_icc

theorem equitableOn_iff_exists_eq_eq_add_one {s : Set α} {f : α → ℕ} :
    s.EquitableOn f ↔ ∃ b, ∀ a ∈ s, f a = b ∨ f a = b + 1 := by
  simp_rw [equitableOn_iff_exists_le_le_add_one, Nat.le_and_le_add_one_iff]
#align set.equitable_on_iff_exists_eq_eq_add_one Set.equitableOn_iff_exists_eq_eq_add_one

section LinearOrder
variable [LinearOrder β] [Add β] [One β] {s : Set α} {f : α → β}

@[simp]
lemma not_equitableOn : ¬s.EquitableOn f ↔ ∃ a ∈ s, ∃ b ∈ s, f b + 1 < f a := by
  simp [EquitableOn]

end LinearOrder

section OrderedSemiring

variable [OrderedSemiring β]

theorem Subsingleton.equitableOn {s : Set α} (hs : s.Subsingleton) (f : α → β) : s.EquitableOn f :=
  fun i j hi hj => by
  rw [hs hi hj]
  exact le_add_of_nonneg_right zero_le_one
#align set.subsingleton.equitable_on Set.Subsingleton.equitableOn

theorem equitableOn_singleton (a : α) (f : α → β) : Set.EquitableOn {a} f :=
  Set.subsingleton_singleton.equitableOn f
#align set.equitable_on_singleton Set.equitableOn_singleton

end OrderedSemiring

end Set

open Set

namespace Finset

variable {s : Finset α} {f : α → ℕ} {a : α}

theorem equitableOn_iff_le_le_add_one :
    EquitableOn (s : Set α) f ↔
      ∀ a ∈ s, (∑ i ∈ s, f i) / s.card ≤ f a ∧ f a ≤ (∑ i ∈ s, f i) / s.card + 1 := by
  rw [Set.equitableOn_iff_exists_le_le_add_one]
  refine ⟨?_, fun h => ⟨_, h⟩⟩
  rintro ⟨b, hb⟩
  by_cases h : ∀ a ∈ s, f a = b + 1
  · intro a ha
    rw [h _ ha, sum_const_nat h, Nat.mul_div_cancel_left _ (card_pos.2 ⟨a, ha⟩)]
    exact ⟨le_rfl, Nat.le_succ _⟩
  push_neg at h
  obtain ⟨x, hx₁, hx₂⟩ := h
  suffices h : b = (∑ i ∈ s, f i) / s.card by
    simp_rw [← h]
    apply hb
  symm
  refine
    Nat.div_eq_of_lt_le (le_trans (by simp [mul_comm]) (sum_le_sum fun a ha => (hb a ha).1))
      ((sum_lt_sum (fun a ha => (hb a ha).2) ⟨_, hx₁, (hb _ hx₁).2.lt_of_ne hx₂⟩).trans_le ?_)
  rw [mul_comm, sum_const_nat]
  exact fun _ _ => rfl
#align finset.equitable_on_iff_le_le_add_one Finset.equitableOn_iff_le_le_add_one

theorem EquitableOn.le (h : EquitableOn (s : Set α) f) (ha : a ∈ s) :
    (∑ i ∈ s, f i) / s.card ≤ f a :=
  (equitableOn_iff_le_le_add_one.1 h a ha).1
#align finset.equitable_on.le Finset.EquitableOn.le

theorem EquitableOn.le_add_one (h : EquitableOn (s : Set α) f) (ha : a ∈ s) :
    f a ≤ (∑ i ∈ s, f i) / s.card + 1 :=
  (equitableOn_iff_le_le_add_one.1 h a ha).2
#align finset.equitable_on.le_add_one Finset.EquitableOn.le_add_one

theorem equitableOn_iff :
    EquitableOn (s : Set α) f ↔
<<<<<<< HEAD
      ∀ a ∈ s, f a = (∑ i ∈ s, f i) / s.card ∨ f a = (∑ i ∈ s, f i) / s.card + 1 :=
  by simp_rw [equitableOn_iff_le_le_add_one, Nat.le_and_le_add_one_iff]
=======
      ∀ a ∈ s, f a = (∑ i ∈ s, f i) / s.card ∨ f a = (∑ i ∈ s, f i) / s.card + 1 := by
  simp_rw [equitableOn_iff_le_le_add_one, Nat.le_and_le_add_one_iff]
>>>>>>> d97a437a
#align finset.equitable_on_iff Finset.equitableOn_iff

end Finset<|MERGE_RESOLUTION|>--- conflicted
+++ resolved
@@ -132,13 +132,8 @@
 
 theorem equitableOn_iff :
     EquitableOn (s : Set α) f ↔
-<<<<<<< HEAD
-      ∀ a ∈ s, f a = (∑ i ∈ s, f i) / s.card ∨ f a = (∑ i ∈ s, f i) / s.card + 1 :=
-  by simp_rw [equitableOn_iff_le_le_add_one, Nat.le_and_le_add_one_iff]
-=======
       ∀ a ∈ s, f a = (∑ i ∈ s, f i) / s.card ∨ f a = (∑ i ∈ s, f i) / s.card + 1 := by
   simp_rw [equitableOn_iff_le_le_add_one, Nat.le_and_le_add_one_iff]
->>>>>>> d97a437a
 #align finset.equitable_on_iff Finset.equitableOn_iff
 
 end Finset