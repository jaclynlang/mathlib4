--- conflicted
+++ resolved
@@ -356,11 +356,7 @@
 theorem const_zero (f : R) (U hu) : const R 0 f U hu = 0 :=
   Subtype.eq <| funext fun x => IsLocalization.mk'_eq_iff_eq_mul.2 <| by
     rw [RingHom.map_zero]
-<<<<<<< HEAD
-    exact (mul_eq_zero_of_left rfl ((algebraMap R (Localizations R ↑x)) f)).symm
-=======
     exact (mul_eq_zero_of_left rfl ((algebraMap R (Localizations R x)) _)).symm
->>>>>>> cd23c669
 #align algebraic_geometry.structure_sheaf.const_zero AlgebraicGeometry.StructureSheaf.const_zero
 
 theorem const_self (f : R) (U hu) : const R f f U hu = 1 :=
