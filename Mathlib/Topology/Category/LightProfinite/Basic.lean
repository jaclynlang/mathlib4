--- conflicted
+++ resolved
@@ -19,10 +19,15 @@
 
 We define an equivalence of categories `LightProfinite ≌ LightDiagram` and prove that these are
 essentially small categories.
-<<<<<<< HEAD
 -/
 
 universe v u
+
+/-
+Previously, this had accidentally been made a global instance,
+and we now turn it on locally when convenient.
+-/
+attribute [local instance] CategoryTheory.ConcreteCategory.instFunLike
 
 open CategoryTheory Limits Opposite FintypeCat Topology TopologicalSpace
 
@@ -40,8 +45,6 @@
 /--
 Construct a term of `LightProfinite` from a type endowed with the structure of a compact,
 Hausdorff, totally disconnected and second countable topological space.
-=======
->>>>>>> a55eab23
 -/
 def of (X : Type*) [TopologicalSpace X] [CompactSpace X] [T2Space X]
     [TotallyDisconnectedSpace X] [SecondCountableTopology X] : LightProfinite :=
@@ -146,7 +149,6 @@
 instance : LightProfinite.toTopCat.Full :=
   show (inducedFunctor _).Full from inferInstance
 
-<<<<<<< HEAD
 instance : LightProfinite.toTopCat.Faithful :=
   show (inducedFunctor _).Faithful from inferInstance
 
@@ -183,7 +185,7 @@
   change TotallyDisconnectedSpace ({ u : ∀ j : J, F.obj j | _ } : Type _)
   exact Subtype.totallyDisconnectedSpace
 
-/-- An explicit limit cone for a functor `F : J ⥤ LightCompHausLike`, for a countable category `J`
+/-- An explicit limit cone for a functor `F : J ⥤ LightProfinite`, for a countable category `J`
   defined in terms of `CompHaus.limitCone`, which is defined in terms of `TopCat.limitCone`. -/
 def limitCone {J : Type v} [SmallCategory J] [CountableCategory J]
     (F : J ⥤ LightProfinite.{max u v}) :
@@ -200,7 +202,7 @@
       ext ⟨g, p⟩
       exact (p f).symm }
 
-/-- The limit cone `LightCompHausLike.limitCone F` is indeed a limit cone. -/
+/-- The limit cone `LightProfinite.limitCone F` is indeed a limit cone. -/
 def limitConeIsLimit {J : Type v} [SmallCategory J] [CountableCategory J]
     (F : J ⥤ LightProfinite.{max u v}) :
     Limits.IsLimit (limitCone F) where
@@ -246,7 +248,7 @@
 noncomputable
 def isoOfHomeo (f : X ≃ₜ Y) : X ≅ Y :=
   @asIso _ _ _ _ ⟨f, f.continuous⟩ (@isIso_of_reflects_iso _ _ _ _ _ _ _ lightProfiniteToCompHaus
-    (IsIso.of_iso (CompHaus.isoOfHomeo f)) _)
+    (Iso.isIso_hom (CompHaus.isoOfHomeo f)) _)
 
 /-- Construct a homeomorphism from an isomorphism. -/
 @[simps!]
@@ -390,371 +392,6 @@
 noncomputable def lightProfiniteToLightDiagram : LightProfinite.{u} ⥤ LightDiagram.{u} where
   obj X := X.toLightDiagram
   map f := f
-=======
-universe v u
-
-/-
-Previously, this had accidentally been made a global instance,
-and we now turn it on locally when convenient.
--/
-attribute [local instance] CategoryTheory.ConcreteCategory.instFunLike
-
-open CategoryTheory Limits Opposite FintypeCat Topology TopologicalSpace
-
-/-- `LightProfinite` is the category of second countable profinite spaces. -/
-structure LightProfinite where
-  /-- The underlying compact Hausdorff space of a light profinite space. -/
-  toCompHaus : CompHaus.{u}
-  /-- A light profinite space is totally disconnected -/
-  [isTotallyDisconnected : TotallyDisconnectedSpace toCompHaus]
-  /-- A light profinite space is second countable -/
-  [secondCountable : SecondCountableTopology toCompHaus]
-
-namespace LightProfinite
-
-/--
-Construct a term of `LightProfinite` from a type endowed with the structure of a compact,
-Hausdorff, totally disconnected and second countable topological space.
--/
-def of (X : Type*) [TopologicalSpace X] [CompactSpace X] [T2Space X]
-    [TotallyDisconnectedSpace X] [SecondCountableTopology X] : LightProfinite :=
-  ⟨⟨⟨X, inferInstance⟩⟩⟩
-
-instance : Inhabited LightProfinite :=
-  ⟨LightProfinite.of PEmpty⟩
-
-instance category : Category LightProfinite :=
-  InducedCategory.category toCompHaus
-
-instance concreteCategory : ConcreteCategory LightProfinite :=
-  InducedCategory.concreteCategory _
-
-instance hasForget₂ : HasForget₂ LightProfinite TopCat :=
-  InducedCategory.hasForget₂ _
-
-instance : CoeSort LightProfinite (Type*) :=
-  ⟨fun X => X.toCompHaus⟩
-
--- -- Porting note (#10688): This lemma was not needed in mathlib3
--- @[simp]
--- lemma forget_ContinuousMap_mk {X Y : LightProfinite} (f : X → Y) (hf : Continuous f) :
---     (forget LightProfinite).map (ContinuousMap.mk f hf) = f :=
---   rfl
-
-instance {X : LightProfinite} : TotallyDisconnectedSpace X :=
-  X.isTotallyDisconnected
-
-instance {X : LightProfinite} : SecondCountableTopology X :=
-  X.secondCountable
-
--- We check that we automatically infer that light profinite spaces are compact and Hausdorff.
-example {X : LightProfinite} : CompactSpace X :=
-  inferInstance
-
-example {X : LightProfinite} : T2Space X :=
-  inferInstance
-
--- Porting note: the next four instances were not needed previously.
-instance {X : LightProfinite} : TopologicalSpace ((forget LightProfinite).obj X) :=
-  show TopologicalSpace X from inferInstance
-
-instance {X : LightProfinite} : TotallyDisconnectedSpace ((forget LightProfinite).obj X) :=
-  show TotallyDisconnectedSpace X from inferInstance
-
-instance {X : LightProfinite} : CompactSpace ((forget LightProfinite).obj X) :=
-  show CompactSpace X from inferInstance
-
-instance {X : LightProfinite} : T2Space ((forget LightProfinite).obj X) :=
-  show T2Space X from inferInstance
-
-instance {X : LightProfinite} : SecondCountableTopology ((forget LightProfinite).obj X) :=
-  show SecondCountableTopology X from inferInstance
-
-@[simp]
-theorem coe_id (X : LightProfinite) : (𝟙 ((forget LightProfinite).obj X)) = id :=
-  rfl
-
-@[simp]
-theorem coe_comp {X Y Z : LightProfinite} (f : X ⟶ Y) (g : Y ⟶ Z) :
-    ((forget LightProfinite).map f ≫ (forget LightProfinite).map g) = g ∘ f :=
-  rfl
-
-end LightProfinite
-
-/-- The fully faithful embedding of `LightProfinite` in `Profinite`. -/
-@[simps]
-def lightToProfinite : LightProfinite ⥤ Profinite where
-  obj X := Profinite.of X
-  map f := f
-
-instance : lightToProfinite.Faithful := show (inducedFunctor _).Faithful from inferInstance
-
-instance : lightToProfinite.Full := show (inducedFunctor _).Full from inferInstance
-
-/-- The fully faithful embedding of `LightProfinite` in `CompHaus`. -/
-@[simps!]
-def lightProfiniteToCompHaus : LightProfinite ⥤ CompHaus :=
-  inducedFunctor _
-
-instance : lightProfiniteToCompHaus.Full :=
-  show (inducedFunctor _).Full from inferInstance
-
-instance : lightProfiniteToCompHaus.Faithful :=
-  show (inducedFunctor _).Faithful from inferInstance
-
-instance {X : LightProfinite} : TotallyDisconnectedSpace (lightProfiniteToCompHaus.obj X) :=
-  X.isTotallyDisconnected
-
-instance {X : LightProfinite} : SecondCountableTopology (lightProfiniteToCompHaus.obj X) :=
-  X.secondCountable
-
-/-- The fully faithful embedding of `LightProfinite` in `TopCat`.
-This is definitionally the same as the obvious composite. -/
-@[simps!]
-def LightProfinite.toTopCat : LightProfinite ⥤ TopCat :=
-  forget₂ _ _
--- Porting note: deriving fails, adding manually.
--- deriving Full, Faithful
-
-instance : LightProfinite.toTopCat.Full :=
-  show (inducedFunctor _).Full from inferInstance
-
-instance : LightProfinite.toTopCat.Faithful :=
-  show (inducedFunctor _).Faithful from inferInstance
-
-@[simp]
-theorem LightProfinite.to_compHausToTopCat :
-    lightProfiniteToCompHaus ⋙ compHausToTop = LightProfinite.toTopCat :=
-  rfl
-
-section DiscreteTopology
-
-attribute [local instance] FintypeCat.botTopology
-attribute [local instance] FintypeCat.discreteTopology
-
-/-- The natural functor from `Fintype` to `LightProfinite`, endowing a finite type with the
-discrete topology. -/
-@[simps!]
-def FintypeCat.toLightProfinite : FintypeCat ⥤ LightProfinite where
-  obj A := LightProfinite.of A
-  map f := ⟨f, by continuity⟩
-
-instance : FintypeCat.toLightProfinite.Faithful where
-  map_injective h := funext fun _ ↦ (DFunLike.ext_iff.mp h) _
-
-instance : FintypeCat.toLightProfinite.Full where
-  map_surjective f := ⟨fun x ↦ f x, rfl⟩
-
-end DiscreteTopology
-
-namespace LightProfinite
-
-instance {J : Type v} [SmallCategory J] (F : J ⥤ LightProfinite.{max u v}) :
-    TotallyDisconnectedSpace
-      (CompHaus.limitCone.{v, u} (F ⋙ lightProfiniteToCompHaus)).pt.toTop := by
-  change TotallyDisconnectedSpace ({ u : ∀ j : J, F.obj j | _ } : Type _)
-  exact Subtype.totallyDisconnectedSpace
-
-/-- An explicit limit cone for a functor `F : J ⥤ LightProfinite`, for a countable category `J`
-  defined in terms of `CompHaus.limitCone`, which is defined in terms of `TopCat.limitCone`. -/
-def limitCone {J : Type v} [SmallCategory J] [CountableCategory J]
-    (F : J ⥤ LightProfinite.{max u v}) :
-    Limits.Cone F where
-  pt :=
-    { toCompHaus := (CompHaus.limitCone.{v, u} (F ⋙ lightProfiniteToCompHaus)).pt
-      secondCountable := by
-        change SecondCountableTopology ({ u : ∀ j : J, F.obj j | _ } : Type _)
-        apply inducing_subtype_val.secondCountableTopology }
-  π :=
-  { app := (CompHaus.limitCone.{v, u} (F ⋙ lightProfiniteToCompHaus)).π.app
-    naturality := by
-      intro j k f
-      ext ⟨g, p⟩
-      exact (p f).symm }
-
-/-- The limit cone `LightProfinite.limitCone F` is indeed a limit cone. -/
-def limitConeIsLimit {J : Type v} [SmallCategory J] [CountableCategory J]
-    (F : J ⥤ LightProfinite.{max u v}) :
-    Limits.IsLimit (limitCone F) where
-  lift S :=
-    (CompHaus.limitConeIsLimit.{v, u} (F ⋙ lightProfiniteToCompHaus)).lift
-      (lightProfiniteToCompHaus.mapCone S)
-  uniq S m h := (CompHaus.limitConeIsLimit.{v, u} _).uniq (lightProfiniteToCompHaus.mapCone S) _ h
-
-noncomputable instance createsCountableLimits {J : Type v} [SmallCategory J] [CountableCategory J] :
-    CreatesLimitsOfShape J lightToProfinite.{max v u} where
-  CreatesLimit {F} :=
-    have : HasLimitsOfSize Profinite := hasLimitsOfSizeShrink _
-    createsLimitOfFullyFaithfulOfIso (limitCone.{v, u} F).pt <|
-      (Profinite.limitConeIsLimit.{v, u} (F ⋙ lightToProfinite)).conePointUniqueUpToIso
-        (limit.isLimit _)
-
-instance : HasCountableLimits LightProfinite where
-  out _ := { has_limit := fun F ↦ ⟨limitCone F, limitConeIsLimit F⟩ }
-
-variable {X Y : LightProfinite.{u}} (f : X ⟶ Y)
-
-/-- Any morphism of light profinite spaces is a closed map. -/
-theorem isClosedMap : IsClosedMap f :=
-  CompHaus.isClosedMap _
-
-/-- Any continuous bijection of light profinite spaces induces an isomorphism. -/
-theorem isIso_of_bijective (bij : Function.Bijective f) : IsIso f :=
-  haveI := CompHaus.isIso_of_bijective (lightProfiniteToCompHaus.map f) bij
-  isIso_of_fully_faithful lightProfiniteToCompHaus _
-
-/-- Any continuous bijection of light profinite spaces induces an isomorphism. -/
-noncomputable def isoOfBijective (bij : Function.Bijective f) : X ≅ Y :=
-  letI := LightProfinite.isIso_of_bijective f bij
-  asIso f
-
-instance forget_reflectsIsomorphisms : (forget LightProfinite).ReflectsIsomorphisms := by
-  constructor
-  intro A B f hf
-  exact LightProfinite.isIso_of_bijective _ ((isIso_iff_bijective f).mp hf)
-
-/-- Construct an isomorphism from a homeomorphism. -/
-@[simps! hom inv]
-noncomputable
-def isoOfHomeo (f : X ≃ₜ Y) : X ≅ Y :=
-  @asIso _ _ _ _ ⟨f, f.continuous⟩ (@isIso_of_reflects_iso _ _ _ _ _ _ _ lightProfiniteToCompHaus
-    (Iso.isIso_hom (CompHaus.isoOfHomeo f)) _)
-
-/-- Construct a homeomorphism from an isomorphism. -/
-@[simps!]
-def homeoOfIso (f : X ≅ Y) : X ≃ₜ Y := CompHaus.homeoOfIso (lightProfiniteToCompHaus.mapIso f)
-
-/-- The equivalence between isomorphisms in `LightProfinite` and homeomorphisms
-of topological spaces. -/
-@[simps!]
-noncomputable
-def isoEquivHomeo : (X ≅ Y) ≃ (X ≃ₜ Y) where
-  toFun := homeoOfIso
-  invFun := isoOfHomeo
-  left_inv f := by ext; rfl
-  right_inv f := by ext; rfl
-
-theorem epi_iff_surjective {X Y : LightProfinite.{u}} (f : X ⟶ Y) :
-    Epi f ↔ Function.Surjective f := by
-  constructor
-  · -- Porting note: in mathlib3 `contrapose` saw through `Function.Surjective`.
-    dsimp [Function.Surjective]
-    contrapose!
-    rintro ⟨y, hy⟩ hf
-    let C := Set.range f
-    have hC : IsClosed C := (isCompact_range f.continuous).isClosed
-    let U := Cᶜ
-    have hyU : y ∈ U := by
-      refine Set.mem_compl ?_
-      rintro ⟨y', hy'⟩
-      exact hy y' hy'
-    have hUy : U ∈ 𝓝 y := hC.compl_mem_nhds hyU
-    obtain ⟨V, hV, hyV, hVU⟩ := isTopologicalBasis_isClopen.mem_nhds_iff.mp hUy
-    classical
-      let Z := of (ULift.{u} <| Fin 2)
-      let g : Y ⟶ Z := ⟨(LocallyConstant.ofIsClopen hV).map ULift.up, LocallyConstant.continuous _⟩
-      let h : Y ⟶ Z := ⟨fun _ => ⟨1⟩, continuous_const⟩
-      have H : h = g := by
-        rw [← cancel_epi f]
-        ext x
-        apply ULift.ext
-        dsimp [g, LocallyConstant.ofIsClopen]
-        -- This used to be `rw`, but we need `erw` after leanprover/lean4#2644
-        erw [CategoryTheory.comp_apply, ContinuousMap.coe_mk,
-          CategoryTheory.comp_apply, ContinuousMap.coe_mk, Function.comp_apply, if_neg]
-        refine mt (fun α => hVU α) ?_
-        simp only [U, C, Set.mem_range_self, not_true, not_false_iff, Set.mem_compl_iff]
-      apply_fun fun e => (e y).down at H
-      dsimp [g, LocallyConstant.ofIsClopen] at H
-      -- This used to be `rw`, but we need `erw` after leanprover/lean4#2644
-      erw [ContinuousMap.coe_mk, ContinuousMap.coe_mk, Function.comp_apply, if_pos hyV] at H
-      exact top_ne_bot H
-  · rw [← CategoryTheory.epi_iff_surjective]
-    apply (forget LightProfinite).epi_of_epi_map
-
-instance {X Y : LightProfinite} (f : X ⟶ Y) [Epi f] : @Epi CompHaus _ _ _ f := by
-  -- This used to be `rw`, but we need `erw` after leanprover/lean4#2644
-  erw [CompHaus.epi_iff_surjective, ← epi_iff_surjective]; assumption
-
-instance {X Y : LightProfinite} (f : X ⟶ Y) [@Epi CompHaus _ _ _ f] : Epi f := by
-  -- This used to be `rw`, but we need `erw` after leanprover/lean4#2644
-  erw [epi_iff_surjective, ← CompHaus.epi_iff_surjective]; assumption
-
-theorem mono_iff_injective {X Y : LightProfinite.{u}} (f : X ⟶ Y) :
-    Mono f ↔ Function.Injective f := by
-  constructor
-  · intro hf x₁ x₂ h
-    let g₁ : of PUnit.{u+1} ⟶ X := ⟨fun _ => x₁, continuous_const⟩
-    let g₂ : of PUnit.{u+1} ⟶ X := ⟨fun _ => x₂, continuous_const⟩
-    have : g₁ ≫ f = g₂ ≫ f := by
-      ext
-      exact h
-    rw [cancel_mono] at this
-    apply_fun fun e => e PUnit.unit at this
-    exact this
-  · rw [← CategoryTheory.mono_iff_injective]
-    apply (forget LightProfinite).mono_of_mono_map
-
-end LightProfinite
-
-/-- A structure containing the data of sequential limit in `Profinite` of finite sets. -/
-structure LightDiagram : Type (u+1) where
-  /-- The indexing diagram. -/
-  diagram : ℕᵒᵖ ⥤ FintypeCat
-  /-- The limit cone. -/
-  cone : Cone (diagram ⋙ FintypeCat.toProfinite.{u})
-  /-- The limit cone is limiting. -/
-  isLimit : IsLimit cone
-
-namespace LightDiagram
-
-/-- The underlying `Profinite` of a `LightDiagram`. -/
-def toProfinite (S : LightDiagram) : Profinite := S.cone.pt
-
-@[simps!]
-instance : Category LightDiagram := InducedCategory.category toProfinite
-
-instance concreteCategory : ConcreteCategory LightDiagram := InducedCategory.concreteCategory _
-
-end LightDiagram
-
-/-- The fully faithful embedding `LightDiagram ⥤ Profinite` -/
-@[simps!]
-def lightDiagramToProfinite : LightDiagram ⥤ Profinite := inducedFunctor _
-
-instance : lightDiagramToProfinite.Faithful := show (inducedFunctor _).Faithful from inferInstance
-
-instance : lightDiagramToProfinite.Full := show (inducedFunctor _).Full from inferInstance
-
-instance {X : LightDiagram} : TopologicalSpace ((forget LightDiagram).obj X) :=
-  (inferInstance : TopologicalSpace X.cone.pt)
-
-instance {X : LightDiagram} : TotallyDisconnectedSpace ((forget LightDiagram).obj X) :=
-  (inferInstance : TotallyDisconnectedSpace X.cone.pt)
-
-instance {X : LightDiagram} : CompactSpace ((forget LightDiagram).obj X) :=
-  (inferInstance : CompactSpace X.cone.pt )
-
-instance {X : LightDiagram} : T2Space ((forget LightDiagram).obj X) :=
-  (inferInstance : T2Space X.cone.pt )
-
-namespace LightProfinite
-
-instance (S : LightProfinite) : Countable (Clopens S) := by
-  rw [TopologicalSpace.Clopens.countable_iff_second_countable]
-  infer_instance
-
-instance instCountableDiscreteQuotient (S : LightProfinite)  :
-    Countable (DiscreteQuotient ((lightToProfinite.obj S))) :=
-  (DiscreteQuotient.finsetClopens_inj S).countable
-
-/-- A profinite space which is light gives rise to a light profinite space. -/
-noncomputable def toLightDiagram (S : LightProfinite.{u}) : LightDiagram.{u} where
-  diagram := sequentialFunctor _ ⋙ (lightToProfinite.obj S).fintypeDiagram
-  cone := (Functor.Initial.limitConeComp (sequentialFunctor _) (lightToProfinite.obj S).lim).cone
-  isLimit :=
-    (Functor.Initial.limitConeComp (sequentialFunctor _) (lightToProfinite.obj S).lim).isLimit
->>>>>>> a55eab23
 
 open scoped Classical in
 instance (S : LightDiagram.{u}) : SecondCountableTopology S.cone.pt := by
@@ -809,65 +446,6 @@
 instance : lightDiagramToLightProfinite.IsEquivalence :=
   show LightProfinite.equivDiagram.inverse.IsEquivalence from inferInstance
 
-/-- The functor part of the equivalence `LightProfinite ≌ LightDiagram` -/
-@[simps]
-noncomputable def lightProfiniteToLightDiagram : LightProfinite.{u} ⥤ LightDiagram.{u} where
-  obj X := X.toLightDiagram
-  map f := f
-
-open scoped Classical in
-instance (S : LightDiagram.{u}) : SecondCountableTopology S.cone.pt := by
-  rw [← TopologicalSpace.Clopens.countable_iff_second_countable]
-  refine @Countable.of_equiv _ _ ?_ (LocallyConstant.equivClopens (X := S.cone.pt))
-  refine @Function.Surjective.countable
-    (Σ (n : ℕ), LocallyConstant ((S.diagram ⋙ FintypeCat.toProfinite).obj ⟨n⟩) (Fin 2)) _ ?_ ?_ ?_
-  · apply @instCountableSigma _ _ _ ?_
-    intro n
-    refine @Finite.to_countable _ ?_
-    refine @Finite.of_injective _ ((S.diagram ⋙ FintypeCat.toProfinite).obj ⟨n⟩ → (Fin 2)) ?_ _
-      LocallyConstant.coe_injective
-    refine @Pi.finite _ _ ?_ _
-    simp only [Functor.comp_obj, toProfinite_obj_toCompHaus_toTop_α]
-    infer_instance
-  · exact fun a ↦ a.snd.comap (S.cone.π.app ⟨a.fst⟩)
-  · intro a
-    obtain ⟨n, g, h⟩ := Profinite.exists_locallyConstant S.cone S.isLimit a
-    exact ⟨⟨unop n, g⟩, h.symm⟩
-
-/-- The inverse part of the equivalence `LightProfinite ≌ LightDiagram` -/
-@[simps]
-def lightDiagramToLightProfinite : LightDiagram.{u} ⥤ LightProfinite.{u} where
-  obj X := LightProfinite.of X.cone.pt
-  map f := f
-
-/-- The equivalence of categories `LightProfinite ≌ LightDiagram` -/
-noncomputable def LightProfinite.equivDiagram : LightProfinite.{u} ≌ LightDiagram.{u} where
-  functor := lightProfiniteToLightDiagram
-  inverse := lightDiagramToLightProfinite
-  unitIso := Iso.refl _
-  counitIso := NatIso.ofComponents
-    (fun X ↦ lightDiagramToProfinite.preimageIso (Iso.refl _)) (by
-      intro _ _ f
-      simp only [Functor.comp_obj, lightDiagramToLightProfinite_obj,
-        lightProfiniteToLightDiagram_obj, Functor.id_obj, Functor.comp_map,
-        lightDiagramToLightProfinite_map, lightProfiniteToLightDiagram_map,
-        lightDiagramToProfinite_obj, Functor.preimageIso_hom, Iso.refl_hom, Functor.id_map]
-      erw [lightDiagramToProfinite.preimage_id, lightDiagramToProfinite.preimage_id,
-        Category.comp_id f])
-  functor_unitIso_comp := by
-    intro
-    simp only [Functor.id_obj, lightProfiniteToLightDiagram_obj, Functor.comp_obj,
-      lightDiagramToLightProfinite_obj, Iso.refl_hom, NatTrans.id_app,
-      lightProfiniteToLightDiagram_map, lightDiagramToProfinite_obj,
-      NatIso.ofComponents_hom_app, Functor.preimageIso_hom]
-    exact lightDiagramToProfinite.preimage_id
-
-instance : lightProfiniteToLightDiagram.IsEquivalence :=
-  show LightProfinite.equivDiagram.functor.IsEquivalence from inferInstance
-
-instance : lightDiagramToLightProfinite.IsEquivalence :=
-  show LightProfinite.equivDiagram.inverse.IsEquivalence from inferInstance
-
 noncomputable section EssentiallySmall
 
 open LightDiagram
