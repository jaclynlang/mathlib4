--- conflicted
+++ resolved
@@ -243,20 +243,6 @@
     · exact ⟨i.succ, i.zero_lt_succ, hi.le, by rfl⟩
 #align equiv.perm.same_cycle.exists_pow_eq'' Equiv.Perm.SameCycle.exists_pow_eq''
 
-<<<<<<< HEAD
-=======
-instance [Fintype α] [DecidableEq α] (f : Perm α) : DecidableRel (SameCycle f) := fun x y =>
-  decidable_of_iff (∃ n ∈ List.range (Fintype.card (Perm α)), (f ^ n) x = y)
-    ⟨fun ⟨n, _, hn⟩ => ⟨n, hn⟩, fun ⟨i, hi⟩ => ⟨(i % orderOf f).natAbs,
-      List.mem_range.2 (Int.ofNat_lt.1 <| by
-        rw [Int.natAbs_of_nonneg (Int.emod_nonneg _ <| Int.natCast_ne_zero.2 (orderOf_pos _).ne')]
-        refine (Int.emod_lt _ <| Int.natCast_ne_zero_iff_pos.2 <| orderOf_pos _).trans_le ?_
-        simp [orderOf_le_card_univ]),
-      by
-        rw [← zpow_natCast, Int.natAbs_of_nonneg (Int.emod_nonneg _ <|
-          Int.natCast_ne_zero_iff_pos.2 <| orderOf_pos _), zpow_mod_orderOf, hi]⟩⟩
-
->>>>>>> b1a351c3
 end SameCycle
 
 /-!
