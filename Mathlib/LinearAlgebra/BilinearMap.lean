/-
Copyright (c) 2018 Kenny Lau. All rights reserved.
Released under Apache 2.0 license as described in the file LICENSE.
Authors: Kenny Lau, Mario Carneiro
-/
import Mathlib.Algebra.Module.Submodule.Ker

#align_import linear_algebra.bilinear_map from "leanprover-community/mathlib"@"87c54600fe3cdc7d32ff5b50873ac724d86aef8d"

/-!
# Basics on bilinear maps

This file provides basics on bilinear maps. The most general form considered are maps that are
semilinear in both arguments. They are of type `M →ₛₗ[ρ₁₂] N →ₛₗ[σ₁₂] P`, where `M` and `N`
are modules over `R` and `S` respectively, `P` is a module over both `R₂` and `S₂` with
commuting actions, and `ρ₁₂ : R →+* R₂` and `σ₁₂ : S →+* S₂`.

## Main declarations

* `LinearMap.mk₂`: a constructor for bilinear maps,
  taking an unbundled function together with proof witnesses of bilinearity
* `LinearMap.flip`: turns a bilinear map `M × N → P` into `N × M → P`
* `LinearMap.lcomp` and `LinearMap.llcomp`: composition of linear maps as a bilinear map
* `LinearMap.compl₂`: composition of a bilinear map `M × N → P` with a linear map `Q → M`
* `LinearMap.compr₂`: composition of a bilinear map `M × N → P` with a linear map `Q → N`
* `LinearMap.lsmul`: scalar multiplication as a bilinear map `R × M → M`

## Tags

bilinear
-/

namespace LinearMap

section Semiring

-- the `ₗ` subscript variables are for special cases about linear (as opposed to semilinear) maps
variable {R : Type*} [Semiring R] {S : Type*} [Semiring S]
variable {R₂ : Type*} [Semiring R₂] {S₂ : Type*} [Semiring S₂]
variable {M : Type*} {N : Type*} {P : Type*}
variable {M₂ : Type*} {N₂ : Type*} {P₂ : Type*}
variable {Nₗ : Type*} {Pₗ : Type*}
variable {M' : Type*} {N' : Type*} {P' : Type*}
variable [AddCommMonoid M] [AddCommMonoid N] [AddCommMonoid P]
variable [AddCommMonoid M₂] [AddCommMonoid N₂] [AddCommMonoid P₂]
variable [AddCommMonoid Nₗ] [AddCommMonoid Pₗ]
variable [AddCommGroup M'] [AddCommGroup N'] [AddCommGroup P']
variable [Module R M] [Module S N] [Module R₂ P] [Module S₂ P]
variable [Module R M₂] [Module S N₂] [Module R P₂] [Module S₂ P₂]
variable [Module R Pₗ] [Module S Pₗ]
variable [Module R M'] [Module S N'] [Module R₂ P'] [Module S₂ P']
variable [SMulCommClass S₂ R₂ P] [SMulCommClass S R Pₗ] [SMulCommClass S₂ R₂ P']
variable [SMulCommClass S₂ R P₂]
variable {ρ₁₂ : R →+* R₂} {σ₁₂ : S →+* S₂}
variable (ρ₁₂ σ₁₂)

/-- Create a bilinear map from a function that is semilinear in each component.
See `mk₂'` and `mk₂` for the linear case. -/
def mk₂'ₛₗ (f : M → N → P) (H1 : ∀ m₁ m₂ n, f (m₁ + m₂) n = f m₁ n + f m₂ n)
    (H2 : ∀ (c : R) (m n), f (c • m) n = ρ₁₂ c • f m n)
    (H3 : ∀ m n₁ n₂, f m (n₁ + n₂) = f m n₁ + f m n₂)
    (H4 : ∀ (c : S) (m n), f m (c • n) = σ₁₂ c • f m n) : M →ₛₗ[ρ₁₂] N →ₛₗ[σ₁₂] P where
  toFun m :=
    { toFun := f m
      map_add' := H3 m
      map_smul' := fun c => H4 c m }
  map_add' m₁ m₂ := LinearMap.ext <| H1 m₁ m₂
  map_smul' c m := LinearMap.ext <| H2 c m
#align linear_map.mk₂'ₛₗ LinearMap.mk₂'ₛₗ

variable {ρ₁₂ σ₁₂}

@[simp]
theorem mk₂'ₛₗ_apply (f : M → N → P) {H1 H2 H3 H4} (m : M) (n : N) :
    (mk₂'ₛₗ ρ₁₂ σ₁₂ f H1 H2 H3 H4 : M →ₛₗ[ρ₁₂] N →ₛₗ[σ₁₂] P) m n = f m n := rfl
#align linear_map.mk₂'ₛₗ_apply LinearMap.mk₂'ₛₗ_apply

variable (R S)

/-- Create a bilinear map from a function that is linear in each component.
See `mk₂` for the special case where both arguments come from modules over the same ring. -/
def mk₂' (f : M → N → Pₗ) (H1 : ∀ m₁ m₂ n, f (m₁ + m₂) n = f m₁ n + f m₂ n)
    (H2 : ∀ (c : R) (m n), f (c • m) n = c • f m n)
    (H3 : ∀ m n₁ n₂, f m (n₁ + n₂) = f m n₁ + f m n₂)
    (H4 : ∀ (c : S) (m n), f m (c • n) = c • f m n) : M →ₗ[R] N →ₗ[S] Pₗ :=
  mk₂'ₛₗ (RingHom.id R) (RingHom.id S) f H1 H2 H3 H4
#align linear_map.mk₂' LinearMap.mk₂'

variable {R S}

@[simp]
theorem mk₂'_apply (f : M → N → Pₗ) {H1 H2 H3 H4} (m : M) (n : N) :
    (mk₂' R S f H1 H2 H3 H4 : M →ₗ[R] N →ₗ[S] Pₗ) m n = f m n := rfl
#align linear_map.mk₂'_apply LinearMap.mk₂'_apply

theorem ext₂ {f g : M →ₛₗ[ρ₁₂] N →ₛₗ[σ₁₂] P} (H : ∀ m n, f m n = g m n) : f = g :=
  LinearMap.ext fun m => LinearMap.ext fun n => H m n
#align linear_map.ext₂ LinearMap.ext₂

theorem congr_fun₂ {f g : M →ₛₗ[ρ₁₂] N →ₛₗ[σ₁₂] P} (h : f = g) (x y) : f x y = g x y :=
  LinearMap.congr_fun (LinearMap.congr_fun h x) y
#align linear_map.congr_fun₂ LinearMap.congr_fun₂

theorem ext_iff₂ {f g : M →ₛₗ[ρ₁₂] N →ₛₗ[σ₁₂] P} : f = g ↔ ∀ m n, f m n = g m n :=
  ⟨congr_fun₂, ext₂⟩

section

attribute [local instance] SMulCommClass.symm

/-- Given a linear map from `M` to linear maps from `N` to `P`, i.e., a bilinear map from `M × N` to
`P`, change the order of variables and get a linear map from `N` to linear maps from `M` to `P`. -/
def flip (f : M →ₛₗ[ρ₁₂] N →ₛₗ[σ₁₂] P) : N →ₛₗ[σ₁₂] M →ₛₗ[ρ₁₂] P :=
  mk₂'ₛₗ σ₁₂ ρ₁₂ (fun n m => f m n) (fun n₁ n₂ m => (f m).map_add _ _)
    (fun c n  m  => (f m).map_smulₛₗ _ _)
    (fun n m₁ m₂ => by simp only [map_add, add_apply])
    -- Note: #8386 changed `map_smulₛₗ` into `map_smulₛₗ _`.
    -- It looks like we now run out of assignable metavariables.
    (fun c n  m  => by simp only [map_smulₛₗ _, smul_apply])
#align linear_map.flip LinearMap.flip

end

@[simp]
theorem flip_apply (f : M →ₛₗ[ρ₁₂] N →ₛₗ[σ₁₂] P) (m : M) (n : N) : flip f n m = f m n := rfl
#align linear_map.flip_apply LinearMap.flip_apply

attribute [local instance] SMulCommClass.symm

@[simp]
theorem flip_flip (f : M →ₛₗ[ρ₁₂] N →ₛₗ[σ₁₂] P) : f.flip.flip = f :=
  LinearMap.ext₂ fun _x _y => (f.flip.flip_apply _ _).trans (f.flip_apply _ _)
#align linear_map.flip_flip LinearMap.flip_flip

theorem flip_inj {f g : M →ₛₗ[ρ₁₂] N →ₛₗ[σ₁₂] P} (H : flip f = flip g) : f = g :=
  ext₂ fun m n => show flip f n m = flip g n m by rw [H]
#align linear_map.flip_inj LinearMap.flip_inj

theorem map_zero₂ (f : M →ₛₗ[ρ₁₂] N →ₛₗ[σ₁₂] P) (y) : f 0 y = 0 :=
  (flip f y).map_zero
#align linear_map.map_zero₂ LinearMap.map_zero₂

theorem map_neg₂ (f : M' →ₛₗ[ρ₁₂] N →ₛₗ[σ₁₂] P') (x y) : f (-x) y = -f x y :=
  (flip f y).map_neg _
#align linear_map.map_neg₂ LinearMap.map_neg₂

theorem map_sub₂ (f : M' →ₛₗ[ρ₁₂] N →ₛₗ[σ₁₂] P') (x y z) : f (x - y) z = f x z - f y z :=
  (flip f z).map_sub _ _
#align linear_map.map_sub₂ LinearMap.map_sub₂

theorem map_add₂ (f : M →ₛₗ[ρ₁₂] N →ₛₗ[σ₁₂] P) (x₁ x₂ y) : f (x₁ + x₂) y = f x₁ y + f x₂ y :=
  (flip f y).map_add _ _
#align linear_map.map_add₂ LinearMap.map_add₂

theorem map_smul₂ (f : M₂ →ₗ[R] N₂ →ₛₗ[σ₁₂] P₂) (r : R) (x y) : f (r • x) y = r • f x y :=
  (flip f y).map_smul _ _
#align linear_map.map_smul₂ LinearMap.map_smul₂

theorem map_smulₛₗ₂ (f : M →ₛₗ[ρ₁₂] N →ₛₗ[σ₁₂] P) (r : R) (x y) : f (r • x) y = ρ₁₂ r • f x y :=
  (flip f y).map_smulₛₗ _ _
#align linear_map.map_smulₛₗ₂ LinearMap.map_smulₛₗ₂

theorem map_sum₂ {ι : Type*} (f : M →ₛₗ[ρ₁₂] N →ₛₗ[σ₁₂] P) (t : Finset ι) (x : ι → M) (y) :
    f (∑ i ∈ t, x i) y = ∑ i ∈ t, f (x i) y :=
  _root_.map_sum (flip f y) _ _
#align linear_map.map_sum₂ LinearMap.map_sum₂

/-- Restricting a bilinear map in the second entry -/
def domRestrict₂ (f : M →ₛₗ[ρ₁₂] N →ₛₗ[σ₁₂] P) (q : Submodule S N) : M →ₛₗ[ρ₁₂] q →ₛₗ[σ₁₂] P where
  toFun m := (f m).domRestrict q
  map_add' m₁ m₂ := LinearMap.ext fun _ => by simp only [map_add, domRestrict_apply, add_apply]
  map_smul' c m :=
    LinearMap.ext fun _ => by simp only [f.map_smulₛₗ, domRestrict_apply, smul_apply]
#align linear_map.dom_restrict₂ LinearMap.domRestrict₂

theorem domRestrict₂_apply (f : M →ₛₗ[ρ₁₂] N →ₛₗ[σ₁₂] P) (q : Submodule S N) (x : M) (y : q) :
    f.domRestrict₂ q x y = f x y := rfl
#align linear_map.dom_restrict₂_apply LinearMap.domRestrict₂_apply

/-- Restricting a bilinear map in both components -/
def domRestrict₁₂ (f : M →ₛₗ[ρ₁₂] N →ₛₗ[σ₁₂] P) (p : Submodule R M) (q : Submodule S N) :
    p →ₛₗ[ρ₁₂] q →ₛₗ[σ₁₂] P :=
  (f.domRestrict p).domRestrict₂ q
#align linear_map.dom_restrict₁₂ LinearMap.domRestrict₁₂

theorem domRestrict₁₂_apply (f : M →ₛₗ[ρ₁₂] N →ₛₗ[σ₁₂] P) (p : Submodule R M) (q : Submodule S N)
    (x : p) (y : q) : f.domRestrict₁₂ p q x y = f x y := rfl
#align linear_map.dom_restrict₁₂_apply LinearMap.domRestrict₁₂_apply

section restrictScalars

variable (R' S' : Type*)
variable [Semiring R'] [Semiring S'] [Module R' M] [Module S' N] [Module R' Pₗ] [Module S' Pₗ]
variable [SMulCommClass S' R' Pₗ]
variable [SMul S' S] [IsScalarTower S' S N] [IsScalarTower S' S Pₗ]
variable [SMul R' R] [IsScalarTower R' R M] [IsScalarTower R' R Pₗ]

/-- If `B : M → N → Pₗ` is `R`-`S` bilinear and `R'` and `S'` are compatible scalar multiplications,
then the restriction of scalars is a `R'`-`S'` bilinear map. -/
@[simps!]
def restrictScalars₁₂ (B : M →ₗ[R] N →ₗ[S] Pₗ) : M →ₗ[R'] N →ₗ[S'] Pₗ :=
  LinearMap.mk₂' R' S'
    (B · ·)
    B.map_add₂
    (fun r' m _ ↦ by
      dsimp only
      rw [← smul_one_smul R r' m, map_smul₂, smul_one_smul])
    (fun _ ↦ map_add _)
    (fun _ x ↦ (B x).map_smul_of_tower _)

theorem restrictScalars₁₂_injective : Function.Injective
    (LinearMap.restrictScalars₁₂ R' S' : (M →ₗ[R] N →ₗ[S] Pₗ) → (M →ₗ[R'] N →ₗ[S'] Pₗ)) :=
  fun _ _ h ↦ ext₂ (congr_fun₂ h : _)

@[simp]
theorem restrictScalars₁₂_inj {B B' : M →ₗ[R] N →ₗ[S] Pₗ} :
    B.restrictScalars₁₂ R' S' = B'.restrictScalars₁₂ R' S' ↔ B = B' :=
  (restrictScalars₁₂_injective R' S').eq_iff

end restrictScalars

end Semiring

section CommSemiring

variable {R : Type*} [CommSemiring R] {R₂ : Type*} [CommSemiring R₂]
variable {R₃ : Type*} [CommSemiring R₃] {R₄ : Type*} [CommSemiring R₄]
variable {M : Type*} {N : Type*} {P : Type*} {Q : Type*}
variable {Mₗ : Type*} {Nₗ : Type*} {Pₗ : Type*} {Qₗ Qₗ' : Type*}
variable [AddCommMonoid M] [AddCommMonoid N] [AddCommMonoid P] [AddCommMonoid Q]
variable [AddCommMonoid Mₗ] [AddCommMonoid Nₗ] [AddCommMonoid Pₗ]
variable [AddCommMonoid Qₗ] [AddCommMonoid Qₗ']
variable [Module R M] [Module R₂ N] [Module R₃ P] [Module R₄ Q]
variable [Module R Mₗ] [Module R Nₗ] [Module R Pₗ] [Module R Qₗ] [Module R Qₗ']
variable {σ₁₂ : R →+* R₂} {σ₂₃ : R₂ →+* R₃} {σ₁₃ : R →+* R₃}
variable {σ₄₂ : R₄ →+* R₂} {σ₄₃ : R₄ →+* R₃}
variable [RingHomCompTriple σ₁₂ σ₂₃ σ₁₃] [RingHomCompTriple σ₄₂ σ₂₃ σ₄₃]
variable (R)

/-- Create a bilinear map from a function that is linear in each component.

This is a shorthand for `mk₂'` for the common case when `R = S`. -/
def mk₂ (f : M → Nₗ → Pₗ) (H1 : ∀ m₁ m₂ n, f (m₁ + m₂) n = f m₁ n + f m₂ n)
    (H2 : ∀ (c : R) (m n), f (c • m) n = c • f m n)
    (H3 : ∀ m n₁ n₂, f m (n₁ + n₂) = f m n₁ + f m n₂)
    (H4 : ∀ (c : R) (m n), f m (c • n) = c • f m n) : M →ₗ[R] Nₗ →ₗ[R] Pₗ :=
  mk₂' R R f H1 H2 H3 H4
#align linear_map.mk₂ LinearMap.mk₂

@[simp]
theorem mk₂_apply (f : M → Nₗ → Pₗ) {H1 H2 H3 H4} (m : M) (n : Nₗ) :
    (mk₂ R f H1 H2 H3 H4 : M →ₗ[R] Nₗ →ₗ[R] Pₗ) m n = f m n := rfl
#align linear_map.mk₂_apply LinearMap.mk₂_apply

variable {R}

/-- Given a linear map from `M` to linear maps from `N` to `P`, i.e., a bilinear map `M → N → P`,
change the order of variables and get a linear map from `N` to linear maps from `M` to `P`. -/
def lflip : (M →ₛₗ[σ₁₃] N →ₛₗ[σ₂₃] P) →ₗ[R₃] N →ₛₗ[σ₂₃] M →ₛₗ[σ₁₃] P where
  toFun := flip
  map_add' _ _ := rfl
  map_smul' _ _ := rfl
#align linear_map.lflip LinearMap.lflip

variable (f : M →ₛₗ[σ₁₃] N →ₛₗ[σ₂₃] P)

@[simp]
theorem lflip_apply (m : M) (n : N) : lflip f n m = f m n := rfl
#align linear_map.lflip_apply LinearMap.lflip_apply

variable (R Pₗ)

/-- Composing a linear map `M → N` and a linear map `N → P` to form a linear map `M → P`. -/
def lcomp (f : M →ₗ[R] Nₗ) : (Nₗ →ₗ[R] Pₗ) →ₗ[R] M →ₗ[R] Pₗ :=
  flip <| LinearMap.comp (flip id) f
#align linear_map.lcomp LinearMap.lcomp

variable {R Pₗ}

@[simp]
theorem lcomp_apply (f : M →ₗ[R] Nₗ) (g : Nₗ →ₗ[R] Pₗ) (x : M) : lcomp _ _ f g x = g (f x) := rfl
#align linear_map.lcomp_apply LinearMap.lcomp_apply

theorem lcomp_apply' (f : M →ₗ[R] Nₗ) (g : Nₗ →ₗ[R] Pₗ) : lcomp R Pₗ f g = g ∘ₗ f := rfl
#align linear_map.lcomp_apply' LinearMap.lcomp_apply'

variable (P σ₂₃)

/-- Composing a semilinear map `M → N` and a semilinear map `N → P` to form a semilinear map
`M → P` is itself a linear map. -/
def lcompₛₗ (f : M →ₛₗ[σ₁₂] N) : (N →ₛₗ[σ₂₃] P) →ₗ[R₃] M →ₛₗ[σ₁₃] P :=
  flip <| LinearMap.comp (flip id) f
#align linear_map.lcompₛₗ LinearMap.lcompₛₗ

variable {P σ₂₃}

@[simp]
theorem lcompₛₗ_apply (f : M →ₛₗ[σ₁₂] N) (g : N →ₛₗ[σ₂₃] P) (x : M) :
    lcompₛₗ P σ₂₃ f g x = g (f x) := rfl
#align linear_map.lcompₛₗ_apply LinearMap.lcompₛₗ_apply

variable (R M Nₗ Pₗ)

/-- Composing a linear map `M → N` and a linear map `N → P` to form a linear map `M → P`. -/
def llcomp : (Nₗ →ₗ[R] Pₗ) →ₗ[R] (M →ₗ[R] Nₗ) →ₗ[R] M →ₗ[R] Pₗ :=
  flip
    { toFun := lcomp R Pₗ
      map_add' := fun _f _f' => ext₂ fun g _x => g.map_add _ _
      map_smul' := fun (_c : R) _f => ext₂ fun g _x => g.map_smul _ _ }
#align linear_map.llcomp LinearMap.llcomp

variable {R M Nₗ Pₗ}

section

@[simp]
theorem llcomp_apply (f : Nₗ →ₗ[R] Pₗ) (g : M →ₗ[R] Nₗ) (x : M) :
    llcomp R M Nₗ Pₗ f g x = f (g x) := rfl
#align linear_map.llcomp_apply LinearMap.llcomp_apply

theorem llcomp_apply' (f : Nₗ →ₗ[R] Pₗ) (g : M →ₗ[R] Nₗ) : llcomp R M Nₗ Pₗ f g = f ∘ₗ g := rfl
#align linear_map.llcomp_apply' LinearMap.llcomp_apply'

end

/-- Composing a linear map `Q → N` and a bilinear map `M → N → P` to
form a bilinear map `M → Q → P`. -/
def compl₂ (g : Q →ₛₗ[σ₄₂] N) : M →ₛₗ[σ₁₃] Q →ₛₗ[σ₄₃] P :=
  (lcompₛₗ _ _ g).comp f
#align linear_map.compl₂ LinearMap.compl₂

@[simp]
theorem compl₂_apply (g : Q →ₛₗ[σ₄₂] N) (m : M) (q : Q) : f.compl₂ g m q = f m (g q) := rfl
#align linear_map.compl₂_apply LinearMap.compl₂_apply

@[simp]
theorem compl₂_id : f.compl₂ LinearMap.id = f := by
  ext
  rw [compl₂_apply, id_coe, _root_.id]
#align linear_map.compl₂_id LinearMap.compl₂_id

/-- Composing linear maps `Q → M` and `Q' → N` with a bilinear map `M → N → P` to
form a bilinear map `Q → Q' → P`. -/
def compl₁₂ (f : Mₗ →ₗ[R] Nₗ →ₗ[R] Pₗ) (g : Qₗ →ₗ[R] Mₗ) (g' : Qₗ' →ₗ[R] Nₗ) :
    Qₗ →ₗ[R] Qₗ' →ₗ[R] Pₗ :=
  (f.comp g).compl₂ g'
#align linear_map.compl₁₂ LinearMap.compl₁₂

@[simp]
theorem compl₁₂_apply (f : Mₗ →ₗ[R] Nₗ →ₗ[R] Pₗ) (g : Qₗ →ₗ[R] Mₗ) (g' : Qₗ' →ₗ[R] Nₗ) (x : Qₗ)
    (y : Qₗ') : f.compl₁₂ g g' x y = f (g x) (g' y) := rfl
#align linear_map.compl₁₂_apply LinearMap.compl₁₂_apply

@[simp]
theorem compl₁₂_id_id (f : Mₗ →ₗ[R] Nₗ →ₗ[R] Pₗ) : f.compl₁₂ LinearMap.id LinearMap.id = f := by
  ext
  simp_rw [compl₁₂_apply, id_coe, _root_.id]
#align linear_map.compl₁₂_id_id LinearMap.compl₁₂_id_id

theorem compl₁₂_inj {f₁ f₂ : Mₗ →ₗ[R] Nₗ →ₗ[R] Pₗ} {g : Qₗ →ₗ[R] Mₗ} {g' : Qₗ' →ₗ[R] Nₗ}
    (hₗ : Function.Surjective g) (hᵣ : Function.Surjective g') :
    f₁.compl₁₂ g g' = f₂.compl₁₂ g g' ↔ f₁ = f₂ := by
  constructor <;> intro h
  · -- B₁.comp l r = B₂.comp l r → B₁ = B₂
    ext x y
    cases' hₗ x with x' hx
    subst hx
    cases' hᵣ y with y' hy
    subst hy
    convert LinearMap.congr_fun₂ h x' y' using 0
  · -- B₁ = B₂ → B₁.comp l r = B₂.comp l r
    subst h; rfl
#align linear_map.compl₁₂_inj LinearMap.compl₁₂_inj

/-- Composing a linear map `P → Q` and a bilinear map `M → N → P` to
form a bilinear map `M → N → Q`. -/
def compr₂ (f : M →ₗ[R] Nₗ →ₗ[R] Pₗ) (g : Pₗ →ₗ[R] Qₗ) : M →ₗ[R] Nₗ →ₗ[R] Qₗ :=
  llcomp R Nₗ Pₗ Qₗ g ∘ₗ f
#align linear_map.compr₂ LinearMap.compr₂

@[simp]
theorem compr₂_apply (f : M →ₗ[R] Nₗ →ₗ[R] Pₗ) (g : Pₗ →ₗ[R] Qₗ) (m : M) (n : Nₗ) :
    f.compr₂ g m n = g (f m n) := rfl
#align linear_map.compr₂_apply LinearMap.compr₂_apply

variable (R M)

/-- For convenience, a shorthand for the type of bilinear forms from `M` to `R`. -/
protected abbrev BilinForm : Type _ := M →ₗ[R] M →ₗ[R] R

/-- Scalar multiplication as a bilinear map `R → M → M`. -/
def lsmul : R →ₗ[R] M →ₗ[R] M :=
  mk₂ R (· • ·) add_smul (fun _ _ _ => mul_smul _ _ _) smul_add fun r s m => by
    simp only [smul_smul, smul_eq_mul, mul_comm]
#align linear_map.lsmul LinearMap.lsmul

variable {R}

lemma lsmul_eq_DistribMulAction_toLinearMap (r : R) :
    lsmul R M r = DistribMulAction.toLinearMap R M r := rfl

variable {M}

@[simp]
theorem lsmul_apply (r : R) (m : M) : lsmul R M r m = r • m := rfl
#align linear_map.lsmul_apply LinearMap.lsmul_apply

<<<<<<< HEAD
variable (R M Nₗ) in
/-- A shorthand for the type of `R`-bilinear `N`-valued maps on `M`. -/
protected abbrev BilinMap : Type _ := M →ₗ[R] M →ₗ[R] Nₗ

variable (R M) in
/-- For convenience, a shorthand for the type of bilinear forms from `M` to `R`. -/
protected abbrev BilinForm : Type _ := LinearMap.BilinMap R M R

=======
>>>>>>> 4411c7e9
end CommSemiring

section CommRing

variable {R R₂ S S₂ M N P : Type*}
variable {Mₗ Nₗ Pₗ : Type*}
variable [CommRing R] [CommRing S] [CommRing R₂] [CommRing S₂]

section AddCommGroup

variable [AddCommGroup M] [AddCommGroup N] [AddCommGroup P]
variable [Module R M] [Module S N] [Module R₂ P] [Module S₂ P]

theorem lsmul_injective [NoZeroSMulDivisors R M] {x : R} (hx : x ≠ 0) :
    Function.Injective (lsmul R M x) :=
  smul_right_injective _ hx
#align linear_map.lsmul_injective LinearMap.lsmul_injective

theorem ker_lsmul [NoZeroSMulDivisors R M] {a : R} (ha : a ≠ 0) :
    LinearMap.ker (LinearMap.lsmul R M a) = ⊥ :=
  LinearMap.ker_eq_bot_of_injective (LinearMap.lsmul_injective ha)
#align linear_map.ker_lsmul LinearMap.ker_lsmul

end AddCommGroup

end CommRing

end LinearMap<|MERGE_RESOLUTION|>--- conflicted
+++ resolved
@@ -405,7 +405,6 @@
 theorem lsmul_apply (r : R) (m : M) : lsmul R M r m = r • m := rfl
 #align linear_map.lsmul_apply LinearMap.lsmul_apply
 
-<<<<<<< HEAD
 variable (R M Nₗ) in
 /-- A shorthand for the type of `R`-bilinear `N`-valued maps on `M`. -/
 protected abbrev BilinMap : Type _ := M →ₗ[R] M →ₗ[R] Nₗ
@@ -414,8 +413,6 @@
 /-- For convenience, a shorthand for the type of bilinear forms from `M` to `R`. -/
 protected abbrev BilinForm : Type _ := LinearMap.BilinMap R M R
 
-=======
->>>>>>> 4411c7e9
 end CommSemiring
 
 section CommRing
