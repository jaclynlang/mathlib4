/-
Copyright (c) 2020 Yury Kudryashov. All rights reserved.
Released under Apache 2.0 license as described in the file LICENSE.
Authors: Yury Kudryashov
-/
import Mathlib.Analysis.SpecialFunctions.ExpDeriv

#align_import analysis.ODE.gronwall from "leanprover-community/mathlib"@"f2ce6086713c78a7f880485f7917ea547a215982"

/-!
# Grönwall's inequality

The main technical result of this file is the Grönwall-like inequality
`norm_le_gronwallBound_of_norm_deriv_right_le`. It states that if `f : ℝ → E` satisfies `‖f a‖ ≤ δ`
and `∀ x ∈ [a, b), ‖f' x‖ ≤ K * ‖f x‖ + ε`, then for all `x ∈ [a, b]` we have `‖f x‖ ≤ δ * exp (K *
x) + (ε / K) * (exp (K * x) - 1)`.

Then we use this inequality to prove some estimates on the possible rate of growth of the distance
between two approximate or exact solutions of an ordinary differential equation.

The proofs are based on [Hubbard and West, *Differential Equations: A Dynamical Systems Approach*,
Sec. 4.5][HubbardWest-ode], where `norm_le_gronwallBound_of_norm_deriv_right_le` is called
“Fundamental Inequality”.

## TODO

- Once we have FTC, prove an inequality for a function satisfying `‖f' x‖ ≤ K x * ‖f x‖ + ε`,
  or more generally `liminf_{y→x+0} (f y - f x)/(y - x) ≤ K x * f x + ε` with any sign
  of `K x` and `f x`.
-/


variable {E : Type*} [NormedAddCommGroup E] [NormedSpace ℝ E] {F : Type*} [NormedAddCommGroup F]
  [NormedSpace ℝ F]

open Metric Set Asymptotics Filter Real

open scoped Classical Topology NNReal

/-! ### Technical lemmas about `gronwallBound` -/


/-- Upper bound used in several Grönwall-like inequalities. -/
noncomputable def gronwallBound (δ K ε x : ℝ) : ℝ :=
  if K = 0 then δ + ε * x else δ * exp (K * x) + ε / K * (exp (K * x) - 1)
#align gronwall_bound gronwallBound

theorem gronwallBound_K0 (δ ε : ℝ) : gronwallBound δ 0 ε = fun x => δ + ε * x :=
  funext fun _ => if_pos rfl
set_option linter.uppercaseLean3 false in
#align gronwall_bound_K0 gronwallBound_K0

theorem gronwallBound_of_K_ne_0 {δ K ε : ℝ} (hK : K ≠ 0) :
    gronwallBound δ K ε = fun x => δ * exp (K * x) + ε / K * (exp (K * x) - 1) :=
  funext fun _ => if_neg hK
set_option linter.uppercaseLean3 false in
#align gronwall_bound_of_K_ne_0 gronwallBound_of_K_ne_0

theorem hasDerivAt_gronwallBound (δ K ε x : ℝ) :
    HasDerivAt (gronwallBound δ K ε) (K * gronwallBound δ K ε x + ε) x := by
  by_cases hK : K = 0
  · subst K
    simp only [gronwallBound_K0, zero_mul, zero_add]
    convert ((hasDerivAt_id x).const_mul ε).const_add δ
    rw [mul_one]
  · simp only [gronwallBound_of_K_ne_0 hK]
    convert (((hasDerivAt_id x).const_mul K).exp.const_mul δ).add
      ((((hasDerivAt_id x).const_mul K).exp.sub_const 1).const_mul (ε / K)) using 1
    simp only [id, mul_add, (mul_assoc _ _ _).symm, mul_comm _ K, mul_div_cancel' _ hK]
    ring
#align has_deriv_at_gronwall_bound hasDerivAt_gronwallBound

theorem hasDerivAt_gronwallBound_shift (δ K ε x a : ℝ) :
    HasDerivAt (fun y => gronwallBound δ K ε (y - a)) (K * gronwallBound δ K ε (x - a) + ε) x := by
  convert (hasDerivAt_gronwallBound δ K ε _).comp x ((hasDerivAt_id x).sub_const a) using 1
  rw [id, mul_one]
#align has_deriv_at_gronwall_bound_shift hasDerivAt_gronwallBound_shift

theorem gronwallBound_x0 (δ K ε : ℝ) : gronwallBound δ K ε 0 = δ := by
  by_cases hK : K = 0
  · simp only [gronwallBound, if_pos hK, mul_zero, add_zero]
  · simp only [gronwallBound, if_neg hK, mul_zero, exp_zero, sub_self, mul_one,
      add_zero]
#align gronwall_bound_x0 gronwallBound_x0

theorem gronwallBound_ε0 (δ K x : ℝ) : gronwallBound δ K 0 x = δ * exp (K * x) := by
  by_cases hK : K = 0
  · simp only [gronwallBound_K0, hK, zero_mul, exp_zero, add_zero, mul_one]
  · simp only [gronwallBound_of_K_ne_0 hK, zero_div, zero_mul, add_zero]
#align gronwall_bound_ε0 gronwallBound_ε0

theorem gronwallBound_ε0_δ0 (K x : ℝ) : gronwallBound 0 K 0 x = 0 := by
  simp only [gronwallBound_ε0, zero_mul]
#align gronwall_bound_ε0_δ0 gronwallBound_ε0_δ0

theorem gronwallBound_continuous_ε (δ K x : ℝ) : Continuous fun ε => gronwallBound δ K ε x := by
  by_cases hK : K = 0
  · simp only [gronwallBound_K0, hK]
    exact continuous_const.add (continuous_id.mul continuous_const)
  · simp only [gronwallBound_of_K_ne_0 hK]
    exact continuous_const.add ((continuous_id.mul continuous_const).mul continuous_const)
#align gronwall_bound_continuous_ε gronwallBound_continuous_ε

/-! ### Inequality and corollaries -/

/-- A Grönwall-like inequality: if `f : ℝ → ℝ` is continuous on `[a, b]` and satisfies
the inequalities `f a ≤ δ` and
`∀ x ∈ [a, b), liminf_{z→x+0} (f z - f x)/(z - x) ≤ K * (f x) + ε`, then `f x`
is bounded by `gronwallBound δ K ε (x - a)` on `[a, b]`.

See also `norm_le_gronwallBound_of_norm_deriv_right_le` for a version bounding `‖f x‖`,
`f : ℝ → E`. -/
theorem le_gronwallBound_of_liminf_deriv_right_le {f f' : ℝ → ℝ} {δ K ε : ℝ} {a b : ℝ}
    (hf : ContinuousOn f (Icc a b))
    (hf' : ∀ x ∈ Ico a b, ∀ r, f' x < r → ∃ᶠ z in 𝓝[>] x, (z - x)⁻¹ * (f z - f x) < r)
    (ha : f a ≤ δ) (bound : ∀ x ∈ Ico a b, f' x ≤ K * f x + ε) :
    ∀ x ∈ Icc a b, f x ≤ gronwallBound δ K ε (x - a) := by
  have H : ∀ x ∈ Icc a b, ∀ ε' ∈ Ioi ε, f x ≤ gronwallBound δ K ε' (x - a) := by
    intro x hx ε' hε'
    apply image_le_of_liminf_slope_right_lt_deriv_boundary hf hf'
    · rwa [sub_self, gronwallBound_x0]
    · exact fun x => hasDerivAt_gronwallBound_shift δ K ε' x a
    · intro x hx hfB
      rw [← hfB]
      apply lt_of_le_of_lt (bound x hx)
      exact add_lt_add_left (mem_Ioi.1 hε') _
    · exact hx
  intro x hx
  change f x ≤ (fun ε' => gronwallBound δ K ε' (x - a)) ε
  convert continuousWithinAt_const.closure_le _ _ (H x hx)
  · simp only [closure_Ioi, left_mem_Ici]
  exact (gronwallBound_continuous_ε δ K (x - a)).continuousWithinAt
#align le_gronwall_bound_of_liminf_deriv_right_le le_gronwallBound_of_liminf_deriv_right_le

/-- A Grönwall-like inequality: if `f : ℝ → E` is continuous on `[a, b]`, has right derivative
`f' x` at every point `x ∈ [a, b)`, and satisfies the inequalities `‖f a‖ ≤ δ`,
`∀ x ∈ [a, b), ‖f' x‖ ≤ K * ‖f x‖ + ε`, then `‖f x‖` is bounded by `gronwallBound δ K ε (x - a)`
on `[a, b]`. -/
theorem norm_le_gronwallBound_of_norm_deriv_right_le {f f' : ℝ → E} {δ K ε : ℝ} {a b : ℝ}
    (hf : ContinuousOn f (Icc a b)) (hf' : ∀ x ∈ Ico a b, HasDerivWithinAt f (f' x) (Ici x) x)
    (ha : ‖f a‖ ≤ δ) (bound : ∀ x ∈ Ico a b, ‖f' x‖ ≤ K * ‖f x‖ + ε) :
    ∀ x ∈ Icc a b, ‖f x‖ ≤ gronwallBound δ K ε (x - a) :=
  le_gronwallBound_of_liminf_deriv_right_le (continuous_norm.comp_continuousOn hf)
    (fun x hx _r hr => (hf' x hx).liminf_right_slope_norm_le hr) ha bound
#align norm_le_gronwall_bound_of_norm_deriv_right_le norm_le_gronwallBound_of_norm_deriv_right_le

/-- If `f` and `g` are two approximate solutions of the same ODE, then the distance between them
can't grow faster than exponentially. This is a simple corollary of Grönwall's inequality, and some
people call this Grönwall's inequality too.

This version assumes all inequalities to be true in some time-dependent set `s t`,
and assumes that the solutions never leave this set. -/
theorem dist_le_of_approx_trajectories_ODE_of_mem_set {v : ℝ → E → E} {s : ℝ → Set E} {K : ℝ≥0}
    (hv : ∀ t, LipschitzOnWith K (v t) (s t))
    {f g f' g' : ℝ → E} {a b : ℝ} {εf εg δ : ℝ} (hf : ContinuousOn f (Icc a b))
    (hf' : ∀ t ∈ Ico a b, HasDerivWithinAt f (f' t) (Ici t) t)
    (f_bound : ∀ t ∈ Ico a b, dist (f' t) (v t (f t)) ≤ εf) (hfs : ∀ t ∈ Ico a b, f t ∈ s t)
    (hg : ContinuousOn g (Icc a b)) (hg' : ∀ t ∈ Ico a b, HasDerivWithinAt g (g' t) (Ici t) t)
    (g_bound : ∀ t ∈ Ico a b, dist (g' t) (v t (g t)) ≤ εg) (hgs : ∀ t ∈ Ico a b, g t ∈ s t)
    (ha : dist (f a) (g a) ≤ δ) :
    ∀ t ∈ Icc a b, dist (f t) (g t) ≤ gronwallBound δ K (εf + εg) (t - a) := by
  simp only [dist_eq_norm] at ha ⊢
  have h_deriv : ∀ t ∈ Ico a b, HasDerivWithinAt (fun t => f t - g t) (f' t - g' t) (Ici t) t :=
    fun t ht => (hf' t ht).sub (hg' t ht)
  apply norm_le_gronwallBound_of_norm_deriv_right_le (hf.sub hg) h_deriv ha
  intro t ht
  have := dist_triangle4_right (f' t) (g' t) (v t (f t)) (v t (g t))
  have hv := (hv t).dist_le_mul _ (hfs t ht) _ (hgs t ht)
  rw [← dist_eq_norm, ← dist_eq_norm]
  refine this.trans ((add_le_add (add_le_add (f_bound t ht) (g_bound t ht)) hv).trans ?_)
  rw [add_comm]
set_option linter.uppercaseLean3 false in
#align dist_le_of_approx_trajectories_ODE_of_mem_set dist_le_of_approx_trajectories_ODE_of_mem_set

/-- If `f` and `g` are two approximate solutions of the same ODE, then the distance between them
can't grow faster than exponentially. This is a simple corollary of Grönwall's inequality, and some
people call this Grönwall's inequality too.

This version assumes all inequalities to be true in the whole space. -/
theorem dist_le_of_approx_trajectories_ODE {v : ℝ → E → E} {K : ℝ≥0}
    (hv : ∀ t, LipschitzWith K (v t)) {f g f' g' : ℝ → E} {a b : ℝ} {εf εg δ : ℝ}
    (hf : ContinuousOn f (Icc a b)) (hf' : ∀ t ∈ Ico a b, HasDerivWithinAt f (f' t) (Ici t) t)
    (f_bound : ∀ t ∈ Ico a b, dist (f' t) (v t (f t)) ≤ εf) (hg : ContinuousOn g (Icc a b))
    (hg' : ∀ t ∈ Ico a b, HasDerivWithinAt g (g' t) (Ici t) t)
    (g_bound : ∀ t ∈ Ico a b, dist (g' t) (v t (g t)) ≤ εg) (ha : dist (f a) (g a) ≤ δ) :
    ∀ t ∈ Icc a b, dist (f t) (g t) ≤ gronwallBound δ K (εf + εg) (t - a) :=
  have hfs : ∀ t ∈ Ico a b, f t ∈ @univ E := fun _ _ => trivial
  dist_le_of_approx_trajectories_ODE_of_mem_set (fun t => (hv t).lipschitzOnWith _) hf hf'
    f_bound hfs hg hg' g_bound (fun _ _ => trivial) ha
set_option linter.uppercaseLean3 false in
#align dist_le_of_approx_trajectories_ODE dist_le_of_approx_trajectories_ODE

/-- If `f` and `g` are two exact solutions of the same ODE, then the distance between them
can't grow faster than exponentially. This is a simple corollary of Grönwall's inequality, and some
people call this Grönwall's inequality too.

This version assumes all inequalities to be true in some time-dependent set `s t`,
and assumes that the solutions never leave this set. -/
theorem dist_le_of_trajectories_ODE_of_mem_set {v : ℝ → E → E} {s : ℝ → Set E} {K : ℝ≥0}
    (hv : ∀ t, LipschitzOnWith K (v t) (s t))
    {f g : ℝ → E} {a b : ℝ} {δ : ℝ} (hf : ContinuousOn f (Icc a b))
    (hf' : ∀ t ∈ Ico a b, HasDerivWithinAt f (v t (f t)) (Ici t) t) (hfs : ∀ t ∈ Ico a b, f t ∈ s t)
    (hg : ContinuousOn g (Icc a b)) (hg' : ∀ t ∈ Ico a b, HasDerivWithinAt g (v t (g t)) (Ici t) t)
    (hgs : ∀ t ∈ Ico a b, g t ∈ s t) (ha : dist (f a) (g a) ≤ δ) :
    ∀ t ∈ Icc a b, dist (f t) (g t) ≤ δ * exp (K * (t - a)) := by
  have f_bound : ∀ t ∈ Ico a b, dist (v t (f t)) (v t (f t)) ≤ 0 := by intros; rw [dist_self]
  have g_bound : ∀ t ∈ Ico a b, dist (v t (g t)) (v t (g t)) ≤ 0 := by intros; rw [dist_self]
  intro t ht
  have :=
    dist_le_of_approx_trajectories_ODE_of_mem_set hv hf hf' f_bound hfs hg hg' g_bound hgs ha t ht
  rwa [zero_add, gronwallBound_ε0] at this
set_option linter.uppercaseLean3 false in
#align dist_le_of_trajectories_ODE_of_mem_set dist_le_of_trajectories_ODE_of_mem_set

/-- If `f` and `g` are two exact solutions of the same ODE, then the distance between them
can't grow faster than exponentially. This is a simple corollary of Grönwall's inequality, and some
people call this Grönwall's inequality too.

This version assumes all inequalities to be true in the whole space. -/
theorem dist_le_of_trajectories_ODE {v : ℝ → E → E} {K : ℝ≥0} (hv : ∀ t, LipschitzWith K (v t))
    {f g : ℝ → E} {a b : ℝ} {δ : ℝ} (hf : ContinuousOn f (Icc a b))
    (hf' : ∀ t ∈ Ico a b, HasDerivWithinAt f (v t (f t)) (Ici t) t) (hg : ContinuousOn g (Icc a b))
    (hg' : ∀ t ∈ Ico a b, HasDerivWithinAt g (v t (g t)) (Ici t) t) (ha : dist (f a) (g a) ≤ δ) :
    ∀ t ∈ Icc a b, dist (f t) (g t) ≤ δ * exp (K * (t - a)) :=
  have hfs : ∀ t ∈ Ico a b, f t ∈ @univ E := fun _ _ => trivial
  dist_le_of_trajectories_ODE_of_mem_set (fun t => (hv t).lipschitzOnWith _) hf hf' hfs hg
    hg' (fun _ _ => trivial) ha
set_option linter.uppercaseLean3 false in
#align dist_le_of_trajectories_ODE dist_le_of_trajectories_ODE

/-- There exists only one solution of an ODE \(\dot x=v(t, x)\) in a set `s ⊆ ℝ × E` with
a given initial value provided that the RHS is Lipschitz continuous in `x` within `s`,
and we consider only solutions included in `s`.

This version shows uniqueness in a closed interval `Icc a b`, where `a` is the initial time. -/
theorem ODE_solution_unique_of_mem_set {v : ℝ → E → E} {s : ℝ → Set E} {K : ℝ≥0}
    (hv : ∀ t, LipschitzOnWith K (v t) (s t))
    {f g : ℝ → E} {a b : ℝ} (hf : ContinuousOn f (Icc a b))
    (hf' : ∀ t ∈ Ico a b, HasDerivWithinAt f (v t (f t)) (Ici t) t) (hfs : ∀ t ∈ Ico a b, f t ∈ s t)
    (hg : ContinuousOn g (Icc a b)) (hg' : ∀ t ∈ Ico a b, HasDerivWithinAt g (v t (g t)) (Ici t) t)
    (hgs : ∀ t ∈ Ico a b, g t ∈ s t) (ha : f a = g a) : EqOn f g (Icc a b) := fun t ht ↦ by
  have := dist_le_of_trajectories_ODE_of_mem_set hv hf hf' hfs hg hg' hgs (dist_le_zero.2 ha) t ht
  rwa [zero_mul, dist_le_zero] at this
set_option linter.uppercaseLean3 false in
#align ODE_solution_unique_of_mem_set ODE_solution_unique_of_mem_set

/-- There exists only one solution of an ODE \(\dot x=v(t, x)\) in a set `s ⊆ ℝ × E` with
<<<<<<< HEAD
a given initial value provided that RHS is Lipschitz continuous in `x` within `s`,
=======
a given initial value provided that the RHS is Lipschitz continuous in `x` within `s`,
>>>>>>> 06d6fa4a
and we consider only solutions included in `s`.

This version shows uniqueness in a half-open interval `Ico a b`, where `a` is the initial time. -/
theorem ODE_solution_unique_of_mem_set_Ico {v : ℝ → E → E} {s : ℝ → Set E} {K : ℝ≥0}
    (hv : ∀ t, LipschitzOnWith K (v t) (s t))
    {f g : ℝ → E} {a b : ℝ} (hf : ContinuousOn f (Ico a b))
    (hf' : ∀ t ∈ Ico a b, HasDerivWithinAt f (v t (f t)) (Ici t) t) (hfs : ∀ t ∈ Ico a b, f t ∈ s t)
    (hg : ContinuousOn g (Ico a b)) (hg' : ∀ t ∈ Ico a b, HasDerivWithinAt g (v t (g t)) (Ici t) t)
    (hgs : ∀ t ∈ Ico a b, g t ∈ s t) (ha : f a = g a) : EqOn f g (Ico a b) := fun _ ht ↦
  have hss := Ico_subset_Ico_right (a := a) (le_of_lt ht.2)
  ODE_solution_unique_of_mem_set hv
    (hf.mono (Icc_subset_Ico_right ht.2)) (fun _ ht' ↦ hf' _ (hss ht'))
    (fun _ ht' ↦ hfs _ (hss ht'))
    (hg.mono (Icc_subset_Ico_right ht.2)) (fun _ ht' ↦ hg' _ (hss ht'))
    (fun _ ht' ↦ hgs _ (hss ht')) ha ⟨ht.1, le_refl _⟩

/-- There exists only one solution of an ODE \(\dot x=v(t, x)\) in a set `s ⊆ ℝ × E` with
<<<<<<< HEAD
a given initial value provided that RHS is Lipschitz continuous in `x` within `s`,
=======
a given initial value provided that the RHS is Lipschitz continuous in `x` within `s`,
>>>>>>> 06d6fa4a
and we consider only solutions included in `s`.

This version shows uniqueness in an open interval `Ioo a b` that contains the initial time `t₀`. -/
theorem ODE_solution_unique_of_mem_set_Ioo {v : ℝ → E → E} {s : ℝ → Set E} {K : ℝ≥0}
    (hv : ∀ t, LipschitzOnWith K (v t) (s t))
    {f g : ℝ → E} {a b t₀ : ℝ} (ht : t₀ ∈ Ioo a b) (hf : ContinuousOn f (Ioo a b))
    (hf' : ∀ t ∈ Ioo a b, HasDerivAt f (v t (f t)) t) (hfs : ∀ t ∈ Ioo a b, f t ∈ s t)
    (hg : ContinuousOn g (Ioo a b)) (hg' : ∀ t ∈ Ioo a b, HasDerivAt g (v t (g t)) t)
    (hgs : ∀ t ∈ Ioo a b, g t ∈ s t) (ha : f t₀ = g t₀) : EqOn f g (Ioo a b) := by
  -- split `Ioo a b = Ioc a t₀ ∪ Ico t₀ b` and treat the two cases separately
  apply EqOn.mono (Ioo_subset_Ioc_union_Ico (b := t₀))
  apply EqOn.union
  · -- case `t ≤ t₀`: show `fun t ↦ f_or_g (-t)` solves `-v (-t)` within `s (-t)` by composition,
    -- so we can use the `Ico` version of the uniqueness lemma backwards in time
<<<<<<< HEAD
    have hv' (t) : LipschitzOnWith K (Neg.neg ∘ (v (-t))) (s (-t)) := by
=======
    have hv' t : LipschitzOnWith K (Neg.neg ∘ (v (-t))) (s (-t)) := by
>>>>>>> 06d6fa4a
      rw [← one_mul K]
      exact LipschitzWith.id.neg.comp_lipschitzOnWith (hv _)
    have : EqOn (f ∘ Neg.neg) (g ∘ Neg.neg) (Ico (-t₀) (-a)) := by
      have hmt : MapsTo Neg.neg (Ico (-t₀) (-a)) (Ioo a b) :=
        fun _ ht' ↦ ⟨lt_neg.mp ht'.2, lt_of_le_of_lt (neg_le.mp ht'.1) ht.2⟩
      apply ODE_solution_unique_of_mem_set_Ico hv'
        (hf.comp continuousOn_neg hmt) _ (fun _ ht' ↦ hfs _ (hmt ht'))
        (hg.comp continuousOn_neg hmt) _ (fun _ ht' ↦ hgs _ (hmt ht')) (by simp [ha])
      · intros t' ht'
        apply HasDerivAt.hasDerivWithinAt
        convert HasFDerivAt.comp_hasDerivAt t' (hf' (-t') (hmt ht')) (hasDerivAt_neg t')
        simp
      · intros t' ht'
        apply HasDerivAt.hasDerivWithinAt
        convert HasFDerivAt.comp_hasDerivAt t' (hg' (-t') (hmt ht')) (hasDerivAt_neg t')
        simp
    rw [eqOn_comp_right_iff] at this
    convert this
    simp
  · -- case `t ≥ t₀`: follows trivially from the `Ico` version of the uniqueness lemma
    have hss := Ico_subset_Ioo_left (b := b) ht.1
    exact ODE_solution_unique_of_mem_set_Ico hv
      (hf.mono (Ico_subset_Ioo_left ht.1))
      (fun _ ht' => HasDerivAt.hasDerivWithinAt <| hf' _ (hss ht'))
      (fun _ ht' => hfs _ <| (hss ht'))
      (hg.mono (Ico_subset_Ioo_left ht.1))
      (fun _ ht' => HasDerivAt.hasDerivWithinAt <| hg' _ (hss ht'))
      (fun _ ht' => hgs _ <| (hss ht')) ha

/-- There exists only one solution of an ODE \(\dot x=v(t, x)\) with
a given initial value provided that the RHS is Lipschitz continuous in `x`. -/
theorem ODE_solution_unique {v : ℝ → E → E} {K : ℝ≥0} (hv : ∀ t, LipschitzWith K (v t))
    {f g : ℝ → E} {a b : ℝ} (hf : ContinuousOn f (Icc a b))
    (hf' : ∀ t ∈ Ico a b, HasDerivWithinAt f (v t (f t)) (Ici t) t) (hg : ContinuousOn g (Icc a b))
    (hg' : ∀ t ∈ Ico a b, HasDerivWithinAt g (v t (g t)) (Ici t) t) (ha : f a = g a) :
    EqOn f g (Icc a b) :=
  have hfs : ∀ t ∈ Ico a b, f t ∈ @univ E := fun _ _ => trivial
  ODE_solution_unique_of_mem_set (fun t => (hv t).lipschitzOnWith _) hf hf' hfs hg hg'
    (fun _ _ => trivial) ha
set_option linter.uppercaseLean3 false in
#align ODE_solution_unique ODE_solution_unique<|MERGE_RESOLUTION|>--- conflicted
+++ resolved
@@ -245,11 +245,7 @@
 #align ODE_solution_unique_of_mem_set ODE_solution_unique_of_mem_set
 
 /-- There exists only one solution of an ODE \(\dot x=v(t, x)\) in a set `s ⊆ ℝ × E` with
-<<<<<<< HEAD
-a given initial value provided that RHS is Lipschitz continuous in `x` within `s`,
-=======
 a given initial value provided that the RHS is Lipschitz continuous in `x` within `s`,
->>>>>>> 06d6fa4a
 and we consider only solutions included in `s`.
 
 This version shows uniqueness in a half-open interval `Ico a b`, where `a` is the initial time. -/
@@ -267,11 +263,7 @@
     (fun _ ht' ↦ hgs _ (hss ht')) ha ⟨ht.1, le_refl _⟩
 
 /-- There exists only one solution of an ODE \(\dot x=v(t, x)\) in a set `s ⊆ ℝ × E` with
-<<<<<<< HEAD
-a given initial value provided that RHS is Lipschitz continuous in `x` within `s`,
-=======
 a given initial value provided that the RHS is Lipschitz continuous in `x` within `s`,
->>>>>>> 06d6fa4a
 and we consider only solutions included in `s`.
 
 This version shows uniqueness in an open interval `Ioo a b` that contains the initial time `t₀`. -/
@@ -286,11 +278,7 @@
   apply EqOn.union
   · -- case `t ≤ t₀`: show `fun t ↦ f_or_g (-t)` solves `-v (-t)` within `s (-t)` by composition,
     -- so we can use the `Ico` version of the uniqueness lemma backwards in time
-<<<<<<< HEAD
-    have hv' (t) : LipschitzOnWith K (Neg.neg ∘ (v (-t))) (s (-t)) := by
-=======
     have hv' t : LipschitzOnWith K (Neg.neg ∘ (v (-t))) (s (-t)) := by
->>>>>>> 06d6fa4a
       rw [← one_mul K]
       exact LipschitzWith.id.neg.comp_lipschitzOnWith (hv _)
     have : EqOn (f ∘ Neg.neg) (g ∘ Neg.neg) (Ico (-t₀) (-a)) := by
