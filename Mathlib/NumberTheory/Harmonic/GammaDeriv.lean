--- conflicted
+++ resolved
@@ -26,11 +26,7 @@
 /-- Explicit formula for the derivative of the Gamma function at positive integers, in terms of
 harmonic numbers and the Euler-Mascheroni constant `γ`. -/
 lemma deriv_Gamma_nat (n : ℕ) :
-<<<<<<< HEAD
-    deriv Gamma (n + 1) = (n)! * (-γ + harmonic n) := by
-=======
     deriv Gamma (n + 1) = n ! * (-γ + harmonic n) := by
->>>>>>> 600c344d
   /- This follows from two properties of the function `f n = log (Gamma n)`:
   firstly, the elementary computation that `deriv f (n + 1) = deriv f n + 1 / n`, so that
   `deriv f n = deriv f 1 + harmonic n`; secondly, the convexity of `f` (the Bohr-Mollerup theorem),
@@ -85,19 +81,11 @@
 
 
 lemma hasDerivAt_Gamma_nat (n : ℕ) :
-<<<<<<< HEAD
-    HasDerivAt Gamma ((n)! * (-γ + harmonic n)) (n + 1) :=
-  (deriv_Gamma_nat n).symm ▸
-    (differentiableAt_Gamma fun m ↦ (by linarith : (n : ℝ) + 1 ≠ -m)).hasDerivAt
-
-lemma γ_eq_neg_deriv : γ = -deriv Gamma 1 := by
-=======
     HasDerivAt Gamma (n ! * (-γ + harmonic n)) (n + 1) :=
   (deriv_Gamma_nat n).symm ▸
     (differentiableAt_Gamma fun m ↦ (by linarith : (n : ℝ) + 1 ≠ -m)).hasDerivAt
 
 lemma eulerMascheroniConstant_eq_neg_deriv : γ = -deriv Gamma 1 := by
->>>>>>> 600c344d
   rw [show (1 : ℝ) = ↑(0 : ℕ) + 1 by simp, deriv_Gamma_nat 0]
   simp
 
@@ -108,14 +96,8 @@
 lemma hasDerivAt_Gamma_one_half : HasDerivAt Gamma (-√π * (γ + 2 * log 2)) (1 / 2) := by
   have h_diff {s : ℝ} (hs : 0 < s) : DifferentiableAt ℝ Gamma s :=
     differentiableAt_Gamma fun m ↦ ((neg_nonpos.mpr m.cast_nonneg).trans_lt hs).ne'
-<<<<<<< HEAD
-  have h_diff' {s : ℝ} (hs : 0 < s) : DifferentiableAt ℝ (fun s ↦ Gamma (2 * s)) s := by
-    exact DifferentiableAt.comp (g := Gamma) _ (h_diff <| mul_pos two_pos hs)
-      (differentiableAt_id.const_mul _)
-=======
   have h_diff' {s : ℝ} (hs : 0 < s) : DifferentiableAt ℝ (fun s ↦ Gamma (2 * s)) s :=
     .comp (g := Gamma) _ (h_diff <| mul_pos two_pos hs) (differentiableAt_id.const_mul _)
->>>>>>> 600c344d
   refine (h_diff one_half_pos).hasDerivAt.congr_deriv ?_
   -- We calculate the deriv of Gamma at 1/2 using the doubling formula, since we already know
   -- the derivative of Gamma at 1.
@@ -123,13 +105,8 @@
   _ = (deriv (fun s ↦ Gamma s * Gamma (s + 1 / 2)) (1 / 2)) + √π * γ := by
     rw [deriv_mul, Gamma_one_half_eq,
       add_assoc, ← mul_add, deriv_comp_add_const,
-<<<<<<< HEAD
-      (by norm_num : 1/2 + 1/2 = (1 : ℝ)), Gamma_one, mul_one, γ_eq_neg_deriv, add_neg_self,
-      mul_zero, add_zero]
-=======
       (by norm_num : 1/2 + 1/2 = (1 : ℝ)), Gamma_one, mul_one,
       eulerMascheroniConstant_eq_neg_deriv, add_neg_self, mul_zero, add_zero]
->>>>>>> 600c344d
     · apply h_diff; norm_num -- s = 1
     · apply h_diff; norm_num -- s = 1/2
     · exact ((h_diff (by norm_num)).hasDerivAt.comp_add_const).differentiableAt -- s = 1
@@ -137,17 +114,10 @@
     rw [funext Gamma_mul_Gamma_add_half]
   _ = √π * (deriv (fun s ↦ Gamma (2 * s) * 2 ^ (1 - 2 * s)) (1 / 2) + γ) := by
     rw [mul_comm √π, mul_comm √π, deriv_mul_const, add_mul]
-<<<<<<< HEAD
-    · apply DifferentiableAt.mul
-      · exact DifferentiableAt.comp (g := Gamma) _ (by apply h_diff; norm_num) -- s = 1
-          (differentiableAt_id.const_mul _)
-      · exact (differentiableAt_const _).rpow (by fun_prop) two_ne_zero
-=======
     apply DifferentiableAt.mul
     · exact .comp (g := Gamma) _ (by apply h_diff; norm_num) -- s = 1
         (differentiableAt_id.const_mul _)
     · exact (differentiableAt_const _).rpow (by fun_prop) two_ne_zero
->>>>>>> 600c344d
   _ = √π * (deriv (fun s ↦ Gamma (2 * s)) (1 / 2) +
               deriv (fun s : ℝ ↦ 2 ^ (1 - 2 * s)) (1 / 2) + γ) := by
     congr 2
@@ -187,11 +157,7 @@
   rw [← (funext hfg ▸ hf.hasDerivAt.comp_ofReal.deriv :)]
   exact hg.ofReal_comp.deriv
 
-<<<<<<< HEAD
-private lemma differentiable_at_Gamma_nat_add_one (n : ℕ) :
-=======
 lemma differentiable_at_Gamma_nat_add_one (n : ℕ) :
->>>>>>> 600c344d
     DifferentiableAt ℂ Gamma (n + 1) := by
   refine differentiableAt_Gamma _ (fun m ↦ ?_)
   simp only [Ne, ← ofReal_natCast, ← ofReal_one, ← ofReal_add, ← ofReal_neg, ofReal_inj,
@@ -199,11 +165,7 @@
   positivity
 
 lemma hasDerivAt_Gamma_nat (n : ℕ) :
-<<<<<<< HEAD
-    HasDerivAt Gamma ((n)! * (-γ + harmonic n)) (n + 1) := by
-=======
     HasDerivAt Gamma (n ! * (-γ + harmonic n)) (n + 1) := by
->>>>>>> 600c344d
   exact_mod_cast HasDerivAt.complex_of_real
     (by exact_mod_cast differentiable_at_Gamma_nat_add_one n)
     (Real.hasDerivAt_Gamma_nat n) Gamma_ofReal
@@ -211,13 +173,8 @@
 /-- Explicit formula for the derivative of the complex Gamma function at positive integers, in
 terms of harmonic numbers and the Euler-Mascheroni constant `γ`. -/
 lemma deriv_Gamma_nat (n : ℕ) :
-<<<<<<< HEAD
-    deriv Gamma (n + 1) = (n)! * (-γ + harmonic n) := by
-  exact (hasDerivAt_Gamma_nat n).deriv
-=======
     deriv Gamma (n + 1) = n ! * (-γ + harmonic n) :=
   (hasDerivAt_Gamma_nat n).deriv
->>>>>>> 600c344d
 
 lemma hasDerivAt_Gamma_one : HasDerivAt Gamma (-γ) 1 := by
   simpa only [factorial_zero, cast_one, harmonic_zero, Rat.cast_zero, add_zero, mul_neg, one_mul,
