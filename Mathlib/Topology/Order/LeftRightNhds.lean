--- conflicted
+++ resolved
@@ -56,12 +56,7 @@
   · intro h
     rcases mem_nhdsWithin_iff_exists_mem_nhds_inter.1 h with ⟨v, va, hv⟩
     rcases exists_Ico_subset_of_mem_nhds' va hab with ⟨u, au, hu⟩
-<<<<<<< HEAD
-    refine ⟨u, au, fun x hx ↦ ?_⟩
-    refine hv ⟨hu ⟨le_of_lt hx.1, hx.2⟩, hx.1⟩
-=======
     exact ⟨u, au, fun x hx => hv ⟨hu ⟨le_of_lt hx.1, hx.2⟩, hx.1⟩⟩
->>>>>>> d97a437a
   tfae_finish
 #align tfae_mem_nhds_within_Ioi TFAE_mem_nhdsWithin_Ioi
 
