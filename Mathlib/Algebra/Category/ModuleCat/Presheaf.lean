--- conflicted
+++ resolved
@@ -28,11 +28,7 @@
 * Pushforward and pullback.
 -/
 
-<<<<<<< HEAD
 universe v v₁ u₁ u
-=======
-universe v₁ u₁ u v
->>>>>>> 7f61923a
 
 open CategoryTheory LinearMap Opposite
 
