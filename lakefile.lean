--- conflicted
+++ resolved
@@ -26,15 +26,8 @@
 
 @[default_target]
 lean_lib Mathlib where
-<<<<<<< HEAD
-  moreLeanArgs := #[
-    "-DwarningAsError=true",
-    "-Dpp.unicode.fun=true" -- pretty-prints `fun a ↦ b`
-  ]
-=======
   moreLeanArgs := moreLeanArgs
   weakLeanArgs := weakLeanArgs
->>>>>>> 03d30d75
 
 lean_exe runLinter where
   root := `scripts.runLinter
