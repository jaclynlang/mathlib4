/-
Copyright (c) 2024 Joël Riou. All rights reserved.
Released under Apache 2.0 license as described in the file LICENSE.
Authors: Joël Riou
-/
import Mathlib.CategoryTheory.Functor.KanExtension.Basic

/-!
# Pointwise Kan extensions

In this file, we define the notion of pointwise (left) Kan extension. Given two functors
`L : C ⥤ D` and `F : C ⥤ H`, and `E : LeftExtension L F`, we introduce a cocone
`E.coconeAt Y` for the functor `CostructuredArrow.proj L Y ⋙ F : CostructuredArrow L Y ⥤ H`
the point of which is `E.right.obj Y`, and the type `E.IsPointwiseLeftKanExtensionAt Y`
which expresses that `E.coconeAt Y` is colimit. When this holds for all `Y : D`,
we may say that `E` is a pointwise left Kan extension (`E.IsPointwiseLeftKanExtension`).

Conversely, when `CostructuredArrow.proj L Y ⋙ F` has a colimit, we say that
`F` has a pointwise left Kan extension at `Y : D` (`HasPointwiseLeftKanExtensionAt L F Y`),
and if this holds for all `Y : D`, we construct a functor
`pointwiseLeftKanExtension L F : D ⥤ H` and show it is a pointwise Kan extension.

## TODO

* obtain similar results for right Kan extensions
* refactor the file `CategoryTheory.Limits.KanExtension` using this new general API

## References
* https://ncatlab.org/nlab/show/Kan+extension

-/

namespace CategoryTheory

open Category Limits

namespace Functor

variable {C D H : Type*} [Category C] [Category D] [Category H] (L : C ⥤ D) (F : C ⥤ H)

/-- The condition that a functor `F` has a pointwise left Kan extension along `L` at `Y`.
It means that the functor `CostructuredArrow.proj L Y ⋙ F : CostructuredArrow L Y ⥤ H`
has a colimit. -/
abbrev HasPointwiseLeftKanExtensionAt (Y : D) :=
  HasColimit (CostructuredArrow.proj L Y ⋙ F)

/-- The condition that a functor `F` has a pointwise left Kan extension along `L`: it means
that it has a pointwise left Kan extension at any object. -/
abbrev HasPointwiseLeftKanExtension := ∀ (Y : D), HasPointwiseLeftKanExtensionAt L F Y

namespace LeftExtension

variable {F L} (E E' : LeftExtension L F)

/-- The cocone for `CostructuredArrow.proj L Y ⋙ F` attached to `E : LeftExtension L F`.
The point is this cocone is `E.right.obj Y` -/
@[simps]
def coconeAt (Y : D) : Cocone (CostructuredArrow.proj L Y ⋙ F) where
  pt := E.right.obj Y
  ι :=
    { app := fun g => E.hom.app g.left ≫ E.right.map g.hom
      naturality := fun g₁ g₂ φ => by
        dsimp
        rw [← CostructuredArrow.w φ]
        simp only [assoc, NatTrans.naturality_assoc, Functor.comp_map,
          Functor.map_comp, comp_id] }

variable (L F)

@[simps]
def coconeAtFunctor (Y : D) : LeftExtension L F ⥤ Cocone (CostructuredArrow.proj L Y ⋙ F) where
  obj E := E.coconeAt Y
  map {E E'} φ := CoconeMorphism.mk (φ.right.app Y) (fun G => by
    dsimp
    rw [← StructuredArrow.w φ]
    simp only [assoc, NatTrans.naturality, const_obj_obj, whiskeringLeft_obj_obj,
      whiskeringLeft_obj_map, NatTrans.comp_app, comp_obj, whiskerLeft_app])

variable {L F}

/-- A left extension `E : LeftExtension L F` is a pointwise left Kan extension at `Y` when
`E.coconeAt Y` is a colimit cocone. -/
def IsPointwiseLeftKanExtensionAt (Y : D) := IsColimit (E.coconeAt Y)

variable {E} in
lemma IsPointwiseLeftKanExtensionAt.hasPointwiseLeftKanExtensionAt
    {Y : D} (h : E.IsPointwiseLeftKanExtensionAt Y) :
  HasPointwiseLeftKanExtensionAt L F Y := ⟨_, h⟩

<<<<<<< HEAD
=======
lemma IsPointwiseLeftKanExtensionAt.isIso_hom_app
    {X : C} (h : E.IsPointwiseLeftKanExtensionAt (L.obj X)) [L.Full] [L.Faithful] :
    IsIso (E.hom.app X) := by
  simpa using h.isIso_ι_app_of_isTerminal _ CostructuredArrow.mkIdTerminal

variable (E) in
>>>>>>> 11471621
/-- A left extension `E : LeftExtension L F` is a pointwise left Kan extension when
it is a pointwise left Kan extension at any object. -/
abbrev IsPointwiseLeftKanExtension := ∀ (Y : D), E.IsPointwiseLeftKanExtensionAt Y

variable {E E'}

def isPointwiseLeftKanExtensionAtEquivOfIso (e : E ≅ E') (Y : D) :
    E.IsPointwiseLeftKanExtensionAt Y ≃ E'.IsPointwiseLeftKanExtensionAt Y where
  toFun h := IsColimit.ofIsoColimit h ((coconeAtFunctor L F Y).mapIso e)
  invFun h := IsColimit.ofIsoColimit h ((coconeAtFunctor L F Y).mapIso e.symm)
  left_inv h := by
    dsimp only [IsPointwiseLeftKanExtensionAt]
    apply Subsingleton.elim
  right_inv h := by
    dsimp only [IsPointwiseLeftKanExtensionAt]
    apply Subsingleton.elim

def isPointwiseLeftKanExtensionEquivOfIso (e : E ≅ E') :
    E.IsPointwiseLeftKanExtension ≃ E'.IsPointwiseLeftKanExtension where
  toFun h := fun Y => (isPointwiseLeftKanExtensionAtEquivOfIso e Y) (h Y)
  invFun h := fun Y => (isPointwiseLeftKanExtensionAtEquivOfIso e Y).symm (h Y)
  left_inv h := by aesop_cat
  right_inv h := by aesop


variable (h : E.IsPointwiseLeftKanExtension)

lemma IsPointwiseLeftKanExtension.hasPointwiseLeftKanExtension :
    HasPointwiseLeftKanExtension L F :=
  fun Y => (h Y).hasPointwiseLeftKanExtensionAt

/-- The (unique) morphism from a pointwise left Kan extension. -/
def IsPointwiseLeftKanExtension.homFrom (G : LeftExtension L F) : E ⟶ G :=
  StructuredArrow.homMk
    { app := fun Y => (h Y).desc (LeftExtension.coconeAt G Y)
      naturality := fun Y₁ Y₂ φ => (h Y₁).hom_ext (fun X => by
        rw [(h Y₁).fac_assoc (coconeAt G Y₁) X]
        simpa using (h Y₂).fac (coconeAt G Y₂) ((CostructuredArrow.map φ).obj X)) }
    (by
      ext X
      simpa using (h (L.obj X)).fac (LeftExtension.coconeAt G _) (CostructuredArrow.mk (𝟙 _)))

lemma IsPointwiseLeftKanExtension.hom_ext {G : LeftExtension L F} {f₁ f₂ : E ⟶ G} : f₁ = f₂ := by
  ext Y
  apply (h Y).hom_ext
  intro X
  have eq₁ := congr_app (StructuredArrow.w f₁) X.left
  have eq₂ := congr_app (StructuredArrow.w f₂) X.left
  dsimp at eq₁ eq₂ ⊢
  simp only [assoc, NatTrans.naturality]
  rw [reassoc_of% eq₁, reassoc_of% eq₂]

/-- A pointwise left Kan extension is universal, i.e. it is a left Kan extension. -/
def IsPointwiseLeftKanExtension.isUniversal : E.IsUniversal :=
  IsInitial.ofUniqueHom h.homFrom (fun _ _ => h.hom_ext)

lemma IsPointwiseLeftKanExtension.isLeftKanExtension :
    E.right.IsLeftKanExtension E.hom where
  nonempty_isUniversal := ⟨h.isUniversal⟩

lemma IsPointwiseLeftKanExtension.hasLeftKanExtension :
    HasLeftKanExtension L F :=
  have := h.isLeftKanExtension
  HasLeftKanExtension.mk E.right E.hom

lemma IsPointwiseLeftKanExtension.isIso_hom [L.Full] [L.Faithful] :
    IsIso (E.hom) := by
  have := fun X => (h (L.obj X)).isIso_hom_app
  apply NatIso.isIso_of_isIso_app

variable (L F)

/-- The cocones for `CostructuredArrow.proj L Y ⋙ F`, as a functor from `LeftExtension L F`. -/
@[simps]
def coconeAtFunctor (Y : D) :
    LeftExtension L F ⥤ Cocone (CostructuredArrow.proj L Y ⋙ F) where
  obj E := E.coconeAt Y
  map {E E'} φ := CoconeMorphism.mk (φ.right.app Y) (fun G => by
    dsimp
    rw [← StructuredArrow.w φ]
    simp)

variable {L F E'}

/-- If two left extensions `E` and `E'` are isomorphic, `E` is a pointwise
left Kan extension at `Y` iff `E'` is. -/
def isPointwiseLeftKanExtensionAtEquivOfIso (e : E ≅ E') (Y : D) :
    E.IsPointwiseLeftKanExtensionAt Y ≃ E'.IsPointwiseLeftKanExtensionAt Y :=
  IsColimit.equivIsoColimit ((coconeAtFunctor L F Y).mapIso e)

/-- If two left extensions `E` and `E'` are isomorphic, `E` is a pointwise
left Kan extension iff `E'` is. -/
def isPointwiseLeftKanExtensionEquivOfIso (e : E ≅ E') :
    E.IsPointwiseLeftKanExtension ≃ E'.IsPointwiseLeftKanExtension where
  toFun h := fun Y => (isPointwiseLeftKanExtensionAtEquivOfIso e Y) (h Y)
  invFun h := fun Y => (isPointwiseLeftKanExtensionAtEquivOfIso e Y).symm (h Y)
  left_inv h := by aesop
  right_inv h := by aesop

end LeftExtension

section

variable [HasPointwiseLeftKanExtension L F]

/-- The constructed pointwise left Kan extension when `HasPointwiseLeftKanExtension L F` holds. -/
@[simps]
noncomputable def pointwiseLeftKanExtension : D ⥤ H where
  obj Y := colimit (CostructuredArrow.proj L Y ⋙ F)
  map {Y₁ Y₂} f :=
    colimit.desc (CostructuredArrow.proj L Y₁ ⋙ F)
      (Cocone.mk (colimit (CostructuredArrow.proj L Y₂ ⋙ F))
        { app := fun g => colimit.ι (CostructuredArrow.proj L Y₂ ⋙ F)
            ((CostructuredArrow.map f).obj g)
          naturality := fun g₁ g₂ φ => by
            simpa using colimit.w (CostructuredArrow.proj L Y₂ ⋙ F)
              ((CostructuredArrow.map f).map φ) })
  map_id Y := colimit.hom_ext (fun j => by
    dsimp
    simp only [colimit.ι_desc, comp_id]
    congr
    apply CostructuredArrow.map_id)
  map_comp {Y₁ Y₂ Y₃} f f' := colimit.hom_ext (fun j => by
    dsimp
    simp only [colimit.ι_desc, colimit.ι_desc_assoc, comp_obj, CostructuredArrow.proj_obj]
    congr 1
    apply CostructuredArrow.map_comp)

/-- The unit of the constructed pointwise left Kan extension when
`HasPointwiseLeftKanExtension L F` holds. -/
@[simps]
noncomputable def pointwiseLeftKanExtensionUnit : F ⟶ L ⋙ pointwiseLeftKanExtension L F where
  app X := colimit.ι (CostructuredArrow.proj L (L.obj X) ⋙ F)
    (CostructuredArrow.mk (𝟙 (L.obj X)))
  naturality {X₁ X₂} f := by
    simp only [comp_obj, pointwiseLeftKanExtension_obj, comp_map,
      pointwiseLeftKanExtension_map, colimit.ι_desc, CostructuredArrow.map_mk]
    rw [id_comp]
    let φ : CostructuredArrow.mk (L.map f) ⟶ CostructuredArrow.mk (𝟙 (L.obj X₂)) :=
      CostructuredArrow.homMk f
    exact colimit.w (CostructuredArrow.proj L (L.obj X₂) ⋙ F) φ

/-- The functor `pointwiseLeftKanExtension L F` is a pointwise left Kan
extension of `F` along `L`. -/
noncomputable def pointwiseLeftKanExtensionIsPointwiseLeftKanExtension :
    (LeftExtension.mk _ (pointwiseLeftKanExtensionUnit L F)).IsPointwiseLeftKanExtension :=
  fun X => IsColimit.ofIsoColimit (colimit.isColimit _) (Cocones.ext (Iso.refl _) (fun j => by
    dsimp
    simp only [comp_id, colimit.ι_desc, CostructuredArrow.map_mk]
    congr 1
    rw [id_comp, ← CostructuredArrow.eq_mk]))

/-- The functor `pointwiseLeftKanExtension L F` is a left Kan extension of `F` along `L`. -/
noncomputable def pointwiseLeftKanExtensionIsUniversal :
    (LeftExtension.mk _ (pointwiseLeftKanExtensionUnit L F)).IsUniversal :=
  (pointwiseLeftKanExtensionIsPointwiseLeftKanExtension L F).isUniversal

instance : (pointwiseLeftKanExtension L F).IsLeftKanExtension
    (pointwiseLeftKanExtensionUnit L F) where
  nonempty_isUniversal := ⟨pointwiseLeftKanExtensionIsUniversal L F⟩

instance : HasLeftKanExtension L F :=
  HasLeftKanExtension.mk _ (pointwiseLeftKanExtensionUnit L F)

variable {F L}

<<<<<<< HEAD
=======
/-- If `F` admits a pointwise left Kan extension along `L`, then any left Kan extension of `F`
along `L` is a pointwise left Kan extension. -/
>>>>>>> 11471621
noncomputable def isPointwiseLeftKanExtensionOfIsLeftKanExtension (F' : D ⥤ H) (α : F ⟶ L ⋙ F')
    [F'.IsLeftKanExtension α] :
    (LeftExtension.mk _ α).IsPointwiseLeftKanExtension :=
  LeftExtension.isPointwiseLeftKanExtensionEquivOfIso
    (IsColimit.coconePointUniqueUpToIso (pointwiseLeftKanExtensionIsUniversal L F)
      (F'.isUniversalOfIsLeftKanExtension α))
    (pointwiseLeftKanExtensionIsPointwiseLeftKanExtension L F)

end

end Functor

end CategoryTheory<|MERGE_RESOLUTION|>--- conflicted
+++ resolved
@@ -67,14 +67,15 @@
 
 variable (L F)
 
-@[simps]
-def coconeAtFunctor (Y : D) : LeftExtension L F ⥤ Cocone (CostructuredArrow.proj L Y ⋙ F) where
+/-- The cocones for `CostructuredArrow.proj L Y ⋙ F`, as a functor from `LeftExtension L F`. -/
+@[simps]
+def coconeAtFunctor (Y : D) :
+    LeftExtension L F ⥤ Cocone (CostructuredArrow.proj L Y ⋙ F) where
   obj E := E.coconeAt Y
   map {E E'} φ := CoconeMorphism.mk (φ.right.app Y) (fun G => by
     dsimp
     rw [← StructuredArrow.w φ]
-    simp only [assoc, NatTrans.naturality, const_obj_obj, whiskeringLeft_obj_obj,
-      whiskeringLeft_obj_map, NatTrans.comp_app, comp_obj, whiskerLeft_app])
+    simp)
 
 variable {L F}
 
@@ -87,39 +88,31 @@
     {Y : D} (h : E.IsPointwiseLeftKanExtensionAt Y) :
   HasPointwiseLeftKanExtensionAt L F Y := ⟨_, h⟩
 
-<<<<<<< HEAD
-=======
 lemma IsPointwiseLeftKanExtensionAt.isIso_hom_app
     {X : C} (h : E.IsPointwiseLeftKanExtensionAt (L.obj X)) [L.Full] [L.Faithful] :
     IsIso (E.hom.app X) := by
   simpa using h.isIso_ι_app_of_isTerminal _ CostructuredArrow.mkIdTerminal
 
-variable (E) in
->>>>>>> 11471621
 /-- A left extension `E : LeftExtension L F` is a pointwise left Kan extension when
 it is a pointwise left Kan extension at any object. -/
 abbrev IsPointwiseLeftKanExtension := ∀ (Y : D), E.IsPointwiseLeftKanExtensionAt Y
 
 variable {E E'}
 
+/-- If two left extensions `E` and `E'` are isomorphic, `E` is a pointwise
+left Kan extension at `Y` iff `E'` is. -/
 def isPointwiseLeftKanExtensionAtEquivOfIso (e : E ≅ E') (Y : D) :
-    E.IsPointwiseLeftKanExtensionAt Y ≃ E'.IsPointwiseLeftKanExtensionAt Y where
-  toFun h := IsColimit.ofIsoColimit h ((coconeAtFunctor L F Y).mapIso e)
-  invFun h := IsColimit.ofIsoColimit h ((coconeAtFunctor L F Y).mapIso e.symm)
-  left_inv h := by
-    dsimp only [IsPointwiseLeftKanExtensionAt]
-    apply Subsingleton.elim
-  right_inv h := by
-    dsimp only [IsPointwiseLeftKanExtensionAt]
-    apply Subsingleton.elim
-
+    E.IsPointwiseLeftKanExtensionAt Y ≃ E'.IsPointwiseLeftKanExtensionAt Y :=
+  IsColimit.equivIsoColimit ((coconeAtFunctor L F Y).mapIso e)
+
+/-- If two left extensions `E` and `E'` are isomorphic, `E` is a pointwise
+left Kan extension iff `E'` is. -/
 def isPointwiseLeftKanExtensionEquivOfIso (e : E ≅ E') :
     E.IsPointwiseLeftKanExtension ≃ E'.IsPointwiseLeftKanExtension where
   toFun h := fun Y => (isPointwiseLeftKanExtensionAtEquivOfIso e Y) (h Y)
   invFun h := fun Y => (isPointwiseLeftKanExtensionAtEquivOfIso e Y).symm (h Y)
-  left_inv h := by aesop_cat
+  left_inv h := by aesop
   right_inv h := by aesop
-
 
 variable (h : E.IsPointwiseLeftKanExtension)
 
@@ -165,35 +158,6 @@
     IsIso (E.hom) := by
   have := fun X => (h (L.obj X)).isIso_hom_app
   apply NatIso.isIso_of_isIso_app
-
-variable (L F)
-
-/-- The cocones for `CostructuredArrow.proj L Y ⋙ F`, as a functor from `LeftExtension L F`. -/
-@[simps]
-def coconeAtFunctor (Y : D) :
-    LeftExtension L F ⥤ Cocone (CostructuredArrow.proj L Y ⋙ F) where
-  obj E := E.coconeAt Y
-  map {E E'} φ := CoconeMorphism.mk (φ.right.app Y) (fun G => by
-    dsimp
-    rw [← StructuredArrow.w φ]
-    simp)
-
-variable {L F E'}
-
-/-- If two left extensions `E` and `E'` are isomorphic, `E` is a pointwise
-left Kan extension at `Y` iff `E'` is. -/
-def isPointwiseLeftKanExtensionAtEquivOfIso (e : E ≅ E') (Y : D) :
-    E.IsPointwiseLeftKanExtensionAt Y ≃ E'.IsPointwiseLeftKanExtensionAt Y :=
-  IsColimit.equivIsoColimit ((coconeAtFunctor L F Y).mapIso e)
-
-/-- If two left extensions `E` and `E'` are isomorphic, `E` is a pointwise
-left Kan extension iff `E'` is. -/
-def isPointwiseLeftKanExtensionEquivOfIso (e : E ≅ E') :
-    E.IsPointwiseLeftKanExtension ≃ E'.IsPointwiseLeftKanExtension where
-  toFun h := fun Y => (isPointwiseLeftKanExtensionAtEquivOfIso e Y) (h Y)
-  invFun h := fun Y => (isPointwiseLeftKanExtensionAtEquivOfIso e Y).symm (h Y)
-  left_inv h := by aesop
-  right_inv h := by aesop
 
 end LeftExtension
 
@@ -262,11 +226,8 @@
 
 variable {F L}
 
-<<<<<<< HEAD
-=======
 /-- If `F` admits a pointwise left Kan extension along `L`, then any left Kan extension of `F`
 along `L` is a pointwise left Kan extension. -/
->>>>>>> 11471621
 noncomputable def isPointwiseLeftKanExtensionOfIsLeftKanExtension (F' : D ⥤ H) (α : F ⟶ L ⋙ F')
     [F'.IsLeftKanExtension α] :
     (LeftExtension.mk _ α).IsPointwiseLeftKanExtension :=
