--- conflicted
+++ resolved
@@ -209,11 +209,7 @@
     [ContinuousMul G] [ContinuousInv G] {x y : G} (h : x ⤳ y) : ∀ m : ℤ, (x ^ m) ⤳ (y ^ m)
   | .ofNat n => by simpa using h.pow n
   | .negSucc n => by simpa using (h.pow (n + 1)).inv
-<<<<<<< HEAD
-  
-=======
-
->>>>>>> 7c21b201
+
 @[to_additive]
 protected theorem Inseparable.zpow {G : Type*} [DivInvMonoid G] [TopologicalSpace G]
     [ContinuousMul G] [ContinuousInv G] {x y : G} (h : Inseparable x y) (m : ℤ) :
