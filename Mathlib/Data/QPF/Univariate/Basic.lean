--- conflicted
+++ resolved
@@ -53,13 +53,8 @@
   abs : ∀ {α}, P α → F α
   repr : ∀ {α}, F α → P α
   abs_repr : ∀ {α} (x : F α), abs (repr x) = x
-<<<<<<< HEAD
-  abs_map : ∀ {α β} (f : α → β) (p : P.Obj α), abs (f <$> p) = f <$> abs p
+  abs_map : ∀ {α β} (f : α → β) (p : P α), abs (f <$> p) = f <$> abs p
 #align qpf QPF
-=======
-  abs_map : ∀ {α β} (f : α → β) (p : P α), abs (f <$> p) = f <$> abs p
-#align qpf Qpf
->>>>>>> 732657b8
 
 namespace QPF
 
@@ -696,13 +691,8 @@
 variable {F₁ : Type u → Type u} [Functor F₁] [q₁ : QPF F₁]
 
 /-- composition of qpfs gives another qpf -/
-<<<<<<< HEAD
 def comp : QPF (Functor.Comp F₂ F₁) where
-  P := PFunctor.comp q₂.P q₁.P
-=======
-def comp : Qpf (Functor.Comp F₂ F₁) where
   P := PFunctor.Comp q₂.P q₁.P
->>>>>>> 732657b8
   abs {α} := by
     dsimp [Functor.Comp]
     intro p
@@ -841,23 +831,13 @@
 
 /-- does `abs` preserve `Liftp`? -/
 def LiftpPreservation : Prop :=
-<<<<<<< HEAD
-  ∀ ⦃α⦄ (p : α → Prop) (x : q.P.Obj α), Liftp p (abs x) ↔ Liftp p x
+  ∀ ⦃α⦄ (p : α → Prop) (x : q.P α), Liftp p (abs x) ↔ Liftp p x
 #align qpf.liftp_preservation QPF.LiftpPreservation
-
-/-- does `abs` preserve `supp`? -/
-def SuppPreservation : Prop :=
-  ∀ ⦃α⦄ (x : q.P.Obj α), supp (abs x) = supp x
-#align qpf.supp_preservation QPF.SuppPreservation
-=======
-  ∀ ⦃α⦄ (p : α → Prop) (x : q.P α), Liftp p (abs x) ↔ Liftp p x
-#align qpf.liftp_preservation Qpf.LiftpPreservation
 
 /-- does `abs` preserve `supp`? -/
 def SuppPreservation : Prop :=
   ∀ ⦃α⦄ (x : q.P α), supp (abs x) = supp x
-#align qpf.supp_preservation Qpf.SuppPreservation
->>>>>>> 732657b8
+#align qpf.supp_preservation QPF.SuppPreservation
 
 theorem supp_eq_of_isUniform (h : q.IsUniform) {α : Type u} (a : q.P.A) (f : q.P.B a → α) :
     supp (abs ⟨a, f⟩) = f '' univ := by
