--- conflicted
+++ resolved
@@ -173,13 +173,8 @@
     simp only [not_frequently, not_nonempty_iff_eq_empty, ← subset_empty_iff]
     rintro ⟨⟨n₁, hn₁, h₁⟩, ⟨n₂, hn₂, h₂⟩⟩
     refine ⟨n₁ ∩ n₂, inter_mem hn₁ hn₂, h₁.mono fun t ↦ ?_, h₂.mono fun t ↦ ?_⟩
-<<<<<<< HEAD
-    exacts [Subset.trans <| inter_subset_inter_right _ <| preimage_mono <| inter_subset_left _ _,
-      Subset.trans <| inter_subset_inter_right _ <| preimage_mono <| inter_subset_right _ _]
-=======
     exacts [Subset.trans <| inter_subset_inter_right _ <| preimage_mono inter_subset_left,
       Subset.trans <| inter_subset_inter_right _ <| preimage_mono inter_subset_right]
->>>>>>> d97a437a
   · rintro (hy | hy)
     exacts [omegaLimit_mono_right _ _ subset_union_left hy,
       omegaLimit_mono_right _ _ subset_union_right hy]
