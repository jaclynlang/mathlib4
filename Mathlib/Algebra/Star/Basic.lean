--- conflicted
+++ resolved
@@ -121,13 +121,8 @@
 
 attribute [simp] star_trivial
 
-<<<<<<< HEAD
-/-- `StarMul R`, for a type `R` with a multiplication, provides `R` with an involutive operation
-`star` such that `star (r * s) = star s * star r`.
-=======
 /-- A `*`-magma is a magma `R` with an involutive operation `star`
 such that `star (r * s) = star s * star r`.
->>>>>>> 9648a9a2
 -/
 class StarMul (R : Type u) [Mul R] extends InvolutiveStar R where
   /-- `star` skew-distributes over multiplication. -/
