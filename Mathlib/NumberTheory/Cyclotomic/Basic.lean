--- conflicted
+++ resolved
@@ -232,11 +232,7 @@
     IsCyclotomicExtension S A B ↔ IsCyclotomicExtension (S ∪ {n}) A B := by
   refine
     ⟨fun H => of_union_of_dvd A B h hS, fun H => (iff_adjoin_eq_top _ A _).2 ⟨fun s hs => ?_, ?_⟩⟩
-<<<<<<< HEAD
-  · exact H.exists_prim_root (subset_union_left _ _ hs)
-=======
   · exact H.exists_prim_root (subset_union_left hs)
->>>>>>> d97a437a
   · rw [_root_.eq_top_iff, ← ((iff_adjoin_eq_top _ A B).1 H).2]
     refine adjoin_mono fun x hx => ?_
     simp only [union_singleton, mem_insert_iff, mem_setOf_eq] at hx ⊢
