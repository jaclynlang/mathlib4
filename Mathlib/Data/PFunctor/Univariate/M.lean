--- conflicted
+++ resolved
@@ -546,11 +546,7 @@
 #align pfunctor.M.children_mk PFunctor.M.children_mk
 
 @[simp]
-<<<<<<< HEAD
-theorem ichildren_mk [DecidableEq F.A] [Inhabited (M F)] (x : F (M F)) (i : F.IdxCat) :
-=======
-theorem ichildren_mk [DecidableEq F.A] [Inhabited (M F)] (x : F.Obj (M F)) (i : F.Idx) :
->>>>>>> eea0ff09
+theorem ichildren_mk [DecidableEq F.A] [Inhabited (M F)] (x : F (M F)) (i : F.Idx) :
     ichildren i (M.mk x) = x.iget i := by
   dsimp only [ichildren, PFunctor.Obj.iget]
   congr with h
