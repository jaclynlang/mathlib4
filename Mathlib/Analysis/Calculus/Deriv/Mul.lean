/-
Copyright (c) 2019 Gabriel Ebner. All rights reserved.
Released under Apache 2.0 license as described in the file LICENSE.
Authors: Gabriel Ebner, Anatole Dedecker, Yury Kudryashov
-/
import Mathlib.Analysis.Calculus.Deriv.Basic
import Mathlib.Analysis.Calculus.FDeriv.Mul
import Mathlib.Analysis.Calculus.FDeriv.Add

#align_import analysis.calculus.deriv.mul from "leanprover-community/mathlib"@"3bce8d800a6f2b8f63fe1e588fd76a9ff4adcebe"

/-!
# Derivative of `f x * g x`

In this file we prove formulas for `(f x * g x)'` and `(f x • g x)'`.

For a more detailed overview of one-dimensional derivatives in mathlib, see the module docstring of
`Analysis/Calculus/Deriv/Basic`.

## Keywords

derivative, multiplication
-/


universe u v w

noncomputable section

open scoped Classical Topology Filter ENNReal

open Filter Asymptotics Set

open ContinuousLinearMap (smulRight smulRight_one_eq_iff)

variable {𝕜 : Type u} [NontriviallyNormedField 𝕜]
variable {F : Type v} [NormedAddCommGroup F] [NormedSpace 𝕜 F]
variable {E : Type w} [NormedAddCommGroup E] [NormedSpace 𝕜 E]
variable {G : Type*} [NormedAddCommGroup G] [NormedSpace 𝕜 G]
variable {f f₀ f₁ g : 𝕜 → F}
variable {f' f₀' f₁' g' : F}
variable {x : 𝕜}
variable {s t : Set 𝕜}
variable {L L₁ L₂ : Filter 𝕜}

/-! ### Derivative of bilinear maps -/

namespace ContinuousLinearMap

variable {B : E →L[𝕜] F →L[𝕜] G} {u : 𝕜 → E} {v : 𝕜 → F} {u' : E} {v' : F}

theorem hasDerivWithinAt_of_bilinear
    (hu : HasDerivWithinAt u u' s x) (hv : HasDerivWithinAt v v' s x) :
    HasDerivWithinAt (fun x ↦ B (u x) (v x)) (B (u x) v' + B u' (v x)) s x := by
  simpa using (B.hasFDerivWithinAt_of_bilinear
    hu.hasFDerivWithinAt hv.hasFDerivWithinAt).hasDerivWithinAt

theorem hasDerivAt_of_bilinear (hu : HasDerivAt u u' x) (hv : HasDerivAt v v' x) :
    HasDerivAt (fun x ↦ B (u x) (v x)) (B (u x) v' + B u' (v x)) x := by
  simpa using (B.hasFDerivAt_of_bilinear hu.hasFDerivAt hv.hasFDerivAt).hasDerivAt

theorem hasStrictDerivAt_of_bilinear (hu : HasStrictDerivAt u u' x) (hv : HasStrictDerivAt v v' x) :
    HasStrictDerivAt (fun x ↦ B (u x) (v x)) (B (u x) v' + B u' (v x)) x := by
  simpa using
    (B.hasStrictFDerivAt_of_bilinear hu.hasStrictFDerivAt hv.hasStrictFDerivAt).hasStrictDerivAt

theorem derivWithin_of_bilinear (hxs : UniqueDiffWithinAt 𝕜 s x)
    (hu : DifferentiableWithinAt 𝕜 u s x) (hv : DifferentiableWithinAt 𝕜 v s x) :
    derivWithin (fun y => B (u y) (v y)) s x =
      B (u x) (derivWithin v s x) + B (derivWithin u s x) (v x) :=
  (B.hasDerivWithinAt_of_bilinear hu.hasDerivWithinAt hv.hasDerivWithinAt).derivWithin hxs

theorem deriv_of_bilinear (hu : DifferentiableAt 𝕜 u x) (hv : DifferentiableAt 𝕜 v x) :
    deriv (fun y => B (u y) (v y)) x = B (u x) (deriv v x) + B (deriv u x) (v x) :=
  (B.hasDerivAt_of_bilinear hu.hasDerivAt hv.hasDerivAt).deriv

end ContinuousLinearMap

section SMul

/-! ### Derivative of the multiplication of a scalar function and a vector function -/


variable {𝕜' : Type*} [NontriviallyNormedField 𝕜'] [NormedAlgebra 𝕜 𝕜'] [NormedSpace 𝕜' F]
  [IsScalarTower 𝕜 𝕜' F] {c : 𝕜 → 𝕜'} {c' : 𝕜'}

theorem HasDerivWithinAt.smul (hc : HasDerivWithinAt c c' s x) (hf : HasDerivWithinAt f f' s x) :
    HasDerivWithinAt (fun y => c y • f y) (c x • f' + c' • f x) s x := by
  simpa using (HasFDerivWithinAt.smul hc hf).hasDerivWithinAt
#align has_deriv_within_at.smul HasDerivWithinAt.smul

theorem HasDerivAt.smul (hc : HasDerivAt c c' x) (hf : HasDerivAt f f' x) :
    HasDerivAt (fun y => c y • f y) (c x • f' + c' • f x) x := by
  rw [← hasDerivWithinAt_univ] at *
  exact hc.smul hf
#align has_deriv_at.smul HasDerivAt.smul

nonrec theorem HasStrictDerivAt.smul (hc : HasStrictDerivAt c c' x) (hf : HasStrictDerivAt f f' x) :
    HasStrictDerivAt (fun y => c y • f y) (c x • f' + c' • f x) x := by
  simpa using (hc.smul hf).hasStrictDerivAt
#align has_strict_deriv_at.smul HasStrictDerivAt.smul

theorem derivWithin_smul (hxs : UniqueDiffWithinAt 𝕜 s x) (hc : DifferentiableWithinAt 𝕜 c s x)
    (hf : DifferentiableWithinAt 𝕜 f s x) :
    derivWithin (fun y => c y • f y) s x = c x • derivWithin f s x + derivWithin c s x • f x :=
  (hc.hasDerivWithinAt.smul hf.hasDerivWithinAt).derivWithin hxs
#align deriv_within_smul derivWithin_smul

theorem deriv_smul (hc : DifferentiableAt 𝕜 c x) (hf : DifferentiableAt 𝕜 f x) :
    deriv (fun y => c y • f y) x = c x • deriv f x + deriv c x • f x :=
  (hc.hasDerivAt.smul hf.hasDerivAt).deriv
#align deriv_smul deriv_smul

theorem HasStrictDerivAt.smul_const (hc : HasStrictDerivAt c c' x) (f : F) :
    HasStrictDerivAt (fun y => c y • f) (c' • f) x := by
  have := hc.smul (hasStrictDerivAt_const x f)
  rwa [smul_zero, zero_add] at this
#align has_strict_deriv_at.smul_const HasStrictDerivAt.smul_const

theorem HasDerivWithinAt.smul_const (hc : HasDerivWithinAt c c' s x) (f : F) :
    HasDerivWithinAt (fun y => c y • f) (c' • f) s x := by
  have := hc.smul (hasDerivWithinAt_const x s f)
  rwa [smul_zero, zero_add] at this
#align has_deriv_within_at.smul_const HasDerivWithinAt.smul_const

theorem HasDerivAt.smul_const (hc : HasDerivAt c c' x) (f : F) :
    HasDerivAt (fun y => c y • f) (c' • f) x := by
  rw [← hasDerivWithinAt_univ] at *
  exact hc.smul_const f
#align has_deriv_at.smul_const HasDerivAt.smul_const

theorem derivWithin_smul_const (hxs : UniqueDiffWithinAt 𝕜 s x)
    (hc : DifferentiableWithinAt 𝕜 c s x) (f : F) :
    derivWithin (fun y => c y • f) s x = derivWithin c s x • f :=
  (hc.hasDerivWithinAt.smul_const f).derivWithin hxs
#align deriv_within_smul_const derivWithin_smul_const

theorem deriv_smul_const (hc : DifferentiableAt 𝕜 c x) (f : F) :
    deriv (fun y => c y • f) x = deriv c x • f :=
  (hc.hasDerivAt.smul_const f).deriv
#align deriv_smul_const deriv_smul_const

end SMul

section ConstSMul

variable {R : Type*} [Semiring R] [Module R F] [SMulCommClass 𝕜 R F] [ContinuousConstSMul R F]

nonrec theorem HasStrictDerivAt.const_smul (c : R) (hf : HasStrictDerivAt f f' x) :
    HasStrictDerivAt (fun y => c • f y) (c • f') x := by
  simpa using (hf.const_smul c).hasStrictDerivAt
#align has_strict_deriv_at.const_smul HasStrictDerivAt.const_smul

nonrec theorem HasDerivAtFilter.const_smul (c : R) (hf : HasDerivAtFilter f f' x L) :
    HasDerivAtFilter (fun y => c • f y) (c • f') x L := by
  simpa using (hf.const_smul c).hasDerivAtFilter
#align has_deriv_at_filter.const_smul HasDerivAtFilter.const_smul

nonrec theorem HasDerivWithinAt.const_smul (c : R) (hf : HasDerivWithinAt f f' s x) :
    HasDerivWithinAt (fun y => c • f y) (c • f') s x :=
  hf.const_smul c
#align has_deriv_within_at.const_smul HasDerivWithinAt.const_smul

nonrec theorem HasDerivAt.const_smul (c : R) (hf : HasDerivAt f f' x) :
    HasDerivAt (fun y => c • f y) (c • f') x :=
  hf.const_smul c
#align has_deriv_at.const_smul HasDerivAt.const_smul

theorem derivWithin_const_smul (hxs : UniqueDiffWithinAt 𝕜 s x) (c : R)
    (hf : DifferentiableWithinAt 𝕜 f s x) :
    derivWithin (fun y => c • f y) s x = c • derivWithin f s x :=
  (hf.hasDerivWithinAt.const_smul c).derivWithin hxs
#align deriv_within_const_smul derivWithin_const_smul

theorem deriv_const_smul (c : R) (hf : DifferentiableAt 𝕜 f x) :
    deriv (fun y => c • f y) x = c • deriv f x :=
  (hf.hasDerivAt.const_smul c).deriv
#align deriv_const_smul deriv_const_smul

/-- A variant of `deriv_const_smul` without differentiability assumption when the scalar
multiplication is by field elements. -/
lemma deriv_const_smul' {f : 𝕜 → F} {x : 𝕜} {R : Type*} [Field R] [Module R F] [SMulCommClass 𝕜 R F]
    [ContinuousConstSMul R F] (c : R) :
    deriv (fun y ↦ c • f y) x = c • deriv f x := by
  by_cases hf : DifferentiableAt 𝕜 f x
  · exact deriv_const_smul c hf
  · rcases eq_or_ne c 0 with rfl | hc
    · simp only [zero_smul, deriv_const']
    · have H : ¬DifferentiableAt 𝕜 (fun y ↦ c • f y) x := by
        contrapose! hf
        change DifferentiableAt 𝕜 (fun y ↦ f y) x
        conv => enter [2, y]; rw [← inv_smul_smul₀ hc (f y)]
        exact DifferentiableAt.const_smul hf c⁻¹
      rw [deriv_zero_of_not_differentiableAt hf, deriv_zero_of_not_differentiableAt H, smul_zero]

end ConstSMul

section Mul

/-! ### Derivative of the multiplication of two functions -/


variable {𝕜' 𝔸 : Type*} [NormedField 𝕜'] [NormedRing 𝔸] [NormedAlgebra 𝕜 𝕜'] [NormedAlgebra 𝕜 𝔸]
  {c d : 𝕜 → 𝔸} {c' d' : 𝔸} {u v : 𝕜 → 𝕜'}

theorem HasDerivWithinAt.mul (hc : HasDerivWithinAt c c' s x) (hd : HasDerivWithinAt d d' s x) :
    HasDerivWithinAt (fun y => c y * d y) (c' * d x + c x * d') s x := by
  have := (HasFDerivWithinAt.mul' hc hd).hasDerivWithinAt
  rwa [ContinuousLinearMap.add_apply, ContinuousLinearMap.smul_apply,
    ContinuousLinearMap.smulRight_apply, ContinuousLinearMap.smulRight_apply,
    ContinuousLinearMap.smulRight_apply, ContinuousLinearMap.one_apply, one_smul, one_smul,
    add_comm] at this
#align has_deriv_within_at.mul HasDerivWithinAt.mul

theorem HasDerivAt.mul (hc : HasDerivAt c c' x) (hd : HasDerivAt d d' x) :
    HasDerivAt (fun y => c y * d y) (c' * d x + c x * d') x := by
  rw [← hasDerivWithinAt_univ] at *
  exact hc.mul hd
#align has_deriv_at.mul HasDerivAt.mul

theorem HasStrictDerivAt.mul (hc : HasStrictDerivAt c c' x) (hd : HasStrictDerivAt d d' x) :
    HasStrictDerivAt (fun y => c y * d y) (c' * d x + c x * d') x := by
  have := (HasStrictFDerivAt.mul' hc hd).hasStrictDerivAt
  rwa [ContinuousLinearMap.add_apply, ContinuousLinearMap.smul_apply,
    ContinuousLinearMap.smulRight_apply, ContinuousLinearMap.smulRight_apply,
    ContinuousLinearMap.smulRight_apply, ContinuousLinearMap.one_apply, one_smul, one_smul,
    add_comm] at this
#align has_strict_deriv_at.mul HasStrictDerivAt.mul

theorem derivWithin_mul (hxs : UniqueDiffWithinAt 𝕜 s x) (hc : DifferentiableWithinAt 𝕜 c s x)
    (hd : DifferentiableWithinAt 𝕜 d s x) :
    derivWithin (fun y => c y * d y) s x = derivWithin c s x * d x + c x * derivWithin d s x :=
  (hc.hasDerivWithinAt.mul hd.hasDerivWithinAt).derivWithin hxs
#align deriv_within_mul derivWithin_mul

@[simp]
theorem deriv_mul (hc : DifferentiableAt 𝕜 c x) (hd : DifferentiableAt 𝕜 d x) :
    deriv (fun y => c y * d y) x = deriv c x * d x + c x * deriv d x :=
  (hc.hasDerivAt.mul hd.hasDerivAt).deriv
#align deriv_mul deriv_mul

theorem HasDerivWithinAt.mul_const (hc : HasDerivWithinAt c c' s x) (d : 𝔸) :
    HasDerivWithinAt (fun y => c y * d) (c' * d) s x := by
  convert hc.mul (hasDerivWithinAt_const x s d) using 1
  rw [mul_zero, add_zero]
#align has_deriv_within_at.mul_const HasDerivWithinAt.mul_const

theorem HasDerivAt.mul_const (hc : HasDerivAt c c' x) (d : 𝔸) :
    HasDerivAt (fun y => c y * d) (c' * d) x := by
  rw [← hasDerivWithinAt_univ] at *
  exact hc.mul_const d
#align has_deriv_at.mul_const HasDerivAt.mul_const

theorem hasDerivAt_mul_const (c : 𝕜) : HasDerivAt (fun x => x * c) c x := by
  simpa only [one_mul] using (hasDerivAt_id' x).mul_const c
#align has_deriv_at_mul_const hasDerivAt_mul_const

theorem HasStrictDerivAt.mul_const (hc : HasStrictDerivAt c c' x) (d : 𝔸) :
    HasStrictDerivAt (fun y => c y * d) (c' * d) x := by
  convert hc.mul (hasStrictDerivAt_const x d) using 1
  rw [mul_zero, add_zero]
#align has_strict_deriv_at.mul_const HasStrictDerivAt.mul_const

theorem derivWithin_mul_const (hxs : UniqueDiffWithinAt 𝕜 s x) (hc : DifferentiableWithinAt 𝕜 c s x)
    (d : 𝔸) : derivWithin (fun y => c y * d) s x = derivWithin c s x * d :=
  (hc.hasDerivWithinAt.mul_const d).derivWithin hxs
#align deriv_within_mul_const derivWithin_mul_const

theorem deriv_mul_const (hc : DifferentiableAt 𝕜 c x) (d : 𝔸) :
    deriv (fun y => c y * d) x = deriv c x * d :=
  (hc.hasDerivAt.mul_const d).deriv
#align deriv_mul_const deriv_mul_const

theorem deriv_mul_const_field (v : 𝕜') : deriv (fun y => u y * v) x = deriv u x * v := by
  by_cases hu : DifferentiableAt 𝕜 u x
  · exact deriv_mul_const hu v
  · rw [deriv_zero_of_not_differentiableAt hu, zero_mul]
    rcases eq_or_ne v 0 with (rfl | hd)
    · simp only [mul_zero, deriv_const]
    · refine deriv_zero_of_not_differentiableAt (mt (fun H => ?_) hu)
      simpa only [mul_inv_cancel_right₀ hd] using H.mul_const v⁻¹
#align deriv_mul_const_field deriv_mul_const_field

@[simp]
theorem deriv_mul_const_field' (v : 𝕜') : (deriv fun x => u x * v) = fun x => deriv u x * v :=
  funext fun _ => deriv_mul_const_field v
#align deriv_mul_const_field' deriv_mul_const_field'

theorem HasDerivWithinAt.const_mul (c : 𝔸) (hd : HasDerivWithinAt d d' s x) :
    HasDerivWithinAt (fun y => c * d y) (c * d') s x := by
  convert (hasDerivWithinAt_const x s c).mul hd using 1
  rw [zero_mul, zero_add]
#align has_deriv_within_at.const_mul HasDerivWithinAt.const_mul

theorem HasDerivAt.const_mul (c : 𝔸) (hd : HasDerivAt d d' x) :
    HasDerivAt (fun y => c * d y) (c * d') x := by
  rw [← hasDerivWithinAt_univ] at *
  exact hd.const_mul c
#align has_deriv_at.const_mul HasDerivAt.const_mul

theorem HasStrictDerivAt.const_mul (c : 𝔸) (hd : HasStrictDerivAt d d' x) :
    HasStrictDerivAt (fun y => c * d y) (c * d') x := by
  convert (hasStrictDerivAt_const _ _).mul hd using 1
  rw [zero_mul, zero_add]
#align has_strict_deriv_at.const_mul HasStrictDerivAt.const_mul

theorem derivWithin_const_mul (hxs : UniqueDiffWithinAt 𝕜 s x) (c : 𝔸)
    (hd : DifferentiableWithinAt 𝕜 d s x) :
    derivWithin (fun y => c * d y) s x = c * derivWithin d s x :=
  (hd.hasDerivWithinAt.const_mul c).derivWithin hxs
#align deriv_within_const_mul derivWithin_const_mul

theorem deriv_const_mul (c : 𝔸) (hd : DifferentiableAt 𝕜 d x) :
    deriv (fun y => c * d y) x = c * deriv d x :=
  (hd.hasDerivAt.const_mul c).deriv
#align deriv_const_mul deriv_const_mul

theorem deriv_const_mul_field (u : 𝕜') : deriv (fun y => u * v y) x = u * deriv v x := by
  simp only [mul_comm u, deriv_mul_const_field]
#align deriv_const_mul_field deriv_const_mul_field

@[simp]
theorem deriv_const_mul_field' (u : 𝕜') : (deriv fun x => u * v x) = fun x => u * deriv v x :=
  funext fun _ => deriv_const_mul_field u
#align deriv_const_mul_field' deriv_const_mul_field'

end Mul

section Prod

section HasDeriv

variable {ι : Type*} [DecidableEq ι] {𝔸' : Type*} [NormedCommRing 𝔸'] [NormedAlgebra 𝕜 𝔸']
  {u : Finset ι} {f : ι → 𝕜 → 𝔸'} {f' : ι → 𝔸'}

theorem HasDerivAt.finset_prod (hf : ∀ i ∈ u, HasDerivAt (f i) (f' i) x) :
    HasDerivAt (∏ i ∈ u, f i ·) (∑ i ∈ u, (∏ j ∈ u.erase i, f j x) • f' i) x := by
  simpa [ContinuousLinearMap.sum_apply, ContinuousLinearMap.smul_apply] using
    (HasFDerivAt.finset_prod (fun i hi ↦ (hf i hi).hasFDerivAt)).hasDerivAt

theorem HasDerivWithinAt.finset_prod (hf : ∀ i ∈ u, HasDerivWithinAt (f i) (f' i) s x) :
    HasDerivWithinAt (∏ i ∈ u, f i ·) (∑ i ∈ u, (∏ j ∈ u.erase i, f j x) • f' i) s x := by
  simpa [ContinuousLinearMap.sum_apply, ContinuousLinearMap.smul_apply] using
    (HasFDerivWithinAt.finset_prod (fun i hi ↦ (hf i hi).hasFDerivWithinAt)).hasDerivWithinAt

theorem HasStrictDerivAt.finset_prod (hf : ∀ i ∈ u, HasStrictDerivAt (f i) (f' i) x) :
    HasStrictDerivAt (∏ i ∈ u, f i ·) (∑ i ∈ u, (∏ j ∈ u.erase i, f j x) • f' i) x := by
  simpa [ContinuousLinearMap.sum_apply, ContinuousLinearMap.smul_apply] using
    (HasStrictFDerivAt.finset_prod (fun i hi ↦ (hf i hi).hasStrictFDerivAt)).hasStrictDerivAt

theorem deriv_finset_prod (hf : ∀ i ∈ u, DifferentiableAt 𝕜 (f i) x) :
    deriv (∏ i ∈ u, f i ·) x = ∑ i ∈ u, (∏ j ∈ u.erase i, f j x) • deriv (f i) x :=
  (HasDerivAt.finset_prod fun i hi ↦ (hf i hi).hasDerivAt).deriv

theorem derivWithin_finset_prod (hxs : UniqueDiffWithinAt 𝕜 s x)
    (hf : ∀ i ∈ u, DifferentiableWithinAt 𝕜 (f i) s x) :
    derivWithin (∏ i ∈ u, f i ·) s x =
      ∑ i ∈ u, (∏ j ∈ u.erase i, f j x) • derivWithin (f i) s x :=
  (HasDerivWithinAt.finset_prod fun i hi ↦ (hf i hi).hasDerivWithinAt).derivWithin hxs

<<<<<<< HEAD
=======
end HasDeriv

variable {ι : Type*} {𝔸' : Type*} [NormedCommRing 𝔸'] [NormedAlgebra 𝕜 𝔸']
  {u : Finset ι} {f : ι → 𝕜 → 𝔸'} {f' : ι → 𝔸'}

>>>>>>> d97a437a
theorem DifferentiableAt.finset_prod (hd : ∀ i ∈ u, DifferentiableAt 𝕜 (f i) x) :
    DifferentiableAt 𝕜 (∏ i ∈ u, f i ·) x :=
  (HasDerivAt.finset_prod (fun i hi ↦ DifferentiableAt.hasDerivAt (hd i hi))).differentiableAt

theorem DifferentiableWithinAt.finset_prod (hd : ∀ i ∈ u, DifferentiableWithinAt 𝕜 (f i) s x) :
    DifferentiableWithinAt 𝕜 (∏ i ∈ u, f i ·) s x :=
  (HasDerivWithinAt.finset_prod (fun i hi ↦
    DifferentiableWithinAt.hasDerivWithinAt (hd i hi))).differentiableWithinAt

theorem DifferentiableOn.finset_prod (hd : ∀ i ∈ u, DifferentiableOn 𝕜 (f i) s) :
    DifferentiableOn 𝕜 (∏ i ∈ u, f i ·) s :=
  fun x hx ↦ .finset_prod (fun i hi ↦ hd i hi x hx)

theorem Differentiable.finset_prod (hd : ∀ i ∈ u, Differentiable 𝕜 (f i)) :
    Differentiable 𝕜 (∏ i ∈ u, f i ·) :=
  fun x ↦ .finset_prod (fun i hi ↦ hd i hi x)

end Prod

section Div

variable {𝕜' : Type*} [NontriviallyNormedField 𝕜'] [NormedAlgebra 𝕜 𝕜'] {c d : 𝕜 → 𝕜'} {c' d' : 𝕜'}

theorem HasDerivAt.div_const (hc : HasDerivAt c c' x) (d : 𝕜') :
    HasDerivAt (fun x => c x / d) (c' / d) x := by
  simpa only [div_eq_mul_inv] using hc.mul_const d⁻¹
#align has_deriv_at.div_const HasDerivAt.div_const

theorem HasDerivWithinAt.div_const (hc : HasDerivWithinAt c c' s x) (d : 𝕜') :
    HasDerivWithinAt (fun x => c x / d) (c' / d) s x := by
  simpa only [div_eq_mul_inv] using hc.mul_const d⁻¹
#align has_deriv_within_at.div_const HasDerivWithinAt.div_const

theorem HasStrictDerivAt.div_const (hc : HasStrictDerivAt c c' x) (d : 𝕜') :
    HasStrictDerivAt (fun x => c x / d) (c' / d) x := by
  simpa only [div_eq_mul_inv] using hc.mul_const d⁻¹
#align has_strict_deriv_at.div_const HasStrictDerivAt.div_const

theorem DifferentiableWithinAt.div_const (hc : DifferentiableWithinAt 𝕜 c s x) (d : 𝕜') :
    DifferentiableWithinAt 𝕜 (fun x => c x / d) s x :=
  (hc.hasDerivWithinAt.div_const _).differentiableWithinAt
#align differentiable_within_at.div_const DifferentiableWithinAt.div_const

@[simp]
theorem DifferentiableAt.div_const (hc : DifferentiableAt 𝕜 c x) (d : 𝕜') :
    DifferentiableAt 𝕜 (fun x => c x / d) x :=
  (hc.hasDerivAt.div_const _).differentiableAt
#align differentiable_at.div_const DifferentiableAt.div_const

theorem DifferentiableOn.div_const (hc : DifferentiableOn 𝕜 c s) (d : 𝕜') :
    DifferentiableOn 𝕜 (fun x => c x / d) s := fun x hx => (hc x hx).div_const d
#align differentiable_on.div_const DifferentiableOn.div_const

@[simp]
theorem Differentiable.div_const (hc : Differentiable 𝕜 c) (d : 𝕜') :
    Differentiable 𝕜 fun x => c x / d := fun x => (hc x).div_const d
#align differentiable.div_const Differentiable.div_const

theorem derivWithin_div_const (hc : DifferentiableWithinAt 𝕜 c s x)
    (d : 𝕜') (hxs : UniqueDiffWithinAt 𝕜 s x) :
    derivWithin (fun x => c x / d) s x = derivWithin c s x / d := by
  simp [div_eq_inv_mul, derivWithin_const_mul, hc, hxs]
#align deriv_within_div_const derivWithin_div_const

@[simp]
theorem deriv_div_const (d : 𝕜') : deriv (fun x => c x / d) x = deriv c x / d := by
  simp only [div_eq_mul_inv, deriv_mul_const_field]
#align deriv_div_const deriv_div_const

end Div

section CLMCompApply

/-! ### Derivative of the pointwise composition/application of continuous linear maps -/


open ContinuousLinearMap

variable {G : Type*} [NormedAddCommGroup G] [NormedSpace 𝕜 G] {c : 𝕜 → F →L[𝕜] G} {c' : F →L[𝕜] G}
  {d : 𝕜 → E →L[𝕜] F} {d' : E →L[𝕜] F} {u : 𝕜 → F} {u' : F}

theorem HasStrictDerivAt.clm_comp (hc : HasStrictDerivAt c c' x) (hd : HasStrictDerivAt d d' x) :
    HasStrictDerivAt (fun y => (c y).comp (d y)) (c'.comp (d x) + (c x).comp d') x := by
  have := (hc.hasStrictFDerivAt.clm_comp hd.hasStrictFDerivAt).hasStrictDerivAt
  rwa [add_apply, comp_apply, comp_apply, smulRight_apply, smulRight_apply, one_apply, one_smul,
    one_smul, add_comm] at this
#align has_strict_deriv_at.clm_comp HasStrictDerivAt.clm_comp

theorem HasDerivWithinAt.clm_comp (hc : HasDerivWithinAt c c' s x)
    (hd : HasDerivWithinAt d d' s x) :
    HasDerivWithinAt (fun y => (c y).comp (d y)) (c'.comp (d x) + (c x).comp d') s x := by
  have := (hc.hasFDerivWithinAt.clm_comp hd.hasFDerivWithinAt).hasDerivWithinAt
  rwa [add_apply, comp_apply, comp_apply, smulRight_apply, smulRight_apply, one_apply, one_smul,
    one_smul, add_comm] at this
#align has_deriv_within_at.clm_comp HasDerivWithinAt.clm_comp

theorem HasDerivAt.clm_comp (hc : HasDerivAt c c' x) (hd : HasDerivAt d d' x) :
    HasDerivAt (fun y => (c y).comp (d y)) (c'.comp (d x) + (c x).comp d') x := by
  rw [← hasDerivWithinAt_univ] at *
  exact hc.clm_comp hd
#align has_deriv_at.clm_comp HasDerivAt.clm_comp

theorem derivWithin_clm_comp (hc : DifferentiableWithinAt 𝕜 c s x)
    (hd : DifferentiableWithinAt 𝕜 d s x) (hxs : UniqueDiffWithinAt 𝕜 s x) :
    derivWithin (fun y => (c y).comp (d y)) s x =
      (derivWithin c s x).comp (d x) + (c x).comp (derivWithin d s x) :=
  (hc.hasDerivWithinAt.clm_comp hd.hasDerivWithinAt).derivWithin hxs
#align deriv_within_clm_comp derivWithin_clm_comp

theorem deriv_clm_comp (hc : DifferentiableAt 𝕜 c x) (hd : DifferentiableAt 𝕜 d x) :
    deriv (fun y => (c y).comp (d y)) x = (deriv c x).comp (d x) + (c x).comp (deriv d x) :=
  (hc.hasDerivAt.clm_comp hd.hasDerivAt).deriv
#align deriv_clm_comp deriv_clm_comp

theorem HasStrictDerivAt.clm_apply (hc : HasStrictDerivAt c c' x) (hu : HasStrictDerivAt u u' x) :
    HasStrictDerivAt (fun y => (c y) (u y)) (c' (u x) + c x u') x := by
  have := (hc.hasStrictFDerivAt.clm_apply hu.hasStrictFDerivAt).hasStrictDerivAt
  rwa [add_apply, comp_apply, flip_apply, smulRight_apply, smulRight_apply, one_apply, one_smul,
    one_smul, add_comm] at this
#align has_strict_deriv_at.clm_apply HasStrictDerivAt.clm_apply

theorem HasDerivWithinAt.clm_apply (hc : HasDerivWithinAt c c' s x)
    (hu : HasDerivWithinAt u u' s x) :
    HasDerivWithinAt (fun y => (c y) (u y)) (c' (u x) + c x u') s x := by
  have := (hc.hasFDerivWithinAt.clm_apply hu.hasFDerivWithinAt).hasDerivWithinAt
  rwa [add_apply, comp_apply, flip_apply, smulRight_apply, smulRight_apply, one_apply, one_smul,
    one_smul, add_comm] at this
#align has_deriv_within_at.clm_apply HasDerivWithinAt.clm_apply

theorem HasDerivAt.clm_apply (hc : HasDerivAt c c' x) (hu : HasDerivAt u u' x) :
    HasDerivAt (fun y => (c y) (u y)) (c' (u x) + c x u') x := by
  have := (hc.hasFDerivAt.clm_apply hu.hasFDerivAt).hasDerivAt
  rwa [add_apply, comp_apply, flip_apply, smulRight_apply, smulRight_apply, one_apply, one_smul,
    one_smul, add_comm] at this
#align has_deriv_at.clm_apply HasDerivAt.clm_apply

theorem derivWithin_clm_apply (hxs : UniqueDiffWithinAt 𝕜 s x) (hc : DifferentiableWithinAt 𝕜 c s x)
    (hu : DifferentiableWithinAt 𝕜 u s x) :
    derivWithin (fun y => (c y) (u y)) s x = derivWithin c s x (u x) + c x (derivWithin u s x) :=
  (hc.hasDerivWithinAt.clm_apply hu.hasDerivWithinAt).derivWithin hxs
#align deriv_within_clm_apply derivWithin_clm_apply

theorem deriv_clm_apply (hc : DifferentiableAt 𝕜 c x) (hu : DifferentiableAt 𝕜 u x) :
    deriv (fun y => (c y) (u y)) x = deriv c x (u x) + c x (deriv u x) :=
  (hc.hasDerivAt.clm_apply hu.hasDerivAt).deriv
#align deriv_clm_apply deriv_clm_apply

end CLMCompApply<|MERGE_RESOLUTION|>--- conflicted
+++ resolved
@@ -358,14 +358,11 @@
       ∑ i ∈ u, (∏ j ∈ u.erase i, f j x) • derivWithin (f i) s x :=
   (HasDerivWithinAt.finset_prod fun i hi ↦ (hf i hi).hasDerivWithinAt).derivWithin hxs
 
-<<<<<<< HEAD
-=======
 end HasDeriv
 
 variable {ι : Type*} {𝔸' : Type*} [NormedCommRing 𝔸'] [NormedAlgebra 𝕜 𝔸']
   {u : Finset ι} {f : ι → 𝕜 → 𝔸'} {f' : ι → 𝔸'}
 
->>>>>>> d97a437a
 theorem DifferentiableAt.finset_prod (hd : ∀ i ∈ u, DifferentiableAt 𝕜 (f i) x) :
     DifferentiableAt 𝕜 (∏ i ∈ u, f i ·) x :=
   (HasDerivAt.finset_prod (fun i hi ↦ DifferentiableAt.hasDerivAt (hd i hi))).differentiableAt
