/-
Copyright (c) 2018 Kenny Lau. All rights reserved.
Released under Apache 2.0 license as described in the file LICENSE.
Authors: Kenny Lau, Yury Kudryashov
-/
import Mathlib.Algebra.Algebra.Defs
import Mathlib.Algebra.CharZero.Lemmas
import Mathlib.Algebra.Module.Submodule.Ker
import Mathlib.Algebra.Module.Submodule.RestrictScalars
import Mathlib.Algebra.Module.ULift
import Mathlib.Algebra.Ring.Subring.Basic
import Mathlib.Data.Int.CharZero
import Mathlib.Data.Rat.Cast.CharZero

#align_import algebra.algebra.basic from "leanprover-community/mathlib"@"36b8aa61ea7c05727161f96a0532897bd72aedab"

/-!
# Further basic results about `Algebra`.

This file could usefully be split further.
-/

universe u v w u₁ v₁

namespace Algebra

variable {R : Type u} {S : Type v} {A : Type w} {B : Type*}

section Semiring

variable [CommSemiring R] [CommSemiring S]
variable [Semiring A] [Algebra R A] [Semiring B] [Algebra R B]

<<<<<<< HEAD
-- porting note: deleted a private lemma

-- We'll later use this to show `Algebra ℤ M` is a subsingleton.
/-- To prove two algebra structures on a fixed `[CommSemiring R] [Semiring A]` agree,
it suffices to check the `algebraMap`s agree.
-/
@[ext]
theorem algebra_ext {R : Type*} [CommSemiring R] {A : Type*} [Semiring A] (P Q : Algebra R A)
    (h : ∀ r : R, (haveI := P; algebraMap R A r) = haveI := Q; algebraMap R A r) :
    P = Q := by
  replace h : P.toRingHom = Q.toRingHom := FunLike.ext _ _ h
  have h' : (haveI := P; (· • ·) : R → A → A) = (haveI := Q; (· • ·) : R → A → A) := by
    funext r a
    rw [P.smul_def', Q.smul_def', h]
  rcases P with @⟨⟨P⟩⟩
  rcases Q with @⟨⟨Q⟩⟩
  congr
#align algebra.algebra_ext Algebra.algebra_ext

-- see Note [lower instance priority]
instance (priority := 200) toModule : Module R A where
  one_smul _ := by simp [smul_def']
  mul_smul := by simp [smul_def', mul_assoc]
  smul_add := by simp [smul_def', mul_add]
  smul_zero := by simp [smul_def']
  add_smul := by simp [smul_def', add_mul]
  zero_smul := by simp [smul_def']
#align algebra.to_module Algebra.toModule

-- porting note: this caused deterministic timeouts later in mathlib3 but not in mathlib 4.
-- attribute [instance 0] Algebra.toSMul

theorem smul_def (r : R) (x : A) : r • x = algebraMap R A r * x :=
  Algebra.smul_def' r x
#align algebra.smul_def Algebra.smul_def

theorem algebraMap_eq_smul_one (r : R) : algebraMap R A r = r • (1 : A) :=
  calc
    algebraMap R A r = algebraMap R A r * 1 := (mul_one _).symm
    _ = r • (1 : A) := (Algebra.smul_def r 1).symm
#align algebra.algebra_map_eq_smul_one Algebra.algebraMap_eq_smul_one

theorem algebraMap_eq_smul_one' : ⇑(algebraMap R A) = fun r => r • (1 : A) :=
  funext algebraMap_eq_smul_one
#align algebra.algebra_map_eq_smul_one' Algebra.algebraMap_eq_smul_one'

/-- `mul_comm` for `Algebra`s when one element is from the base ring. -/
theorem commutes (r : R) (x : A) : algebraMap R A r * x = x * algebraMap R A r :=
  Algebra.commutes' r x
#align algebra.commutes Algebra.commutes

/-- `mul_left_comm` for `Algebra`s when one element is from the base ring. -/
theorem left_comm (x : A) (r : R) (y : A) :
    x * (algebraMap R A r * y) = algebraMap R A r * (x * y) := by
  rw [← mul_assoc, ← commutes, mul_assoc]
#align algebra.left_comm Algebra.left_comm

/-- `mul_right_comm` for `Algebra`s when one element is from the base ring. -/
theorem right_comm (x : A) (r : R) (y : A) : x * algebraMap R A r * y = x * y * algebraMap R A r :=
  by rw [mul_assoc, commutes, ← mul_assoc]
#align algebra.right_comm Algebra.right_comm

instance (priority := high) _root_.IsScalarTower.right : IsScalarTower R A A :=
  ⟨fun x y z => by rw [smul_eq_mul, smul_eq_mul, smul_def, smul_def, mul_assoc]⟩
#align is_scalar_tower.right IsScalarTower.right

-- TODO: set up `IsScalarTower.smulCommClass` earlier so that we can actually prove this using
-- `mul_smul_comm s x y`.

/-- This is just a special case of the global `mul_smul_comm` lemma that requires less typeclass
search (and was here first). -/
@[simp]
protected theorem mul_smul_comm (s : R) (x y : A) : x * s • y = s • (x * y) := by
  rw [smul_def, smul_def, left_comm]
#align algebra.mul_smul_comm Algebra.mul_smul_comm

/-- This is just a special case of the global `smul_mul_assoc` lemma that requires less typeclass
search (and was here first). -/
@[simp]
protected theorem smul_mul_assoc (r : R) (x y : A) : r • x * y = r • (x * y) :=
  smul_mul_assoc r x y
#align algebra.smul_mul_assoc Algebra.smul_mul_assoc

@[simp]
theorem _root_.smul_algebraMap {α : Type*} [Monoid α] [MulDistribMulAction α A]
    [SMulCommClass α R A] (a : α) (r : R) : a • algebraMap R A r = algebraMap R A r := by
  rw [algebraMap_eq_smul_one, smul_comm a r (1 : A), smul_one]
#align smul_algebra_map smul_algebraMap

section

#noalign algebra.bit0_smul_one
#noalign algebra.bit0_smul_one'
#noalign algebra.bit0_smul_bit0
#noalign algebra.bit0_smul_bit1
#noalign algebra.bit1_smul_one
#noalign algebra.bit1_smul_one'
#noalign algebra.bit1_smul_bit0
#noalign algebra.bit1_smul_bit1

end

variable (R A)

/-- The canonical ring homomorphism `algebraMap R A : R →* A` for any `R`-algebra `A`,
packaged as an `R`-linear map.
-/
protected def linearMap : R →ₗ[R] A :=
  { algebraMap R A with map_smul' := fun x y => by simp [Algebra.smul_def] }
#align algebra.linear_map Algebra.linearMap

@[simp]
theorem linearMap_apply (r : R) : Algebra.linearMap R A r = algebraMap R A r :=
  rfl
#align algebra.linear_map_apply Algebra.linearMap_apply

theorem coe_linearMap : ⇑(Algebra.linearMap R A) = algebraMap R A :=
  rfl
#align algebra.coe_linear_map Algebra.coe_linearMap

instance id : Algebra R R :=
  (RingHom.id R).toAlgebra
#align algebra.id Algebra.id

variable {R A}

namespace id

@[simp]
theorem map_eq_id : algebraMap R R = RingHom.id _ :=
  rfl
#align algebra.id.map_eq_id Algebra.id.map_eq_id

theorem map_eq_self (x : R) : algebraMap R R x = x :=
  rfl
#align algebra.id.map_eq_self Algebra.id.map_eq_self

@[simp]
theorem smul_eq_mul (x y : R) : x • y = x * y :=
  rfl
#align algebra.id.smul_eq_mul Algebra.id.smul_eq_mul

end id

=======
>>>>>>> 7570bf2c
section PUnit

instance _root_.PUnit.algebra : Algebra R PUnit.{v + 1} where
  toFun _ := PUnit.unit
  map_one' := rfl
  map_mul' _ _ := rfl
  map_zero' := rfl
  map_add' _ _ := rfl
  commutes' _ _ := rfl
  smul_def' _ _ := rfl
#align punit.algebra PUnit.algebra

@[simp]
theorem algebraMap_pUnit (r : R) : algebraMap R PUnit r = PUnit.unit :=
  rfl
#align algebra.algebra_map_punit Algebra.algebraMap_pUnit

end PUnit

section ULift

instance _root_.ULift.algebra : Algebra R (ULift A) :=
  { ULift.module',
    (ULift.ringEquiv : ULift A ≃+* A).symm.toRingHom.comp (algebraMap R A) with
    toFun := fun r => ULift.up (algebraMap R A r)
    commutes' := fun r x => ULift.down_injective <| Algebra.commutes r x.down
    smul_def' := fun r x => ULift.down_injective <| Algebra.smul_def' r x.down }
#align ulift.algebra ULift.algebra

theorem _root_.ULift.algebraMap_eq (r : R) :
    algebraMap R (ULift A) r = ULift.up (algebraMap R A r) :=
  rfl
#align ulift.algebra_map_eq ULift.algebraMap_eq

@[simp]
theorem _root_.ULift.down_algebraMap (r : R) : (algebraMap R (ULift A) r).down = algebraMap R A r :=
  rfl
#align ulift.down_algebra_map ULift.down_algebraMap

end ULift

/-- Algebra over a subsemiring. This builds upon `Subsemiring.module`. -/
instance ofSubsemiring (S : Subsemiring R) : Algebra S A where
  toRingHom := (algebraMap R A).comp S.subtype
  smul := (· • ·)
  commutes' r x := Algebra.commutes (r : R) x
  smul_def' r x := Algebra.smul_def (r : R) x
#align algebra.of_subsemiring Algebra.ofSubsemiring

theorem algebraMap_ofSubsemiring (S : Subsemiring R) :
    (algebraMap S R : S →+* R) = Subsemiring.subtype S :=
  rfl
#align algebra.algebra_map_of_subsemiring Algebra.algebraMap_ofSubsemiring

theorem coe_algebraMap_ofSubsemiring (S : Subsemiring R) : (algebraMap S R : S → R) = Subtype.val :=
  rfl
#align algebra.coe_algebra_map_of_subsemiring Algebra.coe_algebraMap_ofSubsemiring

theorem algebraMap_ofSubsemiring_apply (S : Subsemiring R) (x : S) : algebraMap S R x = x :=
  rfl
#align algebra.algebra_map_of_subsemiring_apply Algebra.algebraMap_ofSubsemiring_apply

/-- Algebra over a subring. This builds upon `Subring.module`. -/
instance ofSubring {R A : Type*} [CommRing R] [Ring A] [Algebra R A] (S : Subring R) :
    Algebra S A where -- Porting note: don't use `toSubsemiring` because of a timeout
  toRingHom := (algebraMap R A).comp S.subtype
  smul := (· • ·)
  commutes' r x := Algebra.commutes (r : R) x
  smul_def' r x := Algebra.smul_def (r : R) x
#align algebra.of_subring Algebra.ofSubring

theorem algebraMap_ofSubring {R : Type*} [CommRing R] (S : Subring R) :
    (algebraMap S R : S →+* R) = Subring.subtype S :=
  rfl
#align algebra.algebra_map_of_subring Algebra.algebraMap_ofSubring

theorem coe_algebraMap_ofSubring {R : Type*} [CommRing R] (S : Subring R) :
    (algebraMap S R : S → R) = Subtype.val :=
  rfl
#align algebra.coe_algebra_map_of_subring Algebra.coe_algebraMap_ofSubring

theorem algebraMap_ofSubring_apply {R : Type*} [CommRing R] (S : Subring R) (x : S) :
    algebraMap S R x = x :=
  rfl
#align algebra.algebra_map_of_subring_apply Algebra.algebraMap_ofSubring_apply

/-- Explicit characterization of the submonoid map in the case of an algebra.
`S` is made explicit to help with type inference -/
def algebraMapSubmonoid (S : Type*) [Semiring S] [Algebra R S] (M : Submonoid R) : Submonoid S :=
  M.map (algebraMap R S)
#align algebra.algebra_map_submonoid Algebra.algebraMapSubmonoid

theorem mem_algebraMapSubmonoid_of_mem {S : Type*} [Semiring S] [Algebra R S] {M : Submonoid R}
    (x : M) : algebraMap R S x ∈ algebraMapSubmonoid S M :=
  Set.mem_image_of_mem (algebraMap R S) x.2
#align algebra.mem_algebra_map_submonoid_of_mem Algebra.mem_algebraMapSubmonoid_of_mem

end Semiring

section CommSemiring

variable [CommSemiring R]

theorem mul_sub_algebraMap_commutes [Ring A] [Algebra R A] (x : A) (r : R) :
    x * (x - algebraMap R A r) = (x - algebraMap R A r) * x := by rw [mul_sub, ← commutes, sub_mul]
#align algebra.mul_sub_algebra_map_commutes Algebra.mul_sub_algebraMap_commutes

theorem mul_sub_algebraMap_pow_commutes [Ring A] [Algebra R A] (x : A) (r : R) (n : ℕ) :
    x * (x - algebraMap R A r) ^ n = (x - algebraMap R A r) ^ n * x := by
  induction' n with n ih
  · simp
  · rw [pow_succ', ← mul_assoc, mul_sub_algebraMap_commutes, mul_assoc, ih, ← mul_assoc]
#align algebra.mul_sub_algebra_map_pow_commutes Algebra.mul_sub_algebraMap_pow_commutes

end CommSemiring

section Ring

variable [CommRing R]
variable (R)

/-- A `Semiring` that is an `Algebra` over a commutative ring carries a natural `Ring` structure.
See note [reducible non-instances]. -/
abbrev semiringToRing [Semiring A] [Algebra R A] : Ring A :=
  { __ := (inferInstance : Semiring A)
    __ := Module.addCommMonoidToAddCommGroup R
    intCast := fun z => algebraMap R A z
    intCast_ofNat := fun z => by simp only [Int.cast_natCast, map_natCast]
    intCast_negSucc := fun z => by simp }
#align algebra.semiring_to_ring Algebra.semiringToRing

end Ring

end Algebra

open scoped Algebra

namespace Module

variable (R : Type u) (S : Type v) (M : Type w)
variable [CommSemiring R] [Semiring S] [AddCommMonoid M] [Module R M] [Module S M]
variable [SMulCommClass S R M] [SMul R S] [IsScalarTower R S M]

instance End.instAlgebra : Algebra R (Module.End S M) :=
  Algebra.ofModule smul_mul_assoc fun r f g => (smul_comm r f g).symm

-- to prove this is a special case of the above
example : Algebra R (Module.End R M) := End.instAlgebra _ _ _

theorem algebraMap_end_eq_smul_id (a : R) : algebraMap R (End S M) a = a • LinearMap.id :=
  rfl

@[simp]
theorem algebraMap_end_apply (a : R) (m : M) : algebraMap R (End S M) a m = a • m :=
  rfl
#align module.algebra_map_End_apply Module.algebraMap_end_applyₓ

@[simp]
theorem ker_algebraMap_end (K : Type u) (V : Type v) [Field K] [AddCommGroup V] [Module K V] (a : K)
    (ha : a ≠ 0) : LinearMap.ker ((algebraMap K (End K V)) a) = ⊥ :=
  LinearMap.ker_smul _ _ ha
#align module.ker_algebra_map_End Module.ker_algebraMap_end

section

variable {R M}

theorem End_algebraMap_isUnit_inv_apply_eq_iff {x : R}
    (h : IsUnit (algebraMap R (Module.End S M) x)) (m m' : M) :
    (↑(h.unit⁻¹) : Module.End S M) m = m' ↔ m = x • m' :=
  { mp := fun H => ((congr_arg h.unit H).symm.trans (End_isUnit_apply_inv_apply_of_isUnit h _)).symm
    mpr := fun H =>
      H.symm ▸ by
        apply_fun ⇑h.unit.val using ((Module.End_isUnit_iff _).mp h).injective
        erw [End_isUnit_apply_inv_apply_of_isUnit]
        rfl }
#align module.End_algebra_map_is_unit_inv_apply_eq_iff Module.End_algebraMap_isUnit_inv_apply_eq_iff

theorem End_algebraMap_isUnit_inv_apply_eq_iff' {x : R}
    (h : IsUnit (algebraMap R (Module.End S M) x)) (m m' : M) :
    m' = (↑h.unit⁻¹ : Module.End S M) m ↔ m = x • m' :=
  { mp := fun H => ((congr_arg h.unit H).trans (End_isUnit_apply_inv_apply_of_isUnit h _)).symm
    mpr := fun H =>
      H.symm ▸ by
        apply_fun (↑h.unit : M → M) using ((Module.End_isUnit_iff _).mp h).injective
        erw [End_isUnit_apply_inv_apply_of_isUnit]
        rfl }
#align module.End_algebra_map_is_unit_inv_apply_eq_iff' Module.End_algebraMap_isUnit_inv_apply_eq_iff'

end

end Module

namespace LinearMap

variable {R : Type*} {A : Type*} {B : Type*} [CommSemiring R] [Semiring A] [Semiring B]
  [Algebra R A] [Algebra R B]

/-- An alternate statement of `LinearMap.map_smul` for when `algebraMap` is more convenient to
work with than `•`. -/
theorem map_algebraMap_mul (f : A →ₗ[R] B) (a : A) (r : R) :
    f (algebraMap R A r * a) = algebraMap R B r * f a := by
  rw [← Algebra.smul_def, ← Algebra.smul_def, map_smul]
#align linear_map.map_algebra_map_mul LinearMap.map_algebraMap_mul

theorem map_mul_algebraMap (f : A →ₗ[R] B) (a : A) (r : R) :
    f (a * algebraMap R A r) = f a * algebraMap R B r := by
  rw [← Algebra.commutes, ← Algebra.commutes, map_algebraMap_mul]
#align linear_map.map_mul_algebra_map LinearMap.map_mul_algebraMap

end LinearMap

section Nat

variable {R : Type*} [Semiring R]

-- Lower the priority so that `Algebra.id` is picked most of the time when working with
-- `ℕ`-algebras. This is only an issue since `Algebra.id` and `algebraNat` are not yet defeq.
-- TODO: fix this by adding an `ofNat` field to semirings.
/-- Semiring ⥤ ℕ-Alg -/
instance (priority := 99) algebraNat : Algebra ℕ R where
  commutes' := Nat.cast_commute
  smul_def' _ _ := nsmul_eq_mul _ _
  toRingHom := Nat.castRingHom R
#align algebra_nat algebraNat

instance nat_algebra_subsingleton : Subsingleton (Algebra ℕ R) :=
  ⟨fun P Q => by ext; simp⟩
#align nat_algebra_subsingleton nat_algebra_subsingleton

end Nat

namespace RingHom

variable {R S : Type*}

-- Porting note: changed `[Ring R] [Ring S]` to `[Semiring R] [Semiring S]`
-- otherwise, Lean failed to find a `Subsingleton (ℚ →+* S)` instance
@[simp]
theorem map_rat_algebraMap [Semiring R] [Semiring S] [Algebra ℚ R] [Algebra ℚ S] (f : R →+* S)
    (r : ℚ) : f (algebraMap ℚ R r) = algebraMap ℚ S r :=
  RingHom.ext_iff.1 (Subsingleton.elim (f.comp (algebraMap ℚ R)) (algebraMap ℚ S)) r
#align ring_hom.map_rat_algebra_map RingHom.map_rat_algebraMap

end RingHom

section Rat

instance algebraRat {α} [DivisionRing α] [CharZero α] : Algebra ℚ α where
  smul := (· • ·)
  smul_def' := Rat.smul_def
  toRingHom := Rat.castHom α
  commutes' := Rat.cast_commute
#align algebra_rat algebraRat

/-- The rational numbers are an algebra over the non-negative rationals. -/
instance : Algebra NNRat ℚ :=
  NNRat.coeHom.toAlgebra

/-- The two `Algebra ℚ ℚ` instances should coincide. -/
example : algebraRat = Algebra.id ℚ :=
  rfl

@[simp] theorem algebraMap_rat_rat : algebraMap ℚ ℚ = RingHom.id ℚ := rfl
#align algebra_map_rat_rat algebraMap_rat_rat

instance algebra_rat_subsingleton {α} [Semiring α] : Subsingleton (Algebra ℚ α) :=
  ⟨fun x y => Algebra.algebra_ext x y <| RingHom.congr_fun <| Subsingleton.elim _ _⟩
#align algebra_rat_subsingleton algebra_rat_subsingleton

end Rat

section Int

variable (R : Type*) [Ring R]

-- Lower the priority so that `Algebra.id` is picked most of the time when working with
-- `ℤ`-algebras. This is only an issue since `Algebra.id ℤ` and `algebraInt ℤ` are not yet defeq.
-- TODO: fix this by adding an `ofInt` field to rings.
/-- Ring ⥤ ℤ-Alg -/
instance (priority := 99) algebraInt : Algebra ℤ R where
  commutes' := Int.cast_commute
  smul_def' _ _ := zsmul_eq_mul _ _
  toRingHom := Int.castRingHom R
#align algebra_int algebraInt

/-- A special case of `eq_intCast'` that happens to be true definitionally -/
@[simp]
theorem algebraMap_int_eq : algebraMap ℤ R = Int.castRingHom R :=
  rfl
#align algebra_map_int_eq algebraMap_int_eq

variable {R}

instance int_algebra_subsingleton : Subsingleton (Algebra ℤ R) :=
  ⟨fun P Q => Algebra.algebra_ext P Q <| RingHom.congr_fun <| Subsingleton.elim _ _⟩
#align int_algebra_subsingleton int_algebra_subsingleton

end Int

namespace NoZeroSMulDivisors

variable {R A : Type*}

open Algebra

/-- If `algebraMap R A` is injective and `A` has no zero divisors,
`R`-multiples in `A` are zero only if one of the factors is zero.

Cannot be an instance because there is no `Injective (algebraMap R A)` typeclass.
-/
theorem of_algebraMap_injective [CommSemiring R] [Semiring A] [Algebra R A] [NoZeroDivisors A]
    (h : Function.Injective (algebraMap R A)) : NoZeroSMulDivisors R A :=
  ⟨fun hcx => (mul_eq_zero.mp ((smul_def _ _).symm.trans hcx)).imp_left
    (map_eq_zero_iff (algebraMap R A) h).mp⟩
#align no_zero_smul_divisors.of_algebra_map_injective NoZeroSMulDivisors.of_algebraMap_injective

variable (R A)

theorem algebraMap_injective [CommRing R] [Ring A] [Nontrivial A] [Algebra R A]
    [NoZeroSMulDivisors R A] : Function.Injective (algebraMap R A) := by
  simpa only [algebraMap_eq_smul_one'] using smul_left_injective R one_ne_zero
#align no_zero_smul_divisors.algebra_map_injective NoZeroSMulDivisors.algebraMap_injective

theorem _root_.NeZero.of_noZeroSMulDivisors (n : ℕ) [CommRing R] [NeZero (n : R)] [Ring A]
    [Nontrivial A] [Algebra R A] [NoZeroSMulDivisors R A] : NeZero (n : A) :=
  NeZero.nat_of_injective <| NoZeroSMulDivisors.algebraMap_injective R A
#align ne_zero.of_no_zero_smul_divisors NeZero.of_noZeroSMulDivisors

variable {R A}

theorem iff_algebraMap_injective [CommRing R] [Ring A] [IsDomain A] [Algebra R A] :
    NoZeroSMulDivisors R A ↔ Function.Injective (algebraMap R A) :=
  ⟨@NoZeroSMulDivisors.algebraMap_injective R A _ _ _ _, NoZeroSMulDivisors.of_algebraMap_injective⟩
#align no_zero_smul_divisors.iff_algebra_map_injective NoZeroSMulDivisors.iff_algebraMap_injective

-- see note [lower instance priority]
instance (priority := 100) CharZero.noZeroSMulDivisors_nat [Semiring R] [NoZeroDivisors R]
    [CharZero R] : NoZeroSMulDivisors ℕ R :=
  NoZeroSMulDivisors.of_algebraMap_injective <| (algebraMap ℕ R).injective_nat
#align no_zero_smul_divisors.char_zero.no_zero_smul_divisors_nat NoZeroSMulDivisors.CharZero.noZeroSMulDivisors_nat

-- see note [lower instance priority]
instance (priority := 100) CharZero.noZeroSMulDivisors_int [Ring R] [NoZeroDivisors R]
    [CharZero R] : NoZeroSMulDivisors ℤ R :=
  NoZeroSMulDivisors.of_algebraMap_injective <| (algebraMap ℤ R).injective_int
#align no_zero_smul_divisors.char_zero.no_zero_smul_divisors_int NoZeroSMulDivisors.CharZero.noZeroSMulDivisors_int

section Field

variable [Field R] [Semiring A] [Algebra R A]

-- see note [lower instance priority]
instance (priority := 100) Algebra.noZeroSMulDivisors [Nontrivial A] [NoZeroDivisors A] :
    NoZeroSMulDivisors R A :=
  NoZeroSMulDivisors.of_algebraMap_injective (algebraMap R A).injective
#align no_zero_smul_divisors.algebra.no_zero_smul_divisors NoZeroSMulDivisors.Algebra.noZeroSMulDivisors

end Field

end NoZeroSMulDivisors

section IsScalarTower

variable {R : Type*} [CommSemiring R]
variable (A : Type*) [Semiring A] [Algebra R A]
variable {M : Type*} [AddCommMonoid M] [Module A M] [Module R M] [IsScalarTower R A M]
variable {N : Type*} [AddCommMonoid N] [Module A N] [Module R N] [IsScalarTower R A N]

theorem algebra_compatible_smul (r : R) (m : M) : r • m = (algebraMap R A) r • m := by
  rw [← one_smul A m, ← smul_assoc, Algebra.smul_def, mul_one, one_smul]
#align algebra_compatible_smul algebra_compatible_smul

@[simp]
theorem algebraMap_smul (r : R) (m : M) : (algebraMap R A) r • m = r • m :=
  (algebra_compatible_smul A r m).symm
#align algebra_map_smul algebraMap_smul

theorem intCast_smul {k V : Type*} [CommRing k] [AddCommGroup V] [Module k V] (r : ℤ) (x : V) :
    (r : k) • x = r • x :=
  algebraMap_smul k r x
#align int_cast_smul intCast_smul

theorem NoZeroSMulDivisors.trans (R A M : Type*) [CommRing R] [Ring A] [IsDomain A] [Algebra R A]
    [AddCommGroup M] [Module R M] [Module A M] [IsScalarTower R A M] [NoZeroSMulDivisors R A]
    [NoZeroSMulDivisors A M] : NoZeroSMulDivisors R M := by
  refine ⟨fun {r m} h => ?_⟩
  rw [algebra_compatible_smul A r m] at h
  cases' smul_eq_zero.1 h with H H
  · have : Function.Injective (algebraMap R A) :=
      NoZeroSMulDivisors.iff_algebraMap_injective.1 inferInstance
    left
    exact (injective_iff_map_eq_zero _).1 this _ H
  · right
    exact H
#align no_zero_smul_divisors.trans NoZeroSMulDivisors.trans

variable {A}

-- see Note [lower instance priority]
-- priority manually adjusted in #11980, as it is a very common path
instance (priority := 120) IsScalarTower.to_smulCommClass : SMulCommClass R A M :=
  ⟨fun r a m => by
    rw [algebra_compatible_smul A r (a • m), smul_smul, Algebra.commutes, mul_smul, ←
      algebra_compatible_smul]⟩
#align is_scalar_tower.to_smul_comm_class IsScalarTower.to_smulCommClass

-- see Note [lower instance priority]
-- priority manually adjusted in #11980, as it is a very common path
instance (priority := 110) IsScalarTower.to_smulCommClass' : SMulCommClass A R M :=
  SMulCommClass.symm _ _ _
#align is_scalar_tower.to_smul_comm_class' IsScalarTower.to_smulCommClass'

-- see Note [lower instance priority]
instance (priority := 200) Algebra.to_smulCommClass {R A} [CommSemiring R] [Semiring A]
    [Algebra R A] : SMulCommClass R A A :=
  IsScalarTower.to_smulCommClass
#align algebra.to_smul_comm_class Algebra.to_smulCommClass

theorem smul_algebra_smul_comm (r : R) (a : A) (m : M) : a • r • m = r • a • m :=
  smul_comm _ _ _
#align smul_algebra_smul_comm smul_algebra_smul_comm

namespace LinearMap

variable (R)

#align linear_map.coe_restrict_scalars_eq_coe LinearMap.coe_restrictScalars
#align linear_map.coe_coe_is_scalar_tower LinearMap.coe_restrictScalars

-- Porting note (#11215): TODO: generalize to `CompatibleSMul`
/-- `A`-linearly coerce an `R`-linear map from `M` to `A` to a function, given an algebra `A` over
a commutative semiring `R` and `M` a module over `R`. -/
def ltoFun (R : Type u) (M : Type v) (A : Type w) [CommSemiring R] [AddCommMonoid M] [Module R M]
    [CommSemiring A] [Algebra R A] : (M →ₗ[R] A) →ₗ[A] M → A where
  toFun f := f.toFun
  map_add' _ _ := rfl
  map_smul' _ _ := rfl
#align linear_map.lto_fun LinearMap.ltoFun

end LinearMap

end IsScalarTower

/-! TODO: The following lemmas no longer involve `Algebra` at all, and could be moved closer
to `Algebra/Module/Submodule.lean`. Currently this is tricky because `ker`, `range`, `⊤`, and `⊥`
are all defined in `LinearAlgebra/Basic.lean`. -/

section Module

variable (R : Type*) {S M N : Type*} [Semiring R] [Semiring S] [SMul R S]
variable [AddCommMonoid M] [Module R M] [Module S M] [IsScalarTower R S M]
variable [AddCommMonoid N] [Module R N] [Module S N] [IsScalarTower R S N]

@[simp]
theorem LinearMap.ker_restrictScalars (f : M →ₗ[S] N) :
    LinearMap.ker (f.restrictScalars R) = f.ker.restrictScalars R :=
  rfl
#align linear_map.ker_restrict_scalars LinearMap.ker_restrictScalars

end Module

example {R A} [CommSemiring R] [Semiring A] [Module R A] [SMulCommClass R A A]
    [IsScalarTower R A A] : Algebra R A :=
  Algebra.ofModule smul_mul_assoc mul_smul_comm

section invertibility

variable {R A B : Type*}
variable [CommSemiring R] [Semiring A] [Semiring B] [Algebra R A] [Algebra R B]

/-- If there is a linear map `f : A →ₗ[R] B` that preserves `1`, then `algebraMap R B r` is
invertible when `algebraMap R A r` is. -/
abbrev Invertible.algebraMapOfInvertibleAlgebraMap (f : A →ₗ[R] B) (hf : f 1 = 1) {r : R}
    (h : Invertible (algebraMap R A r)) : Invertible (algebraMap R B r) where
  invOf := f ⅟(algebraMap R A r)
  invOf_mul_self := by rw [← Algebra.commutes, ← Algebra.smul_def, ← map_smul, Algebra.smul_def,
    mul_invOf_self, hf]
  mul_invOf_self := by rw [← Algebra.smul_def, ← map_smul, Algebra.smul_def, mul_invOf_self, hf]

/-- If there is a linear map `f : A →ₗ[R] B` that preserves `1`, then `algebraMap R B r` is
a unit when `algebraMap R A r` is. -/
lemma IsUnit.algebraMap_of_algebraMap (f : A →ₗ[R] B) (hf : f 1 = 1) {r : R}
    (h : IsUnit (algebraMap R A r)) : IsUnit (algebraMap R B r) :=
  let ⟨i⟩ := nonempty_invertible h
  letI := Invertible.algebraMapOfInvertibleAlgebraMap f hf i
  isUnit_of_invertible _

end invertibility

section algebraMap

variable {F E : Type*} [CommSemiring F] [Semiring E] [Algebra F E] (b : F →ₗ[F] E)

/-- If `E` is an `F`-algebra, and there exists an injective `F`-linear map from `F` to `E`,
then the algebra map from `F` to `E` is also injective. -/
theorem injective_algebraMap_of_linearMap (hb : Function.Injective b) :
    Function.Injective (algebraMap F E) := fun x y e ↦ hb <| by
  rw [← mul_one x, ← mul_one y, ← smul_eq_mul, ← smul_eq_mul,
    map_smul, map_smul, Algebra.smul_def, Algebra.smul_def, e]

/-- If `E` is an `F`-algebra, and there exists a surjective `F`-linear map from `F` to `E`,
then the algebra map from `F` to `E` is also surjective. -/
theorem surjective_algebraMap_of_linearMap (hb : Function.Surjective b) :
    Function.Surjective (algebraMap F E) := fun x ↦ by
  obtain ⟨x, rfl⟩ := hb x
  obtain ⟨y, hy⟩ := hb (b 1 * b 1)
  refine ⟨x * y, ?_⟩
  obtain ⟨z, hz⟩ := hb 1
  apply_fun (x • z • ·) at hy
  rwa [← map_smul, smul_eq_mul, mul_comm, ← smul_mul_assoc, ← map_smul _ z, smul_eq_mul, mul_one,
    ← smul_eq_mul, map_smul, hz, one_mul, ← map_smul, smul_eq_mul, mul_one, smul_smul,
    ← Algebra.algebraMap_eq_smul_one] at hy

/-- If `E` is an `F`-algebra, and there exists a bijective `F`-linear map from `F` to `E`,
then the algebra map from `F` to `E` is also bijective.

NOTE: The same result can also be obtained if there are two `F`-linear maps from `F` to `E`,
one is injective, the other one is surjective. In this case, use
`injective_algebraMap_of_linearMap` and `surjective_algebraMap_of_linearMap` separately. -/
theorem bijective_algebraMap_of_linearMap (hb : Function.Bijective b) :
    Function.Bijective (algebraMap F E) :=
  ⟨injective_algebraMap_of_linearMap b hb.1, surjective_algebraMap_of_linearMap b hb.2⟩

/-- If `E` is an `F`-algebra, there exists an `F`-linear isomorphism from `F` to `E` (namely,
`E` is a free `F`-module of rank one), then the algebra map from `F` to `E` is bijective. -/
theorem bijective_algebraMap_of_linearEquiv (b : F ≃ₗ[F] E) :
    Function.Bijective (algebraMap F E) :=
  bijective_algebraMap_of_linearMap _ b.bijective

end algebraMap<|MERGE_RESOLUTION|>--- conflicted
+++ resolved
@@ -31,153 +31,6 @@
 variable [CommSemiring R] [CommSemiring S]
 variable [Semiring A] [Algebra R A] [Semiring B] [Algebra R B]
 
-<<<<<<< HEAD
--- porting note: deleted a private lemma
-
--- We'll later use this to show `Algebra ℤ M` is a subsingleton.
-/-- To prove two algebra structures on a fixed `[CommSemiring R] [Semiring A]` agree,
-it suffices to check the `algebraMap`s agree.
--/
-@[ext]
-theorem algebra_ext {R : Type*} [CommSemiring R] {A : Type*} [Semiring A] (P Q : Algebra R A)
-    (h : ∀ r : R, (haveI := P; algebraMap R A r) = haveI := Q; algebraMap R A r) :
-    P = Q := by
-  replace h : P.toRingHom = Q.toRingHom := FunLike.ext _ _ h
-  have h' : (haveI := P; (· • ·) : R → A → A) = (haveI := Q; (· • ·) : R → A → A) := by
-    funext r a
-    rw [P.smul_def', Q.smul_def', h]
-  rcases P with @⟨⟨P⟩⟩
-  rcases Q with @⟨⟨Q⟩⟩
-  congr
-#align algebra.algebra_ext Algebra.algebra_ext
-
--- see Note [lower instance priority]
-instance (priority := 200) toModule : Module R A where
-  one_smul _ := by simp [smul_def']
-  mul_smul := by simp [smul_def', mul_assoc]
-  smul_add := by simp [smul_def', mul_add]
-  smul_zero := by simp [smul_def']
-  add_smul := by simp [smul_def', add_mul]
-  zero_smul := by simp [smul_def']
-#align algebra.to_module Algebra.toModule
-
--- porting note: this caused deterministic timeouts later in mathlib3 but not in mathlib 4.
--- attribute [instance 0] Algebra.toSMul
-
-theorem smul_def (r : R) (x : A) : r • x = algebraMap R A r * x :=
-  Algebra.smul_def' r x
-#align algebra.smul_def Algebra.smul_def
-
-theorem algebraMap_eq_smul_one (r : R) : algebraMap R A r = r • (1 : A) :=
-  calc
-    algebraMap R A r = algebraMap R A r * 1 := (mul_one _).symm
-    _ = r • (1 : A) := (Algebra.smul_def r 1).symm
-#align algebra.algebra_map_eq_smul_one Algebra.algebraMap_eq_smul_one
-
-theorem algebraMap_eq_smul_one' : ⇑(algebraMap R A) = fun r => r • (1 : A) :=
-  funext algebraMap_eq_smul_one
-#align algebra.algebra_map_eq_smul_one' Algebra.algebraMap_eq_smul_one'
-
-/-- `mul_comm` for `Algebra`s when one element is from the base ring. -/
-theorem commutes (r : R) (x : A) : algebraMap R A r * x = x * algebraMap R A r :=
-  Algebra.commutes' r x
-#align algebra.commutes Algebra.commutes
-
-/-- `mul_left_comm` for `Algebra`s when one element is from the base ring. -/
-theorem left_comm (x : A) (r : R) (y : A) :
-    x * (algebraMap R A r * y) = algebraMap R A r * (x * y) := by
-  rw [← mul_assoc, ← commutes, mul_assoc]
-#align algebra.left_comm Algebra.left_comm
-
-/-- `mul_right_comm` for `Algebra`s when one element is from the base ring. -/
-theorem right_comm (x : A) (r : R) (y : A) : x * algebraMap R A r * y = x * y * algebraMap R A r :=
-  by rw [mul_assoc, commutes, ← mul_assoc]
-#align algebra.right_comm Algebra.right_comm
-
-instance (priority := high) _root_.IsScalarTower.right : IsScalarTower R A A :=
-  ⟨fun x y z => by rw [smul_eq_mul, smul_eq_mul, smul_def, smul_def, mul_assoc]⟩
-#align is_scalar_tower.right IsScalarTower.right
-
--- TODO: set up `IsScalarTower.smulCommClass` earlier so that we can actually prove this using
--- `mul_smul_comm s x y`.
-
-/-- This is just a special case of the global `mul_smul_comm` lemma that requires less typeclass
-search (and was here first). -/
-@[simp]
-protected theorem mul_smul_comm (s : R) (x y : A) : x * s • y = s • (x * y) := by
-  rw [smul_def, smul_def, left_comm]
-#align algebra.mul_smul_comm Algebra.mul_smul_comm
-
-/-- This is just a special case of the global `smul_mul_assoc` lemma that requires less typeclass
-search (and was here first). -/
-@[simp]
-protected theorem smul_mul_assoc (r : R) (x y : A) : r • x * y = r • (x * y) :=
-  smul_mul_assoc r x y
-#align algebra.smul_mul_assoc Algebra.smul_mul_assoc
-
-@[simp]
-theorem _root_.smul_algebraMap {α : Type*} [Monoid α] [MulDistribMulAction α A]
-    [SMulCommClass α R A] (a : α) (r : R) : a • algebraMap R A r = algebraMap R A r := by
-  rw [algebraMap_eq_smul_one, smul_comm a r (1 : A), smul_one]
-#align smul_algebra_map smul_algebraMap
-
-section
-
-#noalign algebra.bit0_smul_one
-#noalign algebra.bit0_smul_one'
-#noalign algebra.bit0_smul_bit0
-#noalign algebra.bit0_smul_bit1
-#noalign algebra.bit1_smul_one
-#noalign algebra.bit1_smul_one'
-#noalign algebra.bit1_smul_bit0
-#noalign algebra.bit1_smul_bit1
-
-end
-
-variable (R A)
-
-/-- The canonical ring homomorphism `algebraMap R A : R →* A` for any `R`-algebra `A`,
-packaged as an `R`-linear map.
--/
-protected def linearMap : R →ₗ[R] A :=
-  { algebraMap R A with map_smul' := fun x y => by simp [Algebra.smul_def] }
-#align algebra.linear_map Algebra.linearMap
-
-@[simp]
-theorem linearMap_apply (r : R) : Algebra.linearMap R A r = algebraMap R A r :=
-  rfl
-#align algebra.linear_map_apply Algebra.linearMap_apply
-
-theorem coe_linearMap : ⇑(Algebra.linearMap R A) = algebraMap R A :=
-  rfl
-#align algebra.coe_linear_map Algebra.coe_linearMap
-
-instance id : Algebra R R :=
-  (RingHom.id R).toAlgebra
-#align algebra.id Algebra.id
-
-variable {R A}
-
-namespace id
-
-@[simp]
-theorem map_eq_id : algebraMap R R = RingHom.id _ :=
-  rfl
-#align algebra.id.map_eq_id Algebra.id.map_eq_id
-
-theorem map_eq_self (x : R) : algebraMap R R x = x :=
-  rfl
-#align algebra.id.map_eq_self Algebra.id.map_eq_self
-
-@[simp]
-theorem smul_eq_mul (x y : R) : x • y = x * y :=
-  rfl
-#align algebra.id.smul_eq_mul Algebra.id.smul_eq_mul
-
-end id
-
-=======
->>>>>>> 7570bf2c
 section PUnit
 
 instance _root_.PUnit.algebra : Algebra R PUnit.{v + 1} where
