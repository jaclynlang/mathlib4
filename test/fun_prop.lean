/-
Copyright (c) 2024 Tomáš Skřivan. All rights reserved.
Released under Apache 2.0 license as described in the file LICENSE.
Authors: Tomáš Skřivan
-/
import Mathlib.MeasureTheory.MeasurableSpace.Basic
import Mathlib.MeasureTheory.Constructions.BorelSpace.ContinuousLinearMap
import Mathlib.MeasureTheory.Constructions.BorelSpace.Real
import Mathlib.Analysis.Calculus.ContDiff.Basic
import Mathlib.Topology.Constructions

import Mathlib.Tactic.FunProp


open Mathlib


/-!
The first step in using `fun_prop` is to mark desired function property with `fun_prop` attribute.
In this example we work with `Measurable`.
-/
attribute [fun_prop] Measurable


/-!
Now we can start marking theorems about `Measurable` with the attribute `@[fun_prop]`.
It is best to start with the basic lambda calculus rules. There are five of these rules in total

  - identity rule    `Measurable fun x => x`
  - constant rule    `Measurable fun x => y`
  - composition rule `Measurable f → Measurable g → Measurable fun x => f (g x)`
  - apply rule       `Measurable fun f => f x`
  - pi rule          `∀ i, Measurable (f · i) → Measurable fun x i => f x i`

You do not have to provide them all. For example `IsLinearMap` does not have the constant rule.
However, to have any hope at using `fun_prop` successfully you need to at least provide identity and composition rule.
-/

attribute [fun_prop]
  measurable_id'
  measurable_const
  Measurable.comp'
  measurable_pi_apply
  measurable_pi_lambda

/-!
Measurability also behaves nicely with respect to taking products. Let's mark the product constructor
-/

attribute [fun_prop]
  Measurable.prod_mk -- Measurable f → Measurable g → Measurable fun x => (f x, g x)

/-!
When it comes to product projection, their properties are usually stated in two different ways
```
measurable_fst : Measurable fun x => Prod.fst x
```
or
```
Measurable.fst : Measurable f → Measurable fun x => Prod.fst (f x)
```
Tactic `fun_prop` can work with both versions and it should be sufficient to provide just one of them.
It does not hurt to provide both of them though.
-/

attribute [fun_prop]
  measurable_fst
  Measurable.fst
  measurable_snd
  Measurable.snd

/-!
A silly example on which `measurability` fails and `fun_prop` succeeds. Let's turn on tracing to see what is going on
set_option trace.Meta.Tactic.fun_prop true in
-/
<<<<<<< HEAD

-- mutes `'(try measurability)' tactic does nothing [linter.unusedTactic]`
set_option linter.unusedTactic false in
=======
>>>>>>> 7bdafea9
example {α} [MeasurableSpace α] (f : α → α → α) (hf : Measurable fun (x,y) => f x y) (a : α) :
    Measurable (fun x => (f x a, f (f x x) (f (f x x) x))) := by
  -- This now takes longer than 200,000 heartbeats to fail, so I've commented it out.
  -- fail_if_success measurability
  fun_prop

/-!
To give more complicated examples we mark theorems about arithmetic operations with `@[fun_prop]`

Again we mark both versions of theorems. Internally `fun_prop` says that theorems like `measurable_add`
are in "uncurried form" and theorems like `Measurable.add` are in compositional form.
-/

attribute [fun_prop]
  measurable_add
  measurable_sub
  measurable_mul
  measurable_neg
  measurable_div
  measurable_smul

  Measurable.add
  Measurable.sub
  Measurable.mul
  Measurable.neg
  Measurable.div
  Measurable.smul


/-!
An example of measurability of some arithmetic function
-/
example : Measurable fun x : ℝ => (x * x - 1) / x + (x - x*x) := by fun_prop



/-!
So far we talked about two types of theorems:
1. theorems about basic lambda calculus terms
2. theorems about defined functions

There are two other kinds of theorems `fun_prop` can work with:
3. transition theorems - theorems that imply e.g. measurability from continuity
4. morphism theorems - theorems talking about bundles

When you mark a theorem with `@[fun_prop]` attribute you can check the type of the
theorem by turning on the option `trace.Meta.Tactic.fun_prop.attr`.
-/

/-!
Transition theorems prove one function property from another. We already mentioned
that continuity implies measurability but there are many more. For example differentiability
implies continuity, linear map between finitely dimensional spaces is continuous etc.

The theorem proving measurability from continuity is `Continuous.measurable` so let's
mark it with `@[fun_prop]`
-/

attribute [fun_prop]
  Continuous.measurable -- Continuous f → Measurable f

/-!
For this theorem to be used properly we also need to set up `Continuous` with `fun_prop`.
The bare bones setup is
-/

attribute [fun_prop]

  Continuous
  continuous_id'
  continuous_const
  Continuous.comp'
  continuous_pi
  continuous_apply
  Continuous.prod_mk
  Continuous.fst
  Continuous.snd


/-!
Now we can prove one of the earlier examples assuming the function is continuous instead of
measurable.
-/

example (f : ℝ → ℝ → ℝ) (hf : Continuous fun (x,y) => f x y) (a : ℝ) :
    Measurable (fun x => (f x a, f (f x x) (f (f x x) x))) := by fun_prop


/-!
To keep `fun_prop` performant it is important to keep these "transition theorems" in the form
`P f → Q f` i.e. the conclusion has to talk about a single free variable `f`. Furthermore,
the "transition theorems" should **not** form a cycle.
-/


/-!
Lastly there are "morphism theorems". These are really just theorems about the properties of
`DFunLike.coe` and are treated somewhat specially.

Let's make continuous linear maps work with measurability. The function `DFunLike.coe` is
a function of two arguments `f : E →L[K] F` and `x : E`. Mathlib currently states
measurability of `DFunLike.coe` in `f` and `x` separately.

The theorem `ContinuousLinearMap.measurable` states measurability in `x` in uncurried form.
The theorem `ContinuousLinearMap.measurable_comp` states measurability in `x` in compositional form.
The theorem `ContinuousLinearMap.measurable_apply` states measurability in `f` in uncurried form.
The theorem `Measurable.apply_continuousLinearMap` states measurability in `f` in compositional form.
-/

attribute [fun_prop]
  ContinuousLinearMap.measurable       -- Measurable fun (x : E) => DFunLike.coe L x
  ContinuousLinearMap.measurable_comp  -- Measurable φ → Measurable fun (x : E) => DFunLike.coe L (φ x)
  ContinuousLinearMap.measurable_apply -- Measurable fun (f : E →L[K] F) => DFunLike.coe f x
  Measurable.apply_continuousLinearMap -- Measurable L → Measurable fun (x : α) => DFunLike.coe (L x) v


/-!
A silly example that everything together works as expected
-/

example (f : ℝ → ℝ → (ℝ →L[ℝ] ℝ)) (hf : Continuous (fun (x,y) => f x y)) :
    Measurable fun x => (f (x / x) (x * x) 1 + x) := by fun_prop

/-!
In the current state of `fun_prop`, morphism theorems **have to** be stated in compositional form.
Sometimes they might work in uncurried form but `fun_prop` is not designed that way right now.


In other cases the function property of `DFunLike.coe` can be stated jointly in `f` and `x`. This is the case of `ContDiff n` and
continuous linear maps. The theorem is `ContDiff.clm_apply`.


#check ContDiff.clm_apply -- {f : E → F →L[K] G} → {g : E → F} →  ContDiff K n f → ContDiff K n g → ContDiff K n fun x => DFunLike.coe (f x) (g x)

If possible, `fun_prop` theorem about `DFunLike.coe` should be state in this way.


That should be all about `fun_prop`, I hope you will enjoy using it :)
-/<|MERGE_RESOLUTION|>--- conflicted
+++ resolved
@@ -73,12 +73,6 @@
 A silly example on which `measurability` fails and `fun_prop` succeeds. Let's turn on tracing to see what is going on
 set_option trace.Meta.Tactic.fun_prop true in
 -/
-<<<<<<< HEAD
-
--- mutes `'(try measurability)' tactic does nothing [linter.unusedTactic]`
-set_option linter.unusedTactic false in
-=======
->>>>>>> 7bdafea9
 example {α} [MeasurableSpace α] (f : α → α → α) (hf : Measurable fun (x,y) => f x y) (a : α) :
     Measurable (fun x => (f x a, f (f x x) (f (f x x) x))) := by
   -- This now takes longer than 200,000 heartbeats to fail, so I've commented it out.
