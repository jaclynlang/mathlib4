/-
Copyright (c) 2021 Gabriel Ebner. All rights reserved.
Released under Apache 2.0 license as described in the file LICENSE.
Authors: Gabriel Ebner, Scott Morrison
-/
import Std.Util.Pickle
import Mathlib.Tactic.Cache
import Mathlib.Tactic.SolveByElim
import Std.Data.MLList.Heartbeats

/-!
# Library search

This file defines tactics `exact?` and `apply?`,
(formerly known as `library_search`)
and a term elaborator `exact?%`
that tries to find a lemma
solving the current goal
(subgoals are solved using `solveByElim`).

```
example : x < x + 1 := exact?%
example : Nat := by exact?
```
-/

namespace Mathlib.Tactic.LibrarySearch

open Lean Meta Std.Tactic.TryThis

initialize registerTraceClass `Tactic.librarySearch
initialize registerTraceClass `Tactic.librarySearch.lemmas

/--
A "modifier" for a declaration.
* `none` indicates the original declaration,
* `mp` indicates that (possibly after binders) the declaration is an `↔`,
  and we want to consider the forward direction,
* `mpr` similarly, but for the backward direction.
-/
inductive DeclMod
  | none | mp | mpr
deriving DecidableEq, Ord

instance : ToString DeclMod where
  toString m := match m with | .none => "" | .mp => "mp" | .mpr => "mpr"

/-- Prepare the discrimination tree entries for a lemma. -/
def processLemma (name : Name) (constInfo : ConstantInfo) :
    MetaM (Array (Array (DiscrTree.Key true) × (Name × DeclMod))) := do
  if constInfo.isUnsafe then return #[]
  if ← name.isBlackListed then return #[]
  withNewMCtxDepth do withReducible do
    let (_, _, type) ← forallMetaTelescope constInfo.type
    let keys ← DiscrTree.mkPath type
    let mut r := #[(keys, (name, .none))]
    match type.getAppFnArgs with
    | (``Iff, #[lhs, rhs]) => do
      return r.push (← DiscrTree.mkPath rhs, (name, .mp))
        |>.push (← DiscrTree.mkPath lhs, (name, .mpr))
    | _ => return r

/-- Insert a lemma into the discrimination tree. -/
-- Recall that `apply?` caches the discrimination tree on disk.
-- If you are modifying this file, you will probably want to delete
-- `build/lib/MathlibExtras/LibrarySearch.extra`
-- so that the cache is rebuilt.
def addLemma (name : Name) (constInfo : ConstantInfo)
    (lemmas : DiscrTree (Name × DeclMod) true) : MetaM (DiscrTree (Name × DeclMod) true) := do
  let mut lemmas := lemmas
  for (key, value) in ← processLemma name constInfo do
    lemmas := lemmas.insertIfSpecific key value
  return lemmas

/-- Construct the discrimination tree of all lemmas. -/
def buildDiscrTree : IO (DiscrTreeCache (Name × DeclMod)) :=
  DiscrTreeCache.mk "apply?: init cache" processLemma
    -- Sort so lemmas with longest names come first.
    -- This is counter-intuitive, but the way that `DiscrTree.getMatch` returns results
    -- means that the results come in "batches", with more specific matches *later*.
    -- Thus we're going to call reverse on the result of `DiscrTree.getMatch`,
    -- so if we want to try lemmas with shorter names first,
    -- we need to put them into the `DiscrTree` backwards.
    (post? := some fun A =>
      A.map (fun (n, m) => (n.toString.length, n, m)) |>.qsort (fun p q => p.1 > q.1) |>.map (·.2))

open System (FilePath)

def cachePath : IO FilePath :=
  try
    return (← findOLean `MathlibExtras.LibrarySearch).withExtension "extra"
  catch _ =>
    return "build" / "lib" / "MathlibExtras" / "LibrarySearch.extra"

<<<<<<< HEAD
initialize cachedData : WithCompactedRegion (DiscrTreeCache (Name × DeclMod)) ← unsafe do
  let path ← cachePath
  if (← path.pathExists) then
    let (d, r) ← unpickle (DiscrTree (Name × DeclMod) true) path
    return ⟨r, ← DiscrTreeCache.mk "apply?: using cache" processLemma (init := some d)⟩
  else
    return ⟨none, ← buildDiscrTree⟩

/--
Retrieve the current current of lemmas.
-/
def librarySearchLemmas : DiscrTreeCache (Name × DeclMod) := cachedData.val
=======
/--
Retrieve the current current of lemmas.
-/
initialize librarySearchLemmas : DiscrTreeCache (Name × DeclMod) ← unsafe do
  let path ← cachePath
  if (← path.pathExists) then
    let (d, _r) ← unpickle (DiscrTree (Name × DeclMod) true) path
    -- We can drop the `CompactedRegion` value; we do not plan to free it
    DiscrTreeCache.mk "apply?: using cache" processLemma (init := some d)
  else
    buildDiscrTree
>>>>>>> e131c4fd

/-- Shortcut for calling `solveByElim`. -/
def solveByElim (goals : List MVarId) (required : List Expr) (exfalso := false) (depth) := do
  -- There is only a marginal decrease in performance for using the `symm` option for `solveByElim`.
  -- (measured via `lake build && time lake env lean test/librarySearch.lean`).
  let cfg : SolveByElim.Config :=
    { maxDepth := depth, exfalso := exfalso, symm := true, commitIndependentGoals := true }
  let cfg := if !required.isEmpty then cfg.requireUsingAll required else cfg
  SolveByElim.solveByElim.processSyntax cfg false false [] [] #[] goals

/--
Try applying the given lemma (with symmetry modifier) to the goal,
then try to close subsequent goals using `solveByElim`.
If `solveByElim` succeeds, we return `[]` as the list of new subgoals,
otherwise the full list of subgoals.
-/
def librarySearchLemma (lem : Name) (mod : DeclMod) (required : List Expr) (solveByElimDepth := 6)
    (goal : MVarId) : MetaM (List MVarId) :=
  withTraceNode `Tactic.librarySearch (return m!"{·.emoji} trying {lem}") do
    let lem ← mkConstWithFreshMVarLevels lem
    let lem ← match mod with
    | .none => pure lem
    | .mp => mapForallTelescope (fun e => mkAppM ``Iff.mp #[e]) lem
    | .mpr => mapForallTelescope (fun e => mkAppM ``Iff.mpr #[e]) lem
    let newGoals ← goal.apply lem { allowSynthFailures := true }
    try
      let subgoals ← solveByElim newGoals required (exfalso := false) (depth := solveByElimDepth)
      pure subgoals
    catch _ =>
      if required.isEmpty then
        pure newGoals
      else
        failure

/--
Returns a lazy list of the results of applying a library lemma,
then calling `solveByElim` on the resulting goals.
-/
def librarySearchCore (goal : MVarId)
    (required : List Expr) (solveByElimDepth := 6) : Nondet MetaM (List MVarId) :=
  .squash fun _ => do
    let ty ← goal.getType
    let lemmas := (← librarySearchLemmas.getMatch ty).toList
    trace[Tactic.librarySearch.lemmas] m!"Candidate library_search lemmas:\n{lemmas}"
    return (Nondet.ofList lemmas).filterMapM fun (lem, mod) =>
      observing? <| librarySearchLemma lem mod required solveByElimDepth goal

/--
Run `librarySearchCore` on both the goal and `symm` applied to the goal.
-/
def librarySearchSymm (goal : MVarId)
    (required : List Expr) (solveByElimDepth := 6) :
    Nondet MetaM (List MVarId) :=
  (librarySearchCore goal required solveByElimDepth) <|>
  .squash fun _ => do
    if let some symm ← observing? goal.symm then
      return librarySearchCore symm required solveByElimDepth
    else
      return .nil

/-- A type synonym for our subgoal ranking algorithm. -/
def subgoalRankType : Type := Bool × Nat × Int
  deriving ToString

instance : Ord subgoalRankType :=
  have : Ord (Nat × Int) := lexOrd
  lexOrd

/-- Returns a tuple:
* are there no remaining goals?
* how many local hypotheses were used?
* how many goals remain, negated?

Larger values (i.e. no remaining goals, more local hypotheses, fewer remaining goals)
are better.
-/
def subgoalRanking (goal : MVarId) (subgoals : List MVarId) : MetaM subgoalRankType := do
  return (subgoals.isEmpty, ← countLocalHypsUsed (.mvar goal), - subgoals.length)

/-- Sort the incomplete results from `librarySearchCore` according to
* the number of local hypotheses used (the more the better) and
* the number of remaining subgoals (the fewer the better).
-/
def sortResults (goal : MVarId) (R : Array (List MVarId × MetavarContext)) :
    MetaM (Array (List MVarId × MetavarContext)) := do
  let R' ← R.mapM fun (gs, ctx) => do
    return (← withMCtx ctx (subgoalRanking goal gs), gs, ctx)
  let R'' := R'.qsort fun a b => compare a.1 b.1 = Ordering.gt
  return R''.map (·.2)

/--
Try to solve the goal either by:
* calling `solveByElim`
* or applying a library lemma then calling `solveByElim` on the resulting goals.

If it successfully closes the goal, returns `none`.
Otherwise, it returns `some a`, where `a : Array (MetavarContext × List MVarId)`,
with an entry for each library lemma which was successfully applied,
containing the metavariable context after the application, and a list of the subsidiary goals.

(Always succeeds, and the metavariable context stored in the monad is reverted,
unless the goal was completely solved.)

(Note that if `solveByElim` solves some but not all subsidiary goals,
this is not currently tracked.)
-/
def librarySearch (goal : MVarId) (required : List Expr)
    (solveByElimDepth := 6) (leavePercentHeartbeats : Nat := 10) :
    MetaM (Option (Array (List MVarId × MetavarContext))) := do
  let librarySearchEmoji := fun
    | .error _ => bombEmoji
    | .ok (some _) => crossEmoji
    | .ok none => checkEmoji
  withTraceNode `Tactic.librarySearch (return m!"{librarySearchEmoji ·} {← goal.getType}") do
  profileitM Exception "librarySearch" (← getOptions) do
  (do
    _ ← solveByElim [goal] required (exfalso := true) (depth := solveByElimDepth)
    return none) <|>
  (do
    let results ← librarySearchSymm goal required solveByElimDepth
      |>.mapM (fun x => do pure (x, ← getMCtx))
      |>.toMLList'
      -- Don't use too many heartbeats.
      |>.whileAtLeastHeartbeatsPercent leavePercentHeartbeats
      -- Stop if we find something that closes the goal
      |>.takeUpToFirst (·.1.isEmpty)
      |>.asArray
    match results.find? (·.1.isEmpty) with
    | none => return (← sortResults goal results)
    | some (_, ctx) => do
      setMCtx ctx
      return none)

open Lean.Parser.Tactic

-- TODO: implement the additional options for `library_search` from Lean 3,
-- in particular including additional lemmas
-- with `exact? [X, Y, Z]` or `exact? with attr`.
syntax (name := exact?') "exact?" (config)? (simpArgs)?
  (" using " (colGt term),+)? : tactic
syntax (name := exact?!) "exact?!" (config)? (simpArgs)?
  (" using " (colGt term),+)? : tactic
syntax (name := exact!?) "exact!?" (config)? (simpArgs)?
  (" using " (colGt term),+)? : tactic

syntax (name := apply?') "apply?" (config)? (simpArgs)?
  (" using " (colGt term),+)? : tactic

-- For now we only implement the basic functionality.
-- The full syntax is recognized, but will produce a "Tactic has not been implemented" error.

open Elab.Tactic Elab Tactic

def exact? (tk : Syntax) (required : Option (Array (TSyntax `term))) (requireClose : Bool) :
    TacticM Unit := do
  let mvar ← getMainGoal
  let (_, goal) ← (← getMainGoal).intros
  goal.withContext do
    let required := (← (required.getD #[]).mapM getFVarId).toList.map .fvar
    if let some suggestions ← librarySearch goal required then
      if requireClose then
        throwError "`exact?` could not close the goal. Try `apply?` to see partial suggestions."
      reportOutOfHeartbeats `library_search tk
      for suggestion in suggestions do
        withMCtx suggestion.2 do
          addExactSuggestion tk (← instantiateMVars (mkMVar mvar)).headBeta (addSubgoalsMsg := true)
      if suggestions.isEmpty then logError "apply? didn't find any relevant lemmas"
      admitGoal goal
    else
      addExactSuggestion tk (← instantiateMVars (mkMVar mvar)).headBeta

elab_rules : tactic | `(tactic| exact? $[using $[$required],*]?) => do
  exact? (← getRef) required true

elab_rules : tactic | `(tactic| apply? $[using $[$required],*]?) => do
  exact? (← getRef) required false

elab tk:"library_search" : tactic => do
  logWarning ("`library_search` has been renamed to `apply?`" ++
    " (or `exact?` if you only want solutions closing the goal)")
  exact? tk none false

open Elab Term in
elab tk:"exact?%" : term <= expectedType => do
  let goal ← mkFreshExprMVar expectedType
  let (_, introdGoal) ← goal.mvarId!.intros
  introdGoal.withContext do
    if let some suggestions ← librarySearch introdGoal [] then
      reportOutOfHeartbeats `library_search tk
      for suggestion in suggestions do
        withMCtx suggestion.2 do
          addTermSuggestion tk (← instantiateMVars goal).headBeta
      if suggestions.isEmpty then logError "exact? didn't find any relevant lemmas"
      mkSorry expectedType (synthetic := true)
    else
      addTermSuggestion tk (← instantiateMVars goal).headBeta
      instantiateMVars goal<|MERGE_RESOLUTION|>--- conflicted
+++ resolved
@@ -92,20 +92,6 @@
   catch _ =>
     return "build" / "lib" / "MathlibExtras" / "LibrarySearch.extra"
 
-<<<<<<< HEAD
-initialize cachedData : WithCompactedRegion (DiscrTreeCache (Name × DeclMod)) ← unsafe do
-  let path ← cachePath
-  if (← path.pathExists) then
-    let (d, r) ← unpickle (DiscrTree (Name × DeclMod) true) path
-    return ⟨r, ← DiscrTreeCache.mk "apply?: using cache" processLemma (init := some d)⟩
-  else
-    return ⟨none, ← buildDiscrTree⟩
-
-/--
-Retrieve the current current of lemmas.
--/
-def librarySearchLemmas : DiscrTreeCache (Name × DeclMod) := cachedData.val
-=======
 /--
 Retrieve the current current of lemmas.
 -/
@@ -113,11 +99,9 @@
   let path ← cachePath
   if (← path.pathExists) then
     let (d, _r) ← unpickle (DiscrTree (Name × DeclMod) true) path
-    -- We can drop the `CompactedRegion` value; we do not plan to free it
     DiscrTreeCache.mk "apply?: using cache" processLemma (init := some d)
   else
     buildDiscrTree
->>>>>>> e131c4fd
 
 /-- Shortcut for calling `solveByElim`. -/
 def solveByElim (goals : List MVarId) (required : List Expr) (exfalso := false) (depth) := do
