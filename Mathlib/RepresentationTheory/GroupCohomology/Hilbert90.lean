/-
Copyright (c) 2023 Amelia Livingston. All rights reserved.
Released under Apache 2.0 license as described in the file LICENSE.
Authors: Amelia Livingston
-/
<<<<<<< HEAD
import Mathlib.FieldTheory.Galois
import Mathlib.RingTheory.Norm
=======
import Mathlib.FieldTheory.Fixed
>>>>>>> fa90a960
import Mathlib.RepresentationTheory.GroupCohomology.LowDegree
import Mathlib.LinearAlgebra.LinearIndependent

/-!
# Hilbert's Theorem 90

This file proves 2 versions of Hilbert's theorem 90.
The first is due to Noether, and is a generalization of Hilbert's original statement. It says that
given a finite extension of fields $L/K,$ the 1st group cohomology $H^1(Aut_K(L), Lˣ)$ is trivial.
We state it both in terms of $H^1$ and in terms of cocycles being coboundaries.
Noether's generalization also holds for infinite Galois extensions.

We then deduce Hilbert's original statement: if $L/K$ is finite and Galois, and $Gal(L/K)$ is
cyclic with a generator `σ`, then for every `x : L` such that $N_{L/K}(x) = 1,$ there exists `y : L`
such that $x = σ(y)/y.$ We prove this by showing that the function $Gal(L/K) → L^\times$
sending $σ^i \mapsto xσ(x)σ^2(x)...σ^{i-1}(x)$ is a 1-cocycle. Alternatively, we could derive it by
analyzing the cohomology of finite cyclic groups in general.

## Main statements

<<<<<<< HEAD
* `groupCohomology.hilbert90`: for all $f: Aut_K(L) \to L^\times$ satisfying the 1-cocycle
condition, there exists `β : Lˣ` such that $g(β)/β = f(g)$ for all `g : Aut_K(L)`.
* `groupCohomology.H1ofAutOnUnitsUnique`: $H^1(Aut_K(L), L^\times)$ is trivial.
* `groupCohomology.hilbert90Cyclic`: Given `L/K` finite, Galois and cyclic with generator
`g : Gal(L/K)`, then for any `x : L` such that $N_{L/K} = 1,$ there exists `y : L` such that
$g(y)/y = x.$
=======
* `groupCohomology.isMulOneCoboundary_of_isMulOneCocycle_of_aut_to_units`: Noether's generalization
of Hilbert's Theorem 90: for all $f: Aut_K(L) \to L^\times$ satisfying the 1-cocycle
condition, there exists `β : Lˣ` such that $g(β)/β = f(g)$ for all `g : Aut_K(L)`.
* `groupCohomology.H1ofAutOnUnitsUnique`: Noether's generalization of Hilbert's Theorem 90:
$H^1(Aut_K(L), L^\times)$ is trivial.
>>>>>>> fa90a960

## Implementation notes

Given a commutative ring `k` and a group `G`, group cohomology is developed in terms of `k`-linear
`G`-representations on `k`-modules. Therefore stating Noether's generalization of Hilbert 90 in
terms of `H¹` requires us to turn the natural action of `Aut_K(L)` on `Lˣ` into a morphism
`Aut_K(L) →* (Additive Lˣ →ₗ[ℤ] Additive Lˣ)`. Thus we provide the non-`H¹` version too, as its
statement is clearer.

## TODO

* Develop Galois cohomology to extend Noether's result to infinite Galois extensions.
* "Additive Hilbert 90": let `L/K` be a finite Galois extension. Then $H^n(Gal(L/K), L)$ is trivial
for all $1 ≤ n.$

-/

open BigOperators
namespace groupCohomology
namespace Hilbert90

variable {K L : Type*} [Field K] [Field L] [Algebra K L] [FiniteDimensional K L]

/-- Given `f : Aut_K(L) → Lˣ`, the sum `∑ f(φ) • φ` for `φ ∈ Aut_K(L)`, as a function `L → L`. -/
noncomputable def aux (f : (L ≃ₐ[K] L) → Lˣ) : L → L :=
  Finsupp.total (L ≃ₐ[K] L) (L → L) L (fun φ => φ)
    (Finsupp.equivFunOnFinite.symm (fun φ => (f φ : L)))

theorem aux_ne_zero (f : (L ≃ₐ[K] L) → Lˣ) : aux f ≠ 0 :=
/- the set `Aut_K(L)` is linearly independent in the `L`-vector space `L → L`, by Dedekind's
linear independence of characters -/
  have : LinearIndependent L (fun (f : L ≃ₐ[K] L) => (f : L → L)) :=
    LinearIndependent.comp (ι' := L ≃ₐ[K] L)
      (linearIndependent_monoidHom L L) (fun f => f)
      (fun x y h => by ext; exact DFunLike.ext_iff.1 h _)
  have h := linearIndependent_iff.1 this
    (Finsupp.equivFunOnFinite.symm (fun φ => (f φ : L)))
  fun H => Units.ne_zero (f 1) (DFunLike.ext_iff.1 (h H) 1)

end Hilbert90
section
open Hilbert90
variable {K L : Type*} [Field K] [Field L] [Algebra K L] [FiniteDimensional K L]

<<<<<<< HEAD
/-- Given a finite extension of fields and a function `f : Aut_K(L) → Lˣ` satisfying
`f(gh) = g(f(h)) * f(g)` for all `g, h : Aut_K(L)`, there exists `β : Lˣ` such that
`g(β)/β = f(g)` for all `g : Aut_K(L).` -/
theorem hilbert90 (f : (L ≃ₐ[K] L) → Lˣ) (hf : IsMulOneCocycle f) :
    IsMulOneCoboundary f := by
/- Let `z : L` be such that `∑ f(h) * h(z) ≠ 0`, for `h ∈ Aut_K(L)` -/
  obtain ⟨z, hz⟩ : ∃ z, aux f z ≠ 0 :=
    not_forall.1 (fun H => aux_ne_zero f $ funext $ fun x => H x)
=======
/-- Noether's generalization of Hilbert's Theorem 90: given a finite extension of fields and a
function `f : Aut_K(L) → Lˣ` satisfying `f(gh) = g(f(h)) * f(g)` for all `g, h : Aut_K(L)`, there
exists `β : Lˣ` such that `g(β)/β = f(g)` for all `g : Aut_K(L).` -/
theorem isMulOneCoboundary_of_isMulOneCocycle_of_aut_to_units
    (f : (L ≃ₐ[K] L) → Lˣ) (hf : IsMulOneCocycle f) :
    IsMulOneCoboundary f := by
/- Let `z : L` be such that `∑ f(h) * h(z) ≠ 0`, for `h ∈ Aut_K(L)` -/
  obtain ⟨z, hz⟩ : ∃ z, aux f z ≠ 0 :=
    not_forall.1 (fun H => aux_ne_zero f <| funext <| fun x => H x)
>>>>>>> fa90a960
  have : aux f z = ∑ h, f h * h z := by simp [aux, Finsupp.total, Finsupp.sum_fintype]
/- Let `β = (∑ f(h) * h(z))⁻¹.` -/
  use (Units.mk0 (aux f z) hz)⁻¹
  intro g
/- Then the equality follows from the hypothesis that `f` is a 1-cocycle. -/
  simp only [IsMulOneCocycle, IsMulOneCoboundary, AlgEquiv.smul_units_def,
    map_inv, div_inv_eq_mul, inv_mul_eq_iff_eq_mul, Units.ext_iff, this,
    Units.val_mul, Units.coe_map, Units.val_mk0, MonoidHom.coe_coe] at hf ⊢
  simp_rw [map_sum, map_mul, Finset.sum_mul, mul_assoc, mul_comm _ (f _ : L), ← mul_assoc, ← hf g]
  exact eq_comm.1 (Fintype.sum_bijective (fun i => g * i)
    (Group.mulLeft_bijective g) _ _ (fun i => rfl))

end
variable (K L : Type) [Field K] [Field L] [Algebra K L] [FiniteDimensional K L]

<<<<<<< HEAD
/-- Given a finite extension of fields `L/K`, the first group cohomology `H¹(Aut_K(L), Lˣ)` is
trivial. -/
noncomputable instance H1ofAutOnUnitsUnique : Unique (H1 (Rep.ofAlgebraAutOnUnits K L)) where
  default := 0
  uniq := fun a => Quotient.inductionOn' a fun x => (Submodule.Quotient.mk_eq_zero _).2 <| by
    refine' (oneCoboundariesOfIsMulOneCoboundary _ _).2
    rcases hilbert90 x.1 (isMulOneCocycle_of_oneCocycles x) with ⟨β, hβ⟩
    use β

end groupCohomology
open Rep

variable {K L : Type} [Field K] [Field L] [Algebra K L]
  [FiniteDimensional K L] [IsGalois K L]

-- could move to `RepresentationTheory.Rep` but would have to add imports
/-- Given `L/K` finite and Galois, and `x : Lˣ`, this essentially says
`(∏ σ) • x = N_{L/K}(x)`, where the product is over `σ ∈ Gal(L/K)`. -/
theorem Rep.norm_ofAlgebraAutOnUnits_eq (x : Lˣ) :
    (Additive.toMul ((Rep.norm (Rep.ofAlgebraAutOnUnits K L)).hom (Additive.ofMul x))).1
      = algebraMap K L (Algebra.norm K (x : L)) := by
  simp_rw [Algebra.norm_eq_prod_automorphisms, ofAlgebraAutOnUnits]
  erw [norm_ofMulDistribMulAction_eq (G := L ≃ₐ[K] L) (M := Lˣ)]
  simp only [AlgEquiv.smul_units_def, Units.coe_prod, Units.coe_map, MonoidHom.coe_coe]

namespace groupCohomology
variable (g : L ≃ₐ[K] L) (hg : ∀ h, h ∈ Submonoid.powers g)

/-- Given a finite cyclic Galois extension `L/K`, an element `x : L` such that `N_{L/K}(x) = 1`,
and a generator `g` of `Gal(L/K)`, there exists `y : Lˣ` such that `g(y)/y = x`. -/
theorem hilbert90_cyclic (x : L) (hx : Algebra.norm K x = 1) : ∃ y : Lˣ, g y / y = x := by
  let xu : Lˣ := (Ne.isUnit (fun h0 => zero_ne_one ((Algebra.norm_zero).symm.trans
     (h0 ▸ hx))) : IsUnit x).unit
  have hx' : algebraMap K L (Algebra.norm K (xu : L)) = _ := congrArg (algebraMap K L) hx
  rw [← norm_ofAlgebraAutOnUnits_eq xu, map_one] at hx'
  let f := oneCocyclesOfGenerator (A := Rep.ofAlgebraAutOnUnits K L) (Additive.ofMul xu) g hg
    (Additive.toMul.injective (Units.ext hx'))
  obtain ⟨ε, hε⟩ := groupCohomology.hilbert90 _ (isMulOneCocycle_of_oneCocycles f)
  use ε
  specialize hε g
  simpa only [AlgEquiv.smul_units_def, Rep.ofAlgebraAutOnUnits, Function.comp_apply,
    oneCocyclesOfGenerator_self, Units.ext_iff, Units.val_div_eq_div_val, Units.coe_map,
    MonoidHom.coe_coe] using hε
=======
/-- Noether's generalization of Hilbert's Theorem 90: given a finite extension of fields `L/K`, the
first group cohomology `H¹(Aut_K(L), Lˣ)` is trivial. -/
noncomputable instance H1ofAutOnUnitsUnique : Unique (H1 (Rep.ofAlgebraAutOnUnits K L)) where
  default := 0
  uniq := fun a => Quotient.inductionOn' a fun x => (Submodule.Quotient.mk_eq_zero _).2 <| by
    refine' (oneCoboundariesOfIsMulOneCoboundary _).2
    rcases isMulOneCoboundary_of_isMulOneCocycle_of_aut_to_units x.1
      (isMulOneCocycle_of_oneCocycles x) with ⟨β, hβ⟩
    use β
>>>>>>> fa90a960

end groupCohomology<|MERGE_RESOLUTION|>--- conflicted
+++ resolved
@@ -3,12 +3,8 @@
 Released under Apache 2.0 license as described in the file LICENSE.
 Authors: Amelia Livingston
 -/
-<<<<<<< HEAD
-import Mathlib.FieldTheory.Galois
+import Mathlib.FieldTheory.Fixed
 import Mathlib.RingTheory.Norm
-=======
-import Mathlib.FieldTheory.Fixed
->>>>>>> fa90a960
 import Mathlib.RepresentationTheory.GroupCohomology.LowDegree
 import Mathlib.LinearAlgebra.LinearIndependent
 
@@ -29,20 +25,14 @@
 
 ## Main statements
 
-<<<<<<< HEAD
-* `groupCohomology.hilbert90`: for all $f: Aut_K(L) \to L^\times$ satisfying the 1-cocycle
-condition, there exists `β : Lˣ` such that $g(β)/β = f(g)$ for all `g : Aut_K(L)`.
-* `groupCohomology.H1ofAutOnUnitsUnique`: $H^1(Aut_K(L), L^\times)$ is trivial.
-* `groupCohomology.hilbert90Cyclic`: Given `L/K` finite, Galois and cyclic with generator
-`g : Gal(L/K)`, then for any `x : L` such that $N_{L/K} = 1,$ there exists `y : L` such that
-$g(y)/y = x.$
-=======
 * `groupCohomology.isMulOneCoboundary_of_isMulOneCocycle_of_aut_to_units`: Noether's generalization
 of Hilbert's Theorem 90: for all $f: Aut_K(L) \to L^\times$ satisfying the 1-cocycle
 condition, there exists `β : Lˣ` such that $g(β)/β = f(g)$ for all `g : Aut_K(L)`.
 * `groupCohomology.H1ofAutOnUnitsUnique`: Noether's generalization of Hilbert's Theorem 90:
 $H^1(Aut_K(L), L^\times)$ is trivial.
->>>>>>> fa90a960
+* `groupCohomology.hilbert90Cyclic`: Given `L/K` finite, Galois and cyclic with generator
+`g : Gal(L/K)`, then for any `x : L` such that $N_{L/K} = 1,$ there exists `y : L` such that
+$g(y)/y = x.$
 
 ## Implementation notes
 
@@ -87,16 +77,6 @@
 open Hilbert90
 variable {K L : Type*} [Field K] [Field L] [Algebra K L] [FiniteDimensional K L]
 
-<<<<<<< HEAD
-/-- Given a finite extension of fields and a function `f : Aut_K(L) → Lˣ` satisfying
-`f(gh) = g(f(h)) * f(g)` for all `g, h : Aut_K(L)`, there exists `β : Lˣ` such that
-`g(β)/β = f(g)` for all `g : Aut_K(L).` -/
-theorem hilbert90 (f : (L ≃ₐ[K] L) → Lˣ) (hf : IsMulOneCocycle f) :
-    IsMulOneCoboundary f := by
-/- Let `z : L` be such that `∑ f(h) * h(z) ≠ 0`, for `h ∈ Aut_K(L)` -/
-  obtain ⟨z, hz⟩ : ∃ z, aux f z ≠ 0 :=
-    not_forall.1 (fun H => aux_ne_zero f $ funext $ fun x => H x)
-=======
 /-- Noether's generalization of Hilbert's Theorem 90: given a finite extension of fields and a
 function `f : Aut_K(L) → Lˣ` satisfying `f(gh) = g(f(h)) * f(g)` for all `g, h : Aut_K(L)`, there
 exists `β : Lˣ` such that `g(β)/β = f(g)` for all `g : Aut_K(L).` -/
@@ -106,7 +86,6 @@
 /- Let `z : L` be such that `∑ f(h) * h(z) ≠ 0`, for `h ∈ Aut_K(L)` -/
   obtain ⟨z, hz⟩ : ∃ z, aux f z ≠ 0 :=
     not_forall.1 (fun H => aux_ne_zero f <| funext <| fun x => H x)
->>>>>>> fa90a960
   have : aux f z = ∑ h, f h * h z := by simp [aux, Finsupp.total, Finsupp.sum_fintype]
 /- Let `β = (∑ f(h) * h(z))⁻¹.` -/
   use (Units.mk0 (aux f z) hz)⁻¹
@@ -122,14 +101,14 @@
 end
 variable (K L : Type) [Field K] [Field L] [Algebra K L] [FiniteDimensional K L]
 
-<<<<<<< HEAD
-/-- Given a finite extension of fields `L/K`, the first group cohomology `H¹(Aut_K(L), Lˣ)` is
-trivial. -/
+/-- Noether's generalization of Hilbert's Theorem 90: given a finite extension of fields `L/K`, the
+first group cohomology `H¹(Aut_K(L), Lˣ)` is trivial. -/
 noncomputable instance H1ofAutOnUnitsUnique : Unique (H1 (Rep.ofAlgebraAutOnUnits K L)) where
   default := 0
   uniq := fun a => Quotient.inductionOn' a fun x => (Submodule.Quotient.mk_eq_zero _).2 <| by
-    refine' (oneCoboundariesOfIsMulOneCoboundary _ _).2
-    rcases hilbert90 x.1 (isMulOneCocycle_of_oneCocycles x) with ⟨β, hβ⟩
+    refine' (oneCoboundariesOfIsMulOneCoboundary _).2
+    rcases isMulOneCoboundary_of_isMulOneCocycle_of_aut_to_units x.1
+      (isMulOneCocycle_of_oneCocycles x) with ⟨β, hβ⟩
     use β
 
 end groupCohomology
@@ -166,16 +145,6 @@
   simpa only [AlgEquiv.smul_units_def, Rep.ofAlgebraAutOnUnits, Function.comp_apply,
     oneCocyclesOfGenerator_self, Units.ext_iff, Units.val_div_eq_div_val, Units.coe_map,
     MonoidHom.coe_coe] using hε
-=======
-/-- Noether's generalization of Hilbert's Theorem 90: given a finite extension of fields `L/K`, the
-first group cohomology `H¹(Aut_K(L), Lˣ)` is trivial. -/
-noncomputable instance H1ofAutOnUnitsUnique : Unique (H1 (Rep.ofAlgebraAutOnUnits K L)) where
-  default := 0
-  uniq := fun a => Quotient.inductionOn' a fun x => (Submodule.Quotient.mk_eq_zero _).2 <| by
-    refine' (oneCoboundariesOfIsMulOneCoboundary _).2
-    rcases isMulOneCoboundary_of_isMulOneCocycle_of_aut_to_units x.1
-      (isMulOneCocycle_of_oneCocycles x) with ⟨β, hβ⟩
-    use β
->>>>>>> fa90a960
+
 
 end groupCohomology