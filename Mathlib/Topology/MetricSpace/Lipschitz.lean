/-
Copyright (c) 2018 Rohan Mitta. All rights reserved.
Released under Apache 2.0 license as described in the file LICENSE.
Authors: Rohan Mitta, Kevin Buzzard, Alistair Tucker, Johannes Hölzl, Yury Kudryashov
-/
import Mathlib.Order.Interval.Set.ProjIcc
import Mathlib.Topology.Algebra.Order.Field
import Mathlib.Topology.Bornology.Hom
import Mathlib.Topology.EMetricSpace.Lipschitz
import Mathlib.Topology.MetricSpace.Basic
import Mathlib.Topology.MetricSpace.Bounded

#align_import topology.metric_space.lipschitz from "leanprover-community/mathlib"@"c8f305514e0d47dfaa710f5a52f0d21b588e6328"

/-!
# Lipschitz continuous functions

A map `f : α → β` between two (extended) metric spaces is called *Lipschitz continuous*
with constant `K ≥ 0` if for all `x, y` we have `edist (f x) (f y) ≤ K * edist x y`.
For a metric space, the latter inequality is equivalent to `dist (f x) (f y) ≤ K * dist x y`.
There is also a version asserting this inequality only for `x` and `y` in some set `s`.
Finally, `f : α → β` is called *locally Lipschitz continuous* if each `x : α` has a neighbourhood
on which `f` is Lipschitz continuous (with some constant).

In this file we specialize various facts about Lipschitz continuous maps
to the case of (pseudo) metric spaces.

## Implementation notes

The parameter `K` has type `ℝ≥0`. This way we avoid conjunction in the definition and have
coercions both to `ℝ` and `ℝ≥0∞`. Constructors whose names end with `'` take `K : ℝ` as an
argument, and return `LipschitzWith (Real.toNNReal K) f`.
-/

universe u v w x

open Filter Function Set Topology NNReal ENNReal Bornology

variable {α : Type u} {β : Type v} {γ : Type w} {ι : Type x}

theorem lipschitzWith_iff_dist_le_mul [PseudoMetricSpace α] [PseudoMetricSpace β] {K : ℝ≥0}
    {f : α → β} : LipschitzWith K f ↔ ∀ x y, dist (f x) (f y) ≤ K * dist x y := by
  simp only [LipschitzWith, edist_nndist, dist_nndist]
  norm_cast
#align lipschitz_with_iff_dist_le_mul lipschitzWith_iff_dist_le_mul

alias ⟨LipschitzWith.dist_le_mul, LipschitzWith.of_dist_le_mul⟩ := lipschitzWith_iff_dist_le_mul
#align lipschitz_with.dist_le_mul LipschitzWith.dist_le_mul
#align lipschitz_with.of_dist_le_mul LipschitzWith.of_dist_le_mul

theorem lipschitzOnWith_iff_dist_le_mul [PseudoMetricSpace α] [PseudoMetricSpace β] {K : ℝ≥0}
    {s : Set α} {f : α → β} :
    LipschitzOnWith K f s ↔ ∀ x ∈ s, ∀ y ∈ s, dist (f x) (f y) ≤ K * dist x y := by
  simp only [LipschitzOnWith, edist_nndist, dist_nndist]
  norm_cast
#align lipschitz_on_with_iff_dist_le_mul lipschitzOnWith_iff_dist_le_mul

alias ⟨LipschitzOnWith.dist_le_mul, LipschitzOnWith.of_dist_le_mul⟩ :=
  lipschitzOnWith_iff_dist_le_mul
#align lipschitz_on_with.dist_le_mul LipschitzOnWith.dist_le_mul
#align lipschitz_on_with.of_dist_le_mul LipschitzOnWith.of_dist_le_mul

namespace LipschitzWith

section Metric

variable [PseudoMetricSpace α] [PseudoMetricSpace β] [PseudoMetricSpace γ] {K : ℝ≥0} {f : α → β}
  {x y : α} {r : ℝ}

protected theorem of_dist_le' {K : ℝ} (h : ∀ x y, dist (f x) (f y) ≤ K * dist x y) :
    LipschitzWith (Real.toNNReal K) f :=
  of_dist_le_mul fun x y =>
    le_trans (h x y) <| by gcongr; apply Real.le_coe_toNNReal
#align lipschitz_with.of_dist_le' LipschitzWith.of_dist_le'

protected theorem mk_one (h : ∀ x y, dist (f x) (f y) ≤ dist x y) : LipschitzWith 1 f :=
  of_dist_le_mul <| by simpa only [NNReal.coe_one, one_mul] using h
#align lipschitz_with.mk_one LipschitzWith.mk_one

/-- For functions to `ℝ`, it suffices to prove `f x ≤ f y + K * dist x y`; this version
doesn't assume `0≤K`. -/
protected theorem of_le_add_mul' {f : α → ℝ} (K : ℝ) (h : ∀ x y, f x ≤ f y + K * dist x y) :
    LipschitzWith (Real.toNNReal K) f :=
  have I : ∀ x y, f x - f y ≤ K * dist x y := fun x y => sub_le_iff_le_add'.2 (h x y)
  LipschitzWith.of_dist_le' fun x y => abs_sub_le_iff.2 ⟨I x y, dist_comm y x ▸ I y x⟩
#align lipschitz_with.of_le_add_mul' LipschitzWith.of_le_add_mul'

/-- For functions to `ℝ`, it suffices to prove `f x ≤ f y + K * dist x y`; this version
assumes `0≤K`. -/
protected theorem of_le_add_mul {f : α → ℝ} (K : ℝ≥0) (h : ∀ x y, f x ≤ f y + K * dist x y) :
    LipschitzWith K f := by simpa only [Real.toNNReal_coe] using LipschitzWith.of_le_add_mul' K h
#align lipschitz_with.of_le_add_mul LipschitzWith.of_le_add_mul

protected theorem of_le_add {f : α → ℝ} (h : ∀ x y, f x ≤ f y + dist x y) : LipschitzWith 1 f :=
  LipschitzWith.of_le_add_mul 1 <| by simpa only [NNReal.coe_one, one_mul]
#align lipschitz_with.of_le_add LipschitzWith.of_le_add

protected theorem le_add_mul {f : α → ℝ} {K : ℝ≥0} (h : LipschitzWith K f) (x y) :
    f x ≤ f y + K * dist x y :=
  sub_le_iff_le_add'.1 <| le_trans (le_abs_self _) <| h.dist_le_mul x y
#align lipschitz_with.le_add_mul LipschitzWith.le_add_mul

protected theorem iff_le_add_mul {f : α → ℝ} {K : ℝ≥0} :
    LipschitzWith K f ↔ ∀ x y, f x ≤ f y + K * dist x y :=
  ⟨LipschitzWith.le_add_mul, LipschitzWith.of_le_add_mul K⟩
#align lipschitz_with.iff_le_add_mul LipschitzWith.iff_le_add_mul

theorem nndist_le (hf : LipschitzWith K f) (x y : α) : nndist (f x) (f y) ≤ K * nndist x y :=
  hf.dist_le_mul x y
#align lipschitz_with.nndist_le LipschitzWith.nndist_le

theorem dist_le_mul_of_le (hf : LipschitzWith K f) (hr : dist x y ≤ r) : dist (f x) (f y) ≤ K * r :=
  (hf.dist_le_mul x y).trans <| by gcongr
#align lipschitz_with.dist_le_mul_of_le LipschitzWith.dist_le_mul_of_le

theorem mapsTo_closedBall (hf : LipschitzWith K f) (x : α) (r : ℝ) :
    MapsTo f (Metric.closedBall x r) (Metric.closedBall (f x) (K * r)) := fun _y hy =>
  hf.dist_le_mul_of_le hy
#align lipschitz_with.maps_to_closed_ball LipschitzWith.mapsTo_closedBall

theorem dist_lt_mul_of_lt (hf : LipschitzWith K f) (hK : K ≠ 0) (hr : dist x y < r) :
    dist (f x) (f y) < K * r :=
  (hf.dist_le_mul x y).trans_lt <| (mul_lt_mul_left <| NNReal.coe_pos.2 hK.bot_lt).2 hr
#align lipschitz_with.dist_lt_mul_of_lt LipschitzWith.dist_lt_mul_of_lt

theorem mapsTo_ball (hf : LipschitzWith K f) (hK : K ≠ 0) (x : α) (r : ℝ) :
    MapsTo f (Metric.ball x r) (Metric.ball (f x) (K * r)) := fun _y hy =>
  hf.dist_lt_mul_of_lt hK hy
#align lipschitz_with.maps_to_ball LipschitzWith.mapsTo_ball

/-- A Lipschitz continuous map is a locally bounded map. -/
def toLocallyBoundedMap (f : α → β) (hf : LipschitzWith K f) : LocallyBoundedMap α β :=
  LocallyBoundedMap.ofMapBounded f fun _s hs =>
    let ⟨C, hC⟩ := Metric.isBounded_iff.1 hs
    Metric.isBounded_iff.2 ⟨K * C, forall_mem_image.2 fun _x hx => forall_mem_image.2 fun _y hy =>
      hf.dist_le_mul_of_le (hC hx hy)⟩
#align lipschitz_with.to_locally_bounded_map LipschitzWith.toLocallyBoundedMap

@[simp]
theorem coe_toLocallyBoundedMap (hf : LipschitzWith K f) : ⇑(hf.toLocallyBoundedMap f) = f :=
  rfl
#align lipschitz_with.coe_to_locally_bounded_map LipschitzWith.coe_toLocallyBoundedMap

theorem comap_cobounded_le (hf : LipschitzWith K f) :
    comap f (Bornology.cobounded β) ≤ Bornology.cobounded α :=
  (hf.toLocallyBoundedMap f).2
#align lipschitz_with.comap_cobounded_le LipschitzWith.comap_cobounded_le

/-- The image of a bounded set under a Lipschitz map is bounded. -/
theorem isBounded_image (hf : LipschitzWith K f) {s : Set α} (hs : IsBounded s) :
    IsBounded (f '' s) :=
  hs.image (toLocallyBoundedMap f hf)
#align lipschitz_with.bounded_image LipschitzWith.isBounded_image

theorem diam_image_le (hf : LipschitzWith K f) (s : Set α) (hs : IsBounded s) :
    Metric.diam (f '' s) ≤ K * Metric.diam s :=
  Metric.diam_le_of_forall_dist_le (mul_nonneg K.coe_nonneg Metric.diam_nonneg) <|
    forall_mem_image.2 fun _x hx =>
      forall_mem_image.2 fun _y hy => hf.dist_le_mul_of_le <| Metric.dist_le_diam_of_mem hs hx hy
#align lipschitz_with.diam_image_le LipschitzWith.diam_image_le

protected theorem dist_left (y : α) : LipschitzWith 1 (dist · y) :=
  LipschitzWith.mk_one fun _ _ => dist_dist_dist_le_left _ _ _
#align lipschitz_with.dist_left LipschitzWith.dist_left

protected theorem dist_right (x : α) : LipschitzWith 1 (dist x) :=
  LipschitzWith.of_le_add fun _ _ => dist_triangle_right _ _ _
#align lipschitz_with.dist_right LipschitzWith.dist_right

protected theorem dist : LipschitzWith 2 (Function.uncurry <| @dist α _) := by
  rw [← one_add_one_eq_two]
  exact LipschitzWith.uncurry LipschitzWith.dist_left LipschitzWith.dist_right
#align lipschitz_with.dist LipschitzWith.dist

theorem dist_iterate_succ_le_geometric {f : α → α} (hf : LipschitzWith K f) (x n) :
    dist (f^[n] x) (f^[n + 1] x) ≤ dist x (f x) * (K : ℝ) ^ n := by
  rw [iterate_succ, mul_comm]
  simpa only [NNReal.coe_pow] using (hf.iterate n).dist_le_mul x (f x)
#align lipschitz_with.dist_iterate_succ_le_geometric LipschitzWith.dist_iterate_succ_le_geometric

theorem _root_.lipschitzWith_max : LipschitzWith 1 fun p : ℝ × ℝ => max p.1 p.2 :=
  LipschitzWith.of_le_add fun _ _ => sub_le_iff_le_add'.1 <|
    (le_abs_self _).trans (abs_max_sub_max_le_max _ _ _ _)
#align lipschitz_with_max lipschitzWith_max

theorem _root_.lipschitzWith_min : LipschitzWith 1 fun p : ℝ × ℝ => min p.1 p.2 :=
  LipschitzWith.of_le_add fun _ _ => sub_le_iff_le_add'.1 <|
    (le_abs_self _).trans (abs_min_sub_min_le_max _ _ _ _)
#align lipschitz_with_min lipschitzWith_min

lemma _root_.Real.lipschitzWith_toNNReal : LipschitzWith 1 Real.toNNReal := by
  refine lipschitzWith_iff_dist_le_mul.mpr (fun x y ↦ ?_)
  simpa only [ge_iff_le, NNReal.coe_one, dist_prod_same_right, one_mul, Real.dist_eq] using
    lipschitzWith_iff_dist_le_mul.mp lipschitzWith_max (x, 0) (y, 0)

lemma cauchySeq_comp (hf : LipschitzWith K f) {u : ℕ → α} (hu : CauchySeq u) :
    CauchySeq (f ∘ u) := by
  rcases cauchySeq_iff_le_tendsto_0.1 hu with ⟨b, b_nonneg, hb, blim⟩
  refine cauchySeq_iff_le_tendsto_0.2 ⟨fun n ↦ K * b n, ?_, ?_, ?_⟩
  · exact fun n ↦ mul_nonneg (by positivity) (b_nonneg n)
  · exact fun n m N hn hm ↦ hf.dist_le_mul_of_le (hb n m N hn hm)
  · rw [← mul_zero (K : ℝ)]
    exact blim.const_mul _

end Metric

section EMetric

variable [PseudoEMetricSpace α] {f g : α → ℝ} {Kf Kg : ℝ≥0}

protected theorem max (hf : LipschitzWith Kf f) (hg : LipschitzWith Kg g) :
    LipschitzWith (max Kf Kg) fun x => max (f x) (g x) := by
  simpa only [(· ∘ ·), one_mul] using lipschitzWith_max.comp (hf.prod hg)
#align lipschitz_with.max LipschitzWith.max

protected theorem min (hf : LipschitzWith Kf f) (hg : LipschitzWith Kg g) :
    LipschitzWith (max Kf Kg) fun x => min (f x) (g x) := by
  simpa only [(· ∘ ·), one_mul] using lipschitzWith_min.comp (hf.prod hg)
#align lipschitz_with.min LipschitzWith.min

theorem max_const (hf : LipschitzWith Kf f) (a : ℝ) : LipschitzWith Kf fun x => max (f x) a := by
  simpa only [max_eq_left (zero_le Kf)] using hf.max (LipschitzWith.const a)
#align lipschitz_with.max_const LipschitzWith.max_const

theorem const_max (hf : LipschitzWith Kf f) (a : ℝ) : LipschitzWith Kf fun x => max a (f x) := by
  simpa only [max_comm] using hf.max_const a
#align lipschitz_with.const_max LipschitzWith.const_max

theorem min_const (hf : LipschitzWith Kf f) (a : ℝ) : LipschitzWith Kf fun x => min (f x) a := by
  simpa only [max_eq_left (zero_le Kf)] using hf.min (LipschitzWith.const a)
#align lipschitz_with.min_const LipschitzWith.min_const

theorem const_min (hf : LipschitzWith Kf f) (a : ℝ) : LipschitzWith Kf fun x => min a (f x) := by
  simpa only [min_comm] using hf.min_const a
#align lipschitz_with.const_min LipschitzWith.const_min

end EMetric

protected theorem projIcc {a b : ℝ} (h : a ≤ b) : LipschitzWith 1 (projIcc a b h) :=
  ((LipschitzWith.id.const_min _).const_max _).subtype_mk _
#align lipschitz_with.proj_Icc LipschitzWith.projIcc

end LipschitzWith

namespace Metric

variable [PseudoMetricSpace α] [PseudoMetricSpace β] {s : Set α} {t : Set β}

#align metric.bounded.left_of_prod Bornology.IsBounded.fst_of_prod
#align metric.bounded.right_of_prod Bornology.IsBounded.snd_of_prod
#align metric.bounded_prod_of_nonempty Bornology.isBounded_prod_of_nonempty
#align metric.bounded_prod Bornology.isBounded_prod

end Metric

namespace LipschitzOnWith

section Metric

variable [PseudoMetricSpace α] [PseudoMetricSpace β] [PseudoMetricSpace γ]
variable {K : ℝ≥0} {s : Set α} {f : α → β}

protected theorem of_dist_le' {K : ℝ} (h : ∀ x ∈ s, ∀ y ∈ s, dist (f x) (f y) ≤ K * dist x y) :
    LipschitzOnWith (Real.toNNReal K) f s :=
  of_dist_le_mul fun x hx y hy =>
    le_trans (h x hx y hy) <| by gcongr; apply Real.le_coe_toNNReal
#align lipschitz_on_with.of_dist_le' LipschitzOnWith.of_dist_le'

protected theorem mk_one (h : ∀ x ∈ s, ∀ y ∈ s, dist (f x) (f y) ≤ dist x y) :
    LipschitzOnWith 1 f s :=
  of_dist_le_mul <| by simpa only [NNReal.coe_one, one_mul] using h
#align lipschitz_on_with.mk_one LipschitzOnWith.mk_one

/-- For functions to `ℝ`, it suffices to prove `f x ≤ f y + K * dist x y`; this version
doesn't assume `0≤K`. -/
protected theorem of_le_add_mul' {f : α → ℝ} (K : ℝ)
    (h : ∀ x ∈ s, ∀ y ∈ s, f x ≤ f y + K * dist x y) : LipschitzOnWith (Real.toNNReal K) f s :=
  have I : ∀ x ∈ s, ∀ y ∈ s, f x - f y ≤ K * dist x y := fun x hx y hy =>
    sub_le_iff_le_add'.2 (h x hx y hy)
  LipschitzOnWith.of_dist_le' fun x hx y hy =>
    abs_sub_le_iff.2 ⟨I x hx y hy, dist_comm y x ▸ I y hy x hx⟩
#align lipschitz_on_with.of_le_add_mul' LipschitzOnWith.of_le_add_mul'

/-- For functions to `ℝ`, it suffices to prove `f x ≤ f y + K * dist x y`; this version
assumes `0≤K`. -/
protected theorem of_le_add_mul {f : α → ℝ} (K : ℝ≥0)
    (h : ∀ x ∈ s, ∀ y ∈ s, f x ≤ f y + K * dist x y) : LipschitzOnWith K f s := by
  simpa only [Real.toNNReal_coe] using LipschitzOnWith.of_le_add_mul' K h
#align lipschitz_on_with.of_le_add_mul LipschitzOnWith.of_le_add_mul

protected theorem of_le_add {f : α → ℝ} (h : ∀ x ∈ s, ∀ y ∈ s, f x ≤ f y + dist x y) :
    LipschitzOnWith 1 f s :=
  LipschitzOnWith.of_le_add_mul 1 <| by simpa only [NNReal.coe_one, one_mul]
#align lipschitz_on_with.of_le_add LipschitzOnWith.of_le_add

protected theorem le_add_mul {f : α → ℝ} {K : ℝ≥0} (h : LipschitzOnWith K f s) {x : α} (hx : x ∈ s)
    {y : α} (hy : y ∈ s) : f x ≤ f y + K * dist x y :=
  sub_le_iff_le_add'.1 <| le_trans (le_abs_self _) <| h.dist_le_mul x hx y hy
#align lipschitz_on_with.le_add_mul LipschitzOnWith.le_add_mul

protected theorem iff_le_add_mul {f : α → ℝ} {K : ℝ≥0} :
    LipschitzOnWith K f s ↔ ∀ x ∈ s, ∀ y ∈ s, f x ≤ f y + K * dist x y :=
  ⟨LipschitzOnWith.le_add_mul, LipschitzOnWith.of_le_add_mul K⟩
#align lipschitz_on_with.iff_le_add_mul LipschitzOnWith.iff_le_add_mul

theorem isBounded_image2 (f : α → β → γ) {K₁ K₂ : ℝ≥0} {s : Set α} {t : Set β}
    (hs : Bornology.IsBounded s) (ht : Bornology.IsBounded t)
    (hf₁ : ∀ b ∈ t, LipschitzOnWith K₁ (fun a => f a b) s)
    (hf₂ : ∀ a ∈ s, LipschitzOnWith K₂ (f a) t) : Bornology.IsBounded (Set.image2 f s t) :=
  Metric.isBounded_iff_ediam_ne_top.2 <|
    ne_top_of_le_ne_top
      (ENNReal.add_ne_top.mpr
        ⟨ENNReal.mul_ne_top ENNReal.coe_ne_top hs.ediam_ne_top,
          ENNReal.mul_ne_top ENNReal.coe_ne_top ht.ediam_ne_top⟩)
      (ediam_image2_le _ _ _ hf₁ hf₂)
#align lipschitz_on_with.bounded_image2 LipschitzOnWith.isBounded_image2

lemma cauchySeq_comp (hf : LipschitzOnWith K f s)
    {u : ℕ → α} (hu : CauchySeq u) (h'u : range u ⊆ s) :
    CauchySeq (f ∘ u) := by
  rcases cauchySeq_iff_le_tendsto_0.1 hu with ⟨b, b_nonneg, hb, blim⟩
  refine cauchySeq_iff_le_tendsto_0.2 ⟨fun n ↦ K * b n, ?_, ?_, ?_⟩
  · exact fun n ↦ mul_nonneg (by positivity) (b_nonneg n)
  · intro n m N hn hm
    have A n : u n ∈ s := h'u (mem_range_self _)
    apply (hf.dist_le_mul _ (A n) _ (A m)).trans
    exact mul_le_mul_of_nonneg_left (hb n m N hn hm) K.2
  · rw [← mul_zero (K : ℝ)]
    exact blim.const_mul _

end Metric

end LipschitzOnWith

<<<<<<< HEAD
/-- Consider a function `f : α × β → γ`. Suppose that it is continuous on each “vertical fiber”
`{a} × t`, `a ∈ s`, and is Lipschitz continuous on each “horizontal fiber” `s × {b}`, `b ∈ t`
with the same Lipschitz constant `K`. Then it is continuous on `s × t`. Moreover, it suffices
to require continuity on vertical fibers for `a` from a dense subset of `s`.

The actual statement uses (Lipschitz) continuity of `fun y ↦ f (a, y)` and `fun x ↦ f (x, b)`
instead of continuity of `f` on subsets of the product space. -/
theorem continuousOn_prod_of_subset_closure_continuousOn_lipschitzOnWith [PseudoEMetricSpace α]
    [TopologicalSpace β] [PseudoEMetricSpace γ] (f : α × β → γ) {s : Set α} {t : Set β}
    (hsc : s ⊆ closure {a ∈ s | ContinuousOn (fun y => f (a, y)) t}) (K : ℝ≥0)
    (hb : ∀ b ∈ t, LipschitzOnWith K (fun x => f (x, b)) s) : ContinuousOn f (s ×ˢ t) := by
  rintro ⟨x, y⟩ ⟨hx : x ∈ s, hy : y ∈ t⟩
  refine' EMetric.nhds_basis_closed_eball.tendsto_right_iff.2 fun ε (ε0 : 0 < ε) => _
  replace ε0 : 0 < ε / 2 := ENNReal.half_pos ε0.ne'
  obtain ⟨δ, δpos, hδ⟩ : ∃ δ : ℝ≥0, 0 < δ ∧ (δ : ℝ≥0∞) * ↑(3 * K) < ε / 2 :=
    ENNReal.exists_nnreal_pos_mul_lt ENNReal.coe_ne_top ε0.ne'
  rw [← ENNReal.coe_pos] at δpos
  rcases EMetric.mem_closure_iff.1 (hsc hx) δ δpos with ⟨x', ⟨hx's, hx'c⟩, hxx'⟩
  have A : s ∩ EMetric.ball x δ ∈ 𝓝[s] x :=
    inter_mem_nhdsWithin _ (EMetric.ball_mem_nhds _ δpos)
  have B : t ∩ { b | edist (f (x', b)) (f (x', y)) ≤ ε / 2 } ∈ 𝓝[t] y :=
    inter_mem self_mem_nhdsWithin (hx'c y hy (EMetric.closedBall_mem_nhds (f (x', y)) ε0))
  filter_upwards [nhdsWithin_prod A B] with ⟨a, b⟩ ⟨⟨has, hax⟩, ⟨hbt, hby⟩⟩
  calc
    edist (f (a, b)) (f (x, y)) ≤ edist (f (a, b)) (f (x', b)) + edist (f (x', b)) (f (x', y)) +
        edist (f (x', y)) (f (x, y)) := edist_triangle4 _ _ _ _
    _ ≤ K * (δ + δ) + ε / 2 + K * δ := by
      gcongr
      · refine (hb b hbt).edist_le_mul_of_le has hx's ?_
        refine (edist_triangle _ _ _).trans (add_le_add (le_of_lt hax) hxx'.le)
      · exact hby
      · exact (hb y hy).edist_le_mul_of_le hx's hx ((edist_comm _ _).trans_le hxx'.le)
    _ = δ * ↑(3 * K) + ε / 2 := by push_cast; ring
    _ ≤ ε / 2 + ε / 2 := by gcongr
    _ = ε := ENNReal.add_halves _

/-- Consider a function `f : α × β → γ`. Suppose that it is continuous on each “vertical fiber”
`{a} × t`, `a ∈ s`, and is Lipschitz continuous on each “horizontal fiber” `s × {b}`, `b ∈ t`
with the same Lipschitz constant `K`. Then it is continuous on `s × t`.

The actual statement uses (Lipschitz) continuity of `fun y ↦ f (a, y)` and `fun x ↦ f (x, b)`
instead of continuity of `f` on subsets of the product space. -/
theorem continuousOn_prod_of_continuousOn_lipschitzOnWith [PseudoEMetricSpace α]
    [TopologicalSpace β] [PseudoEMetricSpace γ] (f : α × β → γ) {s : Set α} {t : Set β} (K : ℝ≥0)
    (ha : ∀ a ∈ s, ContinuousOn (fun y => f (a, y)) t)
    (hb : ∀ b ∈ t, LipschitzOnWith K (fun x => f (x, b)) s) : ContinuousOn f (s ×ˢ t) :=
  continuousOn_prod_of_subset_closure_continuousOn_lipschitzOnWith
    f (by simp only [and_iff_left_of_imp (ha _), setOf_mem_eq, subset_closure]) K hb
#align continuous_on_prod_of_continuous_on_lipschitz_on continuousOn_prod_of_continuousOn_lipschitzOnWith

/-- Consider a function `f : α × β → γ`. Suppose that it is continuous on each “vertical section”
`{a} × univ` for `a : α` from a dense set. Suppose that it is Lipschitz continuous on each
“horizontal section” `univ × {b}`, `b : β` with the same Lipschitz constant `K`. Then it is
continuous.

The actual statement uses (Lipschitz) continuity of `fun y ↦ f (a, y)` and `fun x ↦ f (x, b)`
instead of continuity of `f` on subsets of the product space. -/
theorem continuous_prod_of_dense_continuous_lipschitzWith [PseudoEMetricSpace α]
    [TopologicalSpace β] [PseudoEMetricSpace γ] (f : α × β → γ) (K : ℝ≥0)
    (hd : Dense {a | Continuous fun y => f (a, y)})
    (hb : ∀ b, LipschitzWith K fun x => f (x, b)) : Continuous f := by
  simp only [continuous_iff_continuousOn_univ, ← univ_prod_univ, ← lipschitz_on_univ] at *
  exact continuousOn_prod_of_subset_closure_continuousOn_lipschitzOnWith f
    (by simp [hd.closure_eq]) K fun b _ => hb b

/-- Consider a function `f : α × β → γ`. Suppose that it is continuous on each “vertical section”
`{a} × univ`, `a : α`, and is Lipschitz continuous on each “horizontal section”
`univ × {b}`, `b : β` with the same Lipschitz constant `K`. Then it is continuous.

The actual statement uses (Lipschitz) continuity of `fun y ↦ f (a, y)` and `fun x ↦ f (x, b)`
instead of continuity of `f` on subsets of the product space. -/
theorem continuous_prod_of_continuous_lipschitzWith [PseudoEMetricSpace α] [TopologicalSpace β]
    [PseudoEMetricSpace γ] (f : α × β → γ) (K : ℝ≥0) (ha : ∀ a, Continuous fun y => f (a, y))
    (hb : ∀ b, LipschitzWith K fun x => f (x, b)) : Continuous f :=
  continuous_prod_of_dense_continuous_lipschitzWith f K (fun _ ↦ subset_closure <| ha _) hb
#align continuous_prod_of_continuous_lipschitz continuous_prod_of_continuous_lipschitzWith
=======
namespace LocallyLipschitz

section Real

variable [PseudoEMetricSpace α] {f g : α → ℝ}

/-- The minimum of locally Lipschitz functions is locally Lipschitz. -/
protected lemma min (hf : LocallyLipschitz f) (hg : LocallyLipschitz g) :
    LocallyLipschitz (fun x => min (f x) (g x)) :=
  lipschitzWith_min.locallyLipschitz.comp (hf.prod hg)

/-- The maximum of locally Lipschitz functions is locally Lipschitz. -/
protected lemma max (hf : LocallyLipschitz f) (hg : LocallyLipschitz g) :
    LocallyLipschitz (fun x => max (f x) (g x)) :=
  lipschitzWith_max.locallyLipschitz.comp (hf.prod hg)

theorem max_const (hf : LocallyLipschitz f) (a : ℝ) : LocallyLipschitz fun x => max (f x) a :=
  hf.max (LocallyLipschitz.const a)

theorem const_max (hf : LocallyLipschitz f) (a : ℝ) : LocallyLipschitz fun x => max a (f x) := by
  simpa [max_comm] using (hf.max_const a)

theorem min_const (hf : LocallyLipschitz f) (a : ℝ) : LocallyLipschitz fun x => min (f x) a :=
  hf.min (LocallyLipschitz.const a)

theorem const_min (hf : LocallyLipschitz f) (a : ℝ) : LocallyLipschitz fun x => min a (f x) := by
  simpa [min_comm] using (hf.min_const a)

end Real
end LocallyLipschitz
>>>>>>> 2aca580b

open Metric

variable [PseudoMetricSpace α] [PseudoMetricSpace β] {f : α → β}

/-- If a function is locally Lipschitz around a point, then it is continuous at this point. -/
theorem continuousAt_of_locally_lipschitz {x : α} {r : ℝ} (hr : 0 < r) (K : ℝ)
    (h : ∀ y, dist y x < r → dist (f y) (f x) ≤ K * dist y x) : ContinuousAt f x := by
  -- We use `h` to squeeze `dist (f y) (f x)` between `0` and `K * dist y x`
  refine tendsto_iff_dist_tendsto_zero.2 (squeeze_zero' (eventually_of_forall fun _ => dist_nonneg)
    (mem_of_superset (ball_mem_nhds _ hr) h) ?_)
  -- Then show that `K * dist y x` tends to zero as `y → x`
  refine (continuous_const.mul (continuous_id.dist continuous_const)).tendsto' _ _ ?_
  simp
#align continuous_at_of_locally_lipschitz continuousAt_of_locally_lipschitz

/-- A function `f : α → ℝ` which is `K`-Lipschitz on a subset `s` admits a `K`-Lipschitz extension
to the whole space. -/
theorem LipschitzOnWith.extend_real {f : α → ℝ} {s : Set α} {K : ℝ≥0} (hf : LipschitzOnWith K f s) :
    ∃ g : α → ℝ, LipschitzWith K g ∧ EqOn f g s := by
  /- An extension is given by `g y = Inf {f x + K * dist y x | x ∈ s}`. Taking `x = y`, one has
    `g y ≤ f y` for `y ∈ s`, and the other inequality holds because `f` is `K`-Lipschitz, so that it
    can not counterbalance the growth of `K * dist y x`. One readily checks from the formula that
    the extended function is also `K`-Lipschitz. -/
  rcases eq_empty_or_nonempty s with (rfl | hs)
  · exact ⟨fun _ => 0, (LipschitzWith.const _).weaken (zero_le _), eqOn_empty _ _⟩
  have : Nonempty s := by simp only [hs, nonempty_coe_sort]
  let g := fun y : α => iInf fun x : s => f x + K * dist y x
  have B : ∀ y : α, BddBelow (range fun x : s => f x + K * dist y x) := fun y => by
    rcases hs with ⟨z, hz⟩
    refine ⟨f z - K * dist y z, ?_⟩
    rintro w ⟨t, rfl⟩
    dsimp
    rw [sub_le_iff_le_add, add_assoc, ← mul_add, add_comm (dist y t)]
    calc
      f z ≤ f t + K * dist z t := hf.le_add_mul hz t.2
      _ ≤ f t + K * (dist y z + dist y t) := by gcongr; apply dist_triangle_left
  have E : EqOn f g s := fun x hx => by
    refine le_antisymm (le_ciInf fun y => hf.le_add_mul hx y.2) ?_
    simpa only [add_zero, Subtype.coe_mk, mul_zero, dist_self] using ciInf_le (B x) ⟨x, hx⟩
  refine ⟨g, LipschitzWith.of_le_add_mul K fun x y => ?_, E⟩
  rw [← sub_le_iff_le_add]
  refine le_ciInf fun z => ?_
  rw [sub_le_iff_le_add]
  calc
    g x ≤ f z + K * dist x z := ciInf_le (B x) _
    _ ≤ f z + K * dist y z + K * dist x y := by
      rw [add_assoc, ← mul_add, add_comm (dist y z)]
      gcongr
      apply dist_triangle
#align lipschitz_on_with.extend_real LipschitzOnWith.extend_real

/-- A function `f : α → (ι → ℝ)` which is `K`-Lipschitz on a subset `s` admits a `K`-Lipschitz
extension to the whole space. The same result for the space `ℓ^∞ (ι, ℝ)` over a possibly infinite
type `ι` is implemented in `LipschitzOnWith.extend_lp_infty`. -/
theorem LipschitzOnWith.extend_pi [Fintype ι] {f : α → ι → ℝ} {s : Set α}
    {K : ℝ≥0} (hf : LipschitzOnWith K f s) : ∃ g : α → ι → ℝ, LipschitzWith K g ∧ EqOn f g s := by
  have : ∀ i, ∃ g : α → ℝ, LipschitzWith K g ∧ EqOn (fun x => f x i) g s := fun i => by
    have : LipschitzOnWith K (fun x : α => f x i) s :=
      LipschitzOnWith.of_dist_le_mul fun x hx y hy =>
        (dist_le_pi_dist _ _ i).trans (hf.dist_le_mul x hx y hy)
    exact this.extend_real
  choose g hg using this
  refine ⟨fun x i => g i x, LipschitzWith.of_dist_le_mul fun x y => ?_, fun x hx ↦ ?_⟩
  · exact (dist_pi_le_iff (mul_nonneg K.2 dist_nonneg)).2 fun i => (hg i).1.dist_le_mul x y
  · ext1 i
    exact (hg i).2 hx
#align lipschitz_on_with.extend_pi LipschitzOnWith.extend_pi<|MERGE_RESOLUTION|>--- conflicted
+++ resolved
@@ -332,84 +332,6 @@
 
 end LipschitzOnWith
 
-<<<<<<< HEAD
-/-- Consider a function `f : α × β → γ`. Suppose that it is continuous on each “vertical fiber”
-`{a} × t`, `a ∈ s`, and is Lipschitz continuous on each “horizontal fiber” `s × {b}`, `b ∈ t`
-with the same Lipschitz constant `K`. Then it is continuous on `s × t`. Moreover, it suffices
-to require continuity on vertical fibers for `a` from a dense subset of `s`.
-
-The actual statement uses (Lipschitz) continuity of `fun y ↦ f (a, y)` and `fun x ↦ f (x, b)`
-instead of continuity of `f` on subsets of the product space. -/
-theorem continuousOn_prod_of_subset_closure_continuousOn_lipschitzOnWith [PseudoEMetricSpace α]
-    [TopologicalSpace β] [PseudoEMetricSpace γ] (f : α × β → γ) {s : Set α} {t : Set β}
-    (hsc : s ⊆ closure {a ∈ s | ContinuousOn (fun y => f (a, y)) t}) (K : ℝ≥0)
-    (hb : ∀ b ∈ t, LipschitzOnWith K (fun x => f (x, b)) s) : ContinuousOn f (s ×ˢ t) := by
-  rintro ⟨x, y⟩ ⟨hx : x ∈ s, hy : y ∈ t⟩
-  refine' EMetric.nhds_basis_closed_eball.tendsto_right_iff.2 fun ε (ε0 : 0 < ε) => _
-  replace ε0 : 0 < ε / 2 := ENNReal.half_pos ε0.ne'
-  obtain ⟨δ, δpos, hδ⟩ : ∃ δ : ℝ≥0, 0 < δ ∧ (δ : ℝ≥0∞) * ↑(3 * K) < ε / 2 :=
-    ENNReal.exists_nnreal_pos_mul_lt ENNReal.coe_ne_top ε0.ne'
-  rw [← ENNReal.coe_pos] at δpos
-  rcases EMetric.mem_closure_iff.1 (hsc hx) δ δpos with ⟨x', ⟨hx's, hx'c⟩, hxx'⟩
-  have A : s ∩ EMetric.ball x δ ∈ 𝓝[s] x :=
-    inter_mem_nhdsWithin _ (EMetric.ball_mem_nhds _ δpos)
-  have B : t ∩ { b | edist (f (x', b)) (f (x', y)) ≤ ε / 2 } ∈ 𝓝[t] y :=
-    inter_mem self_mem_nhdsWithin (hx'c y hy (EMetric.closedBall_mem_nhds (f (x', y)) ε0))
-  filter_upwards [nhdsWithin_prod A B] with ⟨a, b⟩ ⟨⟨has, hax⟩, ⟨hbt, hby⟩⟩
-  calc
-    edist (f (a, b)) (f (x, y)) ≤ edist (f (a, b)) (f (x', b)) + edist (f (x', b)) (f (x', y)) +
-        edist (f (x', y)) (f (x, y)) := edist_triangle4 _ _ _ _
-    _ ≤ K * (δ + δ) + ε / 2 + K * δ := by
-      gcongr
-      · refine (hb b hbt).edist_le_mul_of_le has hx's ?_
-        refine (edist_triangle _ _ _).trans (add_le_add (le_of_lt hax) hxx'.le)
-      · exact hby
-      · exact (hb y hy).edist_le_mul_of_le hx's hx ((edist_comm _ _).trans_le hxx'.le)
-    _ = δ * ↑(3 * K) + ε / 2 := by push_cast; ring
-    _ ≤ ε / 2 + ε / 2 := by gcongr
-    _ = ε := ENNReal.add_halves _
-
-/-- Consider a function `f : α × β → γ`. Suppose that it is continuous on each “vertical fiber”
-`{a} × t`, `a ∈ s`, and is Lipschitz continuous on each “horizontal fiber” `s × {b}`, `b ∈ t`
-with the same Lipschitz constant `K`. Then it is continuous on `s × t`.
-
-The actual statement uses (Lipschitz) continuity of `fun y ↦ f (a, y)` and `fun x ↦ f (x, b)`
-instead of continuity of `f` on subsets of the product space. -/
-theorem continuousOn_prod_of_continuousOn_lipschitzOnWith [PseudoEMetricSpace α]
-    [TopologicalSpace β] [PseudoEMetricSpace γ] (f : α × β → γ) {s : Set α} {t : Set β} (K : ℝ≥0)
-    (ha : ∀ a ∈ s, ContinuousOn (fun y => f (a, y)) t)
-    (hb : ∀ b ∈ t, LipschitzOnWith K (fun x => f (x, b)) s) : ContinuousOn f (s ×ˢ t) :=
-  continuousOn_prod_of_subset_closure_continuousOn_lipschitzOnWith
-    f (by simp only [and_iff_left_of_imp (ha _), setOf_mem_eq, subset_closure]) K hb
-#align continuous_on_prod_of_continuous_on_lipschitz_on continuousOn_prod_of_continuousOn_lipschitzOnWith
-
-/-- Consider a function `f : α × β → γ`. Suppose that it is continuous on each “vertical section”
-`{a} × univ` for `a : α` from a dense set. Suppose that it is Lipschitz continuous on each
-“horizontal section” `univ × {b}`, `b : β` with the same Lipschitz constant `K`. Then it is
-continuous.
-
-The actual statement uses (Lipschitz) continuity of `fun y ↦ f (a, y)` and `fun x ↦ f (x, b)`
-instead of continuity of `f` on subsets of the product space. -/
-theorem continuous_prod_of_dense_continuous_lipschitzWith [PseudoEMetricSpace α]
-    [TopologicalSpace β] [PseudoEMetricSpace γ] (f : α × β → γ) (K : ℝ≥0)
-    (hd : Dense {a | Continuous fun y => f (a, y)})
-    (hb : ∀ b, LipschitzWith K fun x => f (x, b)) : Continuous f := by
-  simp only [continuous_iff_continuousOn_univ, ← univ_prod_univ, ← lipschitz_on_univ] at *
-  exact continuousOn_prod_of_subset_closure_continuousOn_lipschitzOnWith f
-    (by simp [hd.closure_eq]) K fun b _ => hb b
-
-/-- Consider a function `f : α × β → γ`. Suppose that it is continuous on each “vertical section”
-`{a} × univ`, `a : α`, and is Lipschitz continuous on each “horizontal section”
-`univ × {b}`, `b : β` with the same Lipschitz constant `K`. Then it is continuous.
-
-The actual statement uses (Lipschitz) continuity of `fun y ↦ f (a, y)` and `fun x ↦ f (x, b)`
-instead of continuity of `f` on subsets of the product space. -/
-theorem continuous_prod_of_continuous_lipschitzWith [PseudoEMetricSpace α] [TopologicalSpace β]
-    [PseudoEMetricSpace γ] (f : α × β → γ) (K : ℝ≥0) (ha : ∀ a, Continuous fun y => f (a, y))
-    (hb : ∀ b, LipschitzWith K fun x => f (x, b)) : Continuous f :=
-  continuous_prod_of_dense_continuous_lipschitzWith f K (fun _ ↦ subset_closure <| ha _) hb
-#align continuous_prod_of_continuous_lipschitz continuous_prod_of_continuous_lipschitzWith
-=======
 namespace LocallyLipschitz
 
 section Real
@@ -440,7 +362,6 @@
 
 end Real
 end LocallyLipschitz
->>>>>>> 2aca580b
 
 open Metric
 
