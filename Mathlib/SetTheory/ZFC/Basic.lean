/-
Copyright (c) 2018 Mario Carneiro. All rights reserved.
Released under Apache 2.0 license as described in the file LICENSE.
Authors: Mario Carneiro
-/
import Mathlib.Data.Set.Lattice
import Mathlib.Logic.Small.Basic
import Mathlib.Logic.Function.OfArity
import Mathlib.Order.WellFounded

#align_import set_theory.zfc.basic from "leanprover-community/mathlib"@"f0b3759a8ef0bd8239ecdaa5e1089add5feebe1a"

/-!
# A model of ZFC

In this file, we model Zermelo-Fraenkel set theory (+ Choice) using Lean's underlying type theory.
We do this in four main steps:
* Define pre-sets inductively.
* Define extensional equivalence on pre-sets and give it a `setoid` instance.
* Define ZFC sets by quotienting pre-sets by extensional equivalence.
* Define classes as sets of ZFC sets.
Then the rest is usual set theory.

## The model

* `PSet`: Pre-set. A pre-set is inductively defined by its indexing type and its members, which are
  themselves pre-sets.
* `ZFSet`: ZFC set. Defined as `PSet` quotiented by `PSet.Equiv`, the extensional equivalence.
* `Class`: Class. Defined as `Set ZFSet`.
* `ZFSet.choice`: Axiom of choice. Proved from Lean's axiom of choice.

## Other definitions

* `PSet.Type`: Underlying type of a pre-set.
* `PSet.Func`: Underlying family of pre-sets of a pre-set.
* `PSet.Equiv`: Extensional equivalence of pre-sets. Defined inductively.
* `PSet.omega`, `ZFSet.omega`: The von Neumann ordinal `ω` as a `PSet`, as a `Set`.
* `PSet.Arity.Equiv`: Extensional equivalence of `n`-ary `PSet`-valued functions. Extension of
  `PSet.Equiv`.
* `PSet.Resp`: Collection of `n`-ary `PSet`-valued functions that respect extensional equivalence.
* `PSet.eval`: Turns a `PSet`-valued function that respect extensional equivalence into a
  `ZFSet`-valued function.
* `Classical.allDefinable`: All functions are classically definable.
* `ZFSet.IsFunc` : Predicate that a ZFC set is a subset of `x × y` that can be considered as a ZFC
  function `x → y`. That is, each member of `x` is related by the ZFC set to exactly one member of
  `y`.
* `ZFSet.funs`: ZFC set of ZFC functions `x → y`.
* `ZFSet.Hereditarily p x`: Predicate that every set in the transitive closure of `x` has property
  `p`.
* `Class.iota`: Definite description operator.

## Notes

To avoid confusion between the Lean `set` and the ZFC `Set`, docstrings in this file refer to them
respectively as "`set`" and "ZFC set".

## TODO

Prove `Set.map_definable_aux` computably.
-/

-- Porting note: Lean 3 uses `Set` for `ZFSet`.
set_option linter.uppercaseLean3 false

universe u v

open Function (OfArity)

/-- The type of pre-sets in universe `u`. A pre-set
  is a family of pre-sets indexed by a type in `Type u`.
  The ZFC universe is defined as a quotient of this
  to ensure extensionality. -/
inductive PSet : Type (u + 1)
  | mk (α : Type u) (A : α → PSet) : PSet
#align pSet PSet

namespace PSet

/-- The underlying type of a pre-set -/
def «Type» : PSet → Type u
  | ⟨α, _⟩ => α
#align pSet.type PSet.Type

/-- The underlying pre-set family of a pre-set -/
def Func : ∀ x : PSet, x.Type → PSet
  | ⟨_, A⟩ => A
#align pSet.func PSet.Func

@[simp]
theorem mk_type (α A) : «Type» ⟨α, A⟩ = α :=
  rfl
#align pSet.mk_type PSet.mk_type

@[simp]
theorem mk_func (α A) : Func ⟨α, A⟩ = A :=
  rfl
#align pSet.mk_func PSet.mk_func

@[simp]
theorem eta : ∀ x : PSet, mk x.Type x.Func = x
  | ⟨_, _⟩ => rfl
#align pSet.eta PSet.eta

/-- Two pre-sets are extensionally equivalent if every element of the first family is extensionally
equivalent to some element of the second family and vice-versa. -/
def Equiv : PSet → PSet → Prop
  | ⟨_, A⟩, ⟨_, B⟩ => (∀ a, ∃ b, Equiv (A a) (B b)) ∧ (∀ b, ∃ a, Equiv (A a) (B b))
#align pSet.equiv PSet.Equiv

theorem equiv_iff :
    ∀ {x y : PSet},
      Equiv x y ↔ (∀ i, ∃ j, Equiv (x.Func i) (y.Func j)) ∧ ∀ j, ∃ i, Equiv (x.Func i) (y.Func j)
  | ⟨_, _⟩, ⟨_, _⟩ => Iff.rfl
#align pSet.equiv_iff PSet.equiv_iff

theorem Equiv.exists_left {x y : PSet} (h : Equiv x y) : ∀ i, ∃ j, Equiv (x.Func i) (y.Func j) :=
  (equiv_iff.1 h).1
#align pSet.equiv.exists_left PSet.Equiv.exists_left

theorem Equiv.exists_right {x y : PSet} (h : Equiv x y) : ∀ j, ∃ i, Equiv (x.Func i) (y.Func j) :=
  (equiv_iff.1 h).2
#align pSet.equiv.exists_right PSet.Equiv.exists_right

@[refl]
protected theorem Equiv.refl : ∀ x, Equiv x x
  | ⟨_, _⟩ => ⟨fun a => ⟨a, Equiv.refl _⟩, fun a => ⟨a, Equiv.refl _⟩⟩
#align pSet.equiv.refl PSet.Equiv.refl

protected theorem Equiv.rfl {x} : Equiv x x :=
  Equiv.refl x
#align pSet.equiv.rfl PSet.Equiv.rfl

protected theorem Equiv.euc : ∀ {x y z}, Equiv x y → Equiv z y → Equiv x z
  | ⟨_, _⟩, ⟨_, _⟩, ⟨_, _⟩, ⟨αβ, βα⟩, ⟨γβ, βγ⟩ =>
    ⟨ fun a =>
        let ⟨b, ab⟩ := αβ a
        let ⟨c, bc⟩ := βγ b
        ⟨c, Equiv.euc ab bc⟩,
      fun c =>
        let ⟨b, cb⟩ := γβ c
        let ⟨a, ba⟩ := βα b
        ⟨a, Equiv.euc ba cb⟩ ⟩
#align pSet.equiv.euc PSet.Equiv.euc

@[symm]
protected theorem Equiv.symm {x y} : Equiv x y → Equiv y x :=
  (Equiv.refl y).euc
#align pSet.equiv.symm PSet.Equiv.symm

protected theorem Equiv.comm {x y} : Equiv x y ↔ Equiv y x :=
  ⟨Equiv.symm, Equiv.symm⟩
#align pSet.equiv.comm PSet.Equiv.comm

@[trans]
protected theorem Equiv.trans {x y z} (h1 : Equiv x y) (h2 : Equiv y z) : Equiv x z :=
  h1.euc h2.symm
#align pSet.equiv.trans PSet.Equiv.trans

protected theorem equiv_of_isEmpty (x y : PSet) [IsEmpty x.Type] [IsEmpty y.Type] : Equiv x y :=
  equiv_iff.2 <| by simp
#align pSet.equiv_of_is_empty PSet.equiv_of_isEmpty

instance setoid : Setoid PSet :=
  ⟨PSet.Equiv, Equiv.refl, Equiv.symm, Equiv.trans⟩
#align pSet.setoid PSet.setoid

/-- A pre-set is a subset of another pre-set if every element of the first family is extensionally
equivalent to some element of the second family.-/
protected def Subset (x y : PSet) : Prop :=
  ∀ a, ∃ b, Equiv (x.Func a) (y.Func b)
#align pSet.subset PSet.Subset

instance : HasSubset PSet :=
  ⟨PSet.Subset⟩

instance : IsRefl PSet (· ⊆ ·) :=
  ⟨fun _ a => ⟨a, Equiv.refl _⟩⟩

instance : IsTrans PSet (· ⊆ ·) :=
  ⟨fun x y z hxy hyz a => by
    cases' hxy a with b hb
    cases' hyz b with c hc
    exact ⟨c, hb.trans hc⟩⟩

theorem Equiv.ext : ∀ x y : PSet, Equiv x y ↔ x ⊆ y ∧ y ⊆ x
  | ⟨_, _⟩, ⟨_, _⟩ =>
    ⟨fun ⟨αβ, βα⟩ =>
      ⟨αβ, fun b =>
        let ⟨a, h⟩ := βα b
        ⟨a, Equiv.symm h⟩⟩,
      fun ⟨αβ, βα⟩ =>
      ⟨αβ, fun b =>
        let ⟨a, h⟩ := βα b
        ⟨a, Equiv.symm h⟩⟩⟩
#align pSet.equiv.ext PSet.Equiv.ext

theorem Subset.congr_left : ∀ {x y z : PSet}, Equiv x y → (x ⊆ z ↔ y ⊆ z)
  | ⟨_, _⟩, ⟨_, _⟩, ⟨_, _⟩, ⟨αβ, βα⟩ =>
    ⟨fun αγ b =>
      let ⟨a, ba⟩ := βα b
      let ⟨c, ac⟩ := αγ a
      ⟨c, (Equiv.symm ba).trans ac⟩,
      fun βγ a =>
      let ⟨b, ab⟩ := αβ a
      let ⟨c, bc⟩ := βγ b
      ⟨c, Equiv.trans ab bc⟩⟩
#align pSet.subset.congr_left PSet.Subset.congr_left

theorem Subset.congr_right : ∀ {x y z : PSet}, Equiv x y → (z ⊆ x ↔ z ⊆ y)
  | ⟨_, _⟩, ⟨_, _⟩, ⟨_, _⟩, ⟨αβ, βα⟩ =>
    ⟨fun γα c =>
      let ⟨a, ca⟩ := γα c
      let ⟨b, ab⟩ := αβ a
      ⟨b, ca.trans ab⟩,
      fun γβ c =>
      let ⟨b, cb⟩ := γβ c
      let ⟨a, ab⟩ := βα b
      ⟨a, cb.trans (Equiv.symm ab)⟩⟩
#align pSet.subset.congr_right PSet.Subset.congr_right

/-- `x ∈ y` as pre-sets if `x` is extensionally equivalent to a member of the family `y`. -/
protected def Mem (x y : PSet.{u}) : Prop :=
  ∃ b, Equiv x (y.Func b)
#align pSet.mem PSet.Mem

instance : Membership PSet PSet :=
  ⟨PSet.Mem⟩

theorem Mem.mk {α : Type u} (A : α → PSet) (a : α) : A a ∈ mk α A :=
  ⟨a, Equiv.refl (A a)⟩
#align pSet.mem.mk PSet.Mem.mk

theorem func_mem (x : PSet) (i : x.Type) : x.Func i ∈ x := by
  cases x
  apply Mem.mk
#align pSet.func_mem PSet.func_mem

theorem Mem.ext : ∀ {x y : PSet.{u}}, (∀ w : PSet.{u}, w ∈ x ↔ w ∈ y) → Equiv x y
  | ⟨_, A⟩, ⟨_, B⟩, h =>
    ⟨fun a => (h (A a)).1 (Mem.mk A a), fun b =>
      let ⟨a, ha⟩ := (h (B b)).2 (Mem.mk B b)
      ⟨a, ha.symm⟩⟩
#align pSet.mem.ext PSet.Mem.ext

theorem Mem.congr_right : ∀ {x y : PSet.{u}}, Equiv x y → ∀ {w : PSet.{u}}, w ∈ x ↔ w ∈ y
  | ⟨_, _⟩, ⟨_, _⟩, ⟨αβ, βα⟩, _ =>
    ⟨fun ⟨a, ha⟩ =>
      let ⟨b, hb⟩ := αβ a
      ⟨b, ha.trans hb⟩,
      fun ⟨b, hb⟩ =>
      let ⟨a, ha⟩ := βα b
      ⟨a, hb.euc ha⟩⟩
#align pSet.mem.congr_right PSet.Mem.congr_right

theorem equiv_iff_mem {x y : PSet.{u}} : Equiv x y ↔ ∀ {w : PSet.{u}}, w ∈ x ↔ w ∈ y :=
  ⟨Mem.congr_right,
    match x, y with
    | ⟨_, A⟩, ⟨_, B⟩ => fun h =>
      ⟨fun a => h.1 (Mem.mk A a), fun b =>
        let ⟨a, h⟩ := h.2 (Mem.mk B b)
        ⟨a, h.symm⟩⟩⟩
#align pSet.equiv_iff_mem PSet.equiv_iff_mem

theorem Mem.congr_left : ∀ {x y : PSet.{u}}, Equiv x y → ∀ {w : PSet.{u}}, x ∈ w ↔ y ∈ w
  | _, _, h, ⟨_, _⟩ => ⟨fun ⟨a, ha⟩ => ⟨a, h.symm.trans ha⟩, fun ⟨a, ha⟩ => ⟨a, h.trans ha⟩⟩
#align pSet.mem.congr_left PSet.Mem.congr_left

private theorem mem_wf_aux : ∀ {x y : PSet.{u}}, Equiv x y → Acc (· ∈ ·) y
  | ⟨α, A⟩, ⟨β, B⟩, H =>
    ⟨_, by
      rintro ⟨γ, C⟩ ⟨b, hc⟩
      cases' H.exists_right b with a ha
      have H := ha.trans hc.symm
      rw [mk_func] at H
      exact mem_wf_aux H⟩

theorem mem_wf : @WellFounded PSet (· ∈ ·) :=
  ⟨fun x => mem_wf_aux <| Equiv.refl x⟩
#align pSet.mem_wf PSet.mem_wf

instance : WellFoundedRelation PSet :=
  ⟨_, mem_wf⟩

instance : IsAsymm PSet (· ∈ ·) :=
  mem_wf.isAsymm

instance : IsIrrefl PSet (· ∈ ·) :=
  mem_wf.isIrrefl

theorem mem_asymm {x y : PSet} : x ∈ y → y ∉ x :=
  asymm
#align pSet.mem_asymm PSet.mem_asymm

theorem mem_irrefl (x : PSet) : x ∉ x :=
  irrefl x
#align pSet.mem_irrefl PSet.mem_irrefl

/-- Convert a pre-set to a `set` of pre-sets. -/
def toSet (u : PSet.{u}) : Set PSet.{u} :=
  { x | x ∈ u }
#align pSet.to_set PSet.toSet

@[simp]
theorem mem_toSet (a u : PSet.{u}) : a ∈ u.toSet ↔ a ∈ u :=
  Iff.rfl
#align pSet.mem_to_set PSet.mem_toSet

/-- A nonempty set is one that contains some element. -/
protected def Nonempty (u : PSet) : Prop :=
  u.toSet.Nonempty
#align pSet.nonempty PSet.Nonempty

theorem nonempty_def (u : PSet) : u.Nonempty ↔ ∃ x, x ∈ u :=
  Iff.rfl
#align pSet.nonempty_def PSet.nonempty_def

theorem nonempty_of_mem {x u : PSet} (h : x ∈ u) : u.Nonempty :=
  ⟨x, h⟩
#align pSet.nonempty_of_mem PSet.nonempty_of_mem

@[simp]
theorem nonempty_toSet_iff {u : PSet} : u.toSet.Nonempty ↔ u.Nonempty :=
  Iff.rfl
#align pSet.nonempty_to_set_iff PSet.nonempty_toSet_iff

theorem nonempty_type_iff_nonempty {x : PSet} : Nonempty x.Type ↔ PSet.Nonempty x :=
  ⟨fun ⟨i⟩ => ⟨_, func_mem _ i⟩, fun ⟨_, j, _⟩ => ⟨j⟩⟩
#align pSet.nonempty_type_iff_nonempty PSet.nonempty_type_iff_nonempty

theorem nonempty_of_nonempty_type (x : PSet) [h : Nonempty x.Type] : PSet.Nonempty x :=
  nonempty_type_iff_nonempty.1 h
#align pSet.nonempty_of_nonempty_type PSet.nonempty_of_nonempty_type

/-- Two pre-sets are equivalent iff they have the same members. -/
theorem Equiv.eq {x y : PSet} : Equiv x y ↔ toSet x = toSet y :=
  equiv_iff_mem.trans <| Iff.symm Set.ext_iff
#align pSet.equiv.eq PSet.Equiv.eq

instance : Coe PSet (Set PSet) :=
  ⟨toSet⟩

/-- The empty pre-set -/
protected def empty : PSet :=
  ⟨_, PEmpty.elim⟩
#align pSet.empty PSet.empty

instance : EmptyCollection PSet :=
  ⟨PSet.empty⟩

instance : Inhabited PSet :=
  ⟨∅⟩

instance : IsEmpty («Type» ∅) :=
  ⟨PEmpty.elim⟩

@[simp]
theorem not_mem_empty (x : PSet.{u}) : x ∉ (∅ : PSet.{u}) :=
  IsEmpty.exists_iff.1
#align pSet.not_mem_empty PSet.not_mem_empty

@[simp]
theorem toSet_empty : toSet ∅ = ∅ := by simp [toSet]
#align pSet.to_set_empty PSet.toSet_empty

@[simp]
theorem empty_subset (x : PSet.{u}) : (∅ : PSet) ⊆ x := fun x => x.elim
#align pSet.empty_subset PSet.empty_subset

@[simp]
theorem not_nonempty_empty : ¬PSet.Nonempty ∅ := by simp [PSet.Nonempty]
#align pSet.not_nonempty_empty PSet.not_nonempty_empty

protected theorem equiv_empty (x : PSet) [IsEmpty x.Type] : Equiv x ∅ :=
  PSet.equiv_of_isEmpty x _
#align pSet.equiv_empty PSet.equiv_empty

/-- Insert an element into a pre-set -/
protected def insert (x y : PSet) : PSet :=
  ⟨Option y.Type, fun o => Option.casesOn o x y.Func⟩
#align pSet.insert PSet.insert

instance : Insert PSet PSet :=
  ⟨PSet.insert⟩

instance : Singleton PSet PSet :=
  ⟨fun s => insert s ∅⟩

instance : IsLawfulSingleton PSet PSet :=
  ⟨fun _ => rfl⟩

instance (x y : PSet) : Inhabited (insert x y).Type :=
  inferInstanceAs (Inhabited <| Option y.Type)

/-- The n-th von Neumann ordinal -/
def ofNat : ℕ → PSet
  | 0 => ∅
  | n + 1 => insert (ofNat n) (ofNat n)
#align pSet.of_nat PSet.ofNat

/-- The von Neumann ordinal ω -/
def omega : PSet :=
  ⟨ULift ℕ, fun n => ofNat n.down⟩
#align pSet.omega PSet.omega

/-- The pre-set separation operation `{x ∈ a | p x}` -/
protected def sep (p : PSet → Prop) (x : PSet) : PSet :=
  ⟨{ a // p (x.Func a) }, fun y => x.Func y.1⟩
#align pSet.sep PSet.sep

instance : Sep PSet PSet :=
  ⟨PSet.sep⟩

/-- The pre-set powerset operator -/
def powerset (x : PSet) : PSet :=
  ⟨Set x.Type, fun p => ⟨{ a // p a }, fun y => x.Func y.1⟩⟩
#align pSet.powerset PSet.powerset

@[simp]
theorem mem_powerset : ∀ {x y : PSet}, y ∈ powerset x ↔ y ⊆ x
  | ⟨_, A⟩, ⟨_, B⟩ =>
    ⟨fun ⟨_, e⟩ => (Subset.congr_left e).2 fun ⟨a, _⟩ => ⟨a, Equiv.refl (A a)⟩, fun βα =>
      ⟨{ a | ∃ b, Equiv (B b) (A a) }, fun b =>
        let ⟨a, ba⟩ := βα b
        ⟨⟨a, b, ba⟩, ba⟩,
        fun ⟨_, b, ba⟩ => ⟨b, ba⟩⟩⟩
#align pSet.mem_powerset PSet.mem_powerset

/-- The pre-set union operator -/
def sUnion (a : PSet) : PSet :=
  ⟨Σx, (a.Func x).Type, fun ⟨x, y⟩ => (a.Func x).Func y⟩
#align pSet.sUnion PSet.sUnion

@[inherit_doc]
prefix:110 "⋃₀ " => sUnion

@[simp]
theorem mem_sUnion : ∀ {x y : PSet.{u}}, y ∈ ⋃₀ x ↔ ∃ z ∈ x, y ∈ z
  | ⟨α, A⟩, y =>
    ⟨fun ⟨⟨a, c⟩, (e : Equiv y ((A a).Func c))⟩ =>
      have : Func (A a) c ∈ mk (A a).Type (A a).Func := Mem.mk (A a).Func c
      ⟨_, Mem.mk _ _, (Mem.congr_left e).2 (by rwa [eta] at this)⟩,
      fun ⟨⟨β, B⟩, ⟨a, (e : Equiv (mk β B) (A a))⟩, ⟨b, yb⟩⟩ => by
      rw [← eta (A a)] at e
      exact
        let ⟨βt, _⟩ := e
        let ⟨c, bc⟩ := βt b
        ⟨⟨a, c⟩, yb.trans bc⟩⟩
#align pSet.mem_sUnion PSet.mem_sUnion

@[simp]
theorem toSet_sUnion (x : PSet.{u}) : (⋃₀ x).toSet = ⋃₀ (toSet '' x.toSet) := by
  ext
  simp
#align pSet.to_set_sUnion PSet.toSet_sUnion

/-- The image of a function from pre-sets to pre-sets. -/
def image (f : PSet.{u} → PSet.{u}) (x : PSet.{u}) : PSet :=
  ⟨x.Type, f ∘ x.Func⟩
#align pSet.image PSet.image

-- Porting note: H arguments made explicit.
theorem mem_image {f : PSet.{u} → PSet.{u}} (H : ∀ x y, Equiv x y → Equiv (f x) (f y)) :
    ∀ {x y : PSet.{u}}, y ∈ image f x ↔ ∃ z ∈ x, Equiv y (f z)
  | ⟨_, A⟩, _ =>
    ⟨fun ⟨a, ya⟩ => ⟨A a, Mem.mk A a, ya⟩, fun ⟨_, ⟨a, za⟩, yz⟩ => ⟨a, yz.trans <| H _ _ za⟩⟩
#align pSet.mem_image PSet.mem_image

/-- Universe lift operation -/
protected def Lift : PSet.{u} → PSet.{max u v}
  | ⟨α, A⟩ => ⟨ULift.{v, u} α, fun ⟨x⟩ => PSet.Lift (A x)⟩
#align pSet.lift PSet.Lift

-- intended to be used with explicit universe parameters
/-- Embedding of one universe in another -/
@[nolint checkUnivs]
def embed : PSet.{max (u + 1) v} :=
  ⟨ULift.{v, u + 1} PSet, fun ⟨x⟩ => PSet.Lift.{u, max (u + 1) v} x⟩
#align pSet.embed PSet.embed

theorem lift_mem_embed : ∀ x : PSet.{u}, PSet.Lift.{u, max (u + 1) v} x ∈ embed.{u, v} := fun x =>
  ⟨⟨x⟩, Equiv.rfl⟩
#align pSet.lift_mem_embed PSet.lift_mem_embed

/-- Function equivalence is defined so that `f ~ g` iff `∀ x y, x ~ y → f x ~ g y`. This extends to
equivalence of `n`-ary functions. -/
def Arity.Equiv : ∀ {n}, OfArity PSet.{u} PSet.{u} n → OfArity PSet.{u} PSet.{u} n → Prop
  | 0, a, b => PSet.Equiv a b
  | _ + 1, a, b => ∀ x y : PSet, PSet.Equiv x y → Arity.Equiv (a x) (b y)
#align pSet.arity.equiv PSet.Arity.Equiv

theorem Arity.equiv_const {a : PSet.{u}} :
    ∀ n, Arity.Equiv (OfArity.const PSet.{u} a n) (OfArity.const PSet.{u} a n)
  | 0 => Equiv.rfl
  | _ + 1 => fun _ _ _ => Arity.equiv_const _
#align pSet.arity.equiv_const PSet.Arity.equiv_const

/-- `resp n` is the collection of n-ary functions on `PSet` that respect
  equivalence, i.e. when the inputs are equivalent the output is as well. -/
def Resp (n) :=
  { x : OfArity PSet.{u} PSet.{u} n // Arity.Equiv x x }
#align pSet.resp PSet.Resp

instance Resp.inhabited {n} : Inhabited (Resp n) :=
  ⟨⟨OfArity.const _ default _, Arity.equiv_const _⟩⟩
#align pSet.resp.inhabited PSet.Resp.inhabited

/-- The `n`-ary image of a `(n + 1)`-ary function respecting equivalence as a function respecting
equivalence. -/
def Resp.f {n} (f : Resp (n + 1)) (x : PSet) : Resp n :=
  ⟨f.1 x, f.2 _ _ <| Equiv.refl x⟩
#align pSet.resp.f PSet.Resp.f

/-- Function equivalence for functions respecting equivalence. See `PSet.Arity.Equiv`. -/
def Resp.Equiv {n} (a b : Resp n) : Prop :=
  Arity.Equiv a.1 b.1
#align pSet.resp.equiv PSet.Resp.Equiv

@[refl]
protected theorem Resp.Equiv.refl {n} (a : Resp n) : Resp.Equiv a a :=
  a.2
#align pSet.resp.equiv.refl PSet.Resp.Equiv.refl

protected theorem Resp.Equiv.euc :
    ∀ {n} {a b c : Resp n}, Resp.Equiv a b → Resp.Equiv c b → Resp.Equiv a c
  | 0, _, _, _, hab, hcb => PSet.Equiv.euc hab hcb
  | n + 1, a, b, c, hab, hcb => fun x y h =>
    @Resp.Equiv.euc n (a.f x) (b.f y) (c.f y) (hab _ _ h) (hcb _ _ <| PSet.Equiv.refl y)
#align pSet.resp.equiv.euc PSet.Resp.Equiv.euc

@[symm]
protected theorem Resp.Equiv.symm {n} {a b : Resp n} : Resp.Equiv a b → Resp.Equiv b a :=
  (Resp.Equiv.refl b).euc
#align pSet.resp.equiv.symm PSet.Resp.Equiv.symm

@[trans]
protected theorem Resp.Equiv.trans {n} {x y z : Resp n} (h1 : Resp.Equiv x y)
    (h2 : Resp.Equiv y z) : Resp.Equiv x z :=
  h1.euc h2.symm
#align pSet.resp.equiv.trans PSet.Resp.Equiv.trans

instance Resp.setoid {n} : Setoid (Resp n) :=
  ⟨Resp.Equiv, Resp.Equiv.refl, Resp.Equiv.symm, Resp.Equiv.trans⟩
#align pSet.resp.setoid PSet.Resp.setoid

end PSet

/-- The ZFC universe of sets consists of the type of pre-sets,
  quotiented by extensional equivalence. -/
def ZFSet : Type (u + 1) :=
  Quotient PSet.setoid.{u}
#align Set ZFSet

namespace PSet

namespace Resp

/-- Helper function for `PSet.eval`. -/
def evalAux :
    ∀ {n},
      { f : Resp n → OfArity ZFSet.{u} ZFSet.{u} n // ∀ a b : Resp n, Resp.Equiv a b → f a = f b }
  | 0 => ⟨fun a => ⟦a.1⟧, fun _ _ h => Quotient.sound h⟩
  | n + 1 =>
    let F : Resp (n + 1) → OfArity ZFSet ZFSet (n + 1) := fun a =>
      @Quotient.lift _ _ PSet.setoid (fun x => evalAux.1 (a.f x)) fun _ _ h =>
        evalAux.2 _ _ (a.2 _ _ h)
    ⟨F, fun b c h =>
      funext <|
        (@Quotient.ind _ _ fun q => F b q = F c q) fun z =>
          evalAux.2 (Resp.f b z) (Resp.f c z) (h _ _ (PSet.Equiv.refl z))⟩
#align pSet.resp.eval_aux PSet.Resp.evalAux

/-- An equivalence-respecting function yields an n-ary ZFC set function. -/
def eval (n) : Resp n → OfArity ZFSet.{u} ZFSet.{u} n :=
  evalAux.1
#align pSet.resp.eval PSet.Resp.eval

theorem eval_val {n f x} :
    (@eval (n + 1) f : ZFSet → OfArity ZFSet ZFSet n) ⟦x⟧ = eval n (Resp.f f x) :=
  rfl
#align pSet.resp.eval_val PSet.Resp.eval_val

end Resp

/-- A set function is "definable" if it is the image of some n-ary pre-set
  function. This isn't exactly definability, but is useful as a sufficient
  condition for functions that have a computable image. -/
class inductive Definable (n) : OfArity ZFSet.{u} ZFSet.{u} n → Type (u + 1)
  | mk (f) : Definable n (Resp.eval n f)
#align pSet.definable PSet.Definable

attribute [instance] Definable.mk

/-- The evaluation of a function respecting equivalence is definable, by that same function. -/
def Definable.EqMk {n} (f) :
    ∀ {s : OfArity ZFSet.{u} ZFSet.{u} n} (_ : Resp.eval _ f = s), Definable n s
  | _, rfl => ⟨f⟩
#align pSet.definable.eq_mk PSet.Definable.EqMk

/-- Turns a definable function into a function that respects equivalence. -/
def Definable.Resp {n} : ∀ (s : OfArity ZFSet.{u} ZFSet.{u} n) [Definable n s], Resp n
  | _, ⟨f⟩ => f
#align pSet.definable.resp PSet.Definable.Resp

theorem Definable.eq {n} :
    ∀ (s : OfArity ZFSet.{u} ZFSet.{u} n) [H : Definable n s], (@Definable.Resp n s H).eval _ = s
  | _, ⟨_⟩ => rfl
#align pSet.definable.eq PSet.Definable.eq

end PSet

namespace Classical

open PSet

/-- All functions are classically definable. -/
noncomputable def allDefinable : ∀ {n} (F : OfArity ZFSet ZFSet n), Definable n F
  | 0, F =>
    let p := @Quotient.exists_rep PSet _ F
    @Definable.EqMk 0 ⟨choose p, Equiv.rfl⟩ _ (choose_spec p)
  | n + 1, (F : OfArity ZFSet ZFSet (n + 1)) => by
    have I : (x : ZFSet) → Definable (Nat.add n 0) (F x) := fun x => allDefinable (F x)
    refine' @Definable.EqMk (n + 1) ⟨fun x : PSet => (@Definable.Resp _ _ (I ⟦x⟧)).1, _⟩ _ _
    · dsimp [Arity.Equiv]
      intro x y h
      rw [@Quotient.sound PSet _ _ _ h]
      exact (Definable.Resp (F ⟦y⟧)).2
    refine' funext fun q => Quotient.inductionOn q fun x => _
    simp_rw [Resp.eval_val, Resp.f]
    exact @Definable.eq _ (F ⟦x⟧) (I ⟦x⟧)
#align classical.all_definable Classical.allDefinable

end Classical

namespace ZFSet

open PSet

/-- Turns a pre-set into a ZFC set. -/
def mk : PSet → ZFSet :=
  Quotient.mk''
#align Set.mk ZFSet.mk

@[simp]
theorem mk_eq (x : PSet) : @Eq ZFSet ⟦x⟧ (mk x) :=
  rfl
#align Set.mk_eq ZFSet.mk_eq

@[simp]
theorem mk_out : ∀ x : ZFSet, mk x.out = x :=
  Quotient.out_eq
#align Set.mk_out ZFSet.mk_out

theorem eq {x y : PSet} : mk x = mk y ↔ Equiv x y :=
  Quotient.eq
#align Set.eq ZFSet.eq

theorem sound {x y : PSet} (h : PSet.Equiv x y) : mk x = mk y :=
  Quotient.sound h
#align Set.sound ZFSet.sound

theorem exact {x y : PSet} : mk x = mk y → PSet.Equiv x y :=
  Quotient.exact
#align Set.exact ZFSet.exact

@[simp]
theorem eval_mk {n f x} :
    (@Resp.eval (n + 1) f : ZFSet → OfArity ZFSet ZFSet n) (mk x) = Resp.eval n (Resp.f f x) :=
  rfl
#align Set.eval_mk ZFSet.eval_mk

/-- The membership relation for ZFC sets is inherited from the membership relation for pre-sets. -/
protected def Mem : ZFSet → ZFSet → Prop :=
  Quotient.lift₂ PSet.Mem fun _ _ _ _ hx hy =>
    propext ((Mem.congr_left hx).trans (Mem.congr_right hy))
#align Set.mem ZFSet.Mem

instance : Membership ZFSet ZFSet :=
  ⟨ZFSet.Mem⟩

@[simp]
theorem mk_mem_iff {x y : PSet} : mk x ∈ mk y ↔ x ∈ y :=
  Iff.rfl
#align Set.mk_mem_iff ZFSet.mk_mem_iff

/-- Convert a ZFC set into a `set` of ZFC sets -/
def toSet (u : ZFSet.{u}) : Set ZFSet.{u} :=
  { x | x ∈ u }
#align Set.to_set ZFSet.toSet

@[simp]
theorem mem_toSet (a u : ZFSet.{u}) : a ∈ u.toSet ↔ a ∈ u :=
  Iff.rfl
#align Set.mem_to_set ZFSet.mem_toSet

instance small_toSet (x : ZFSet.{u}) : Small.{u} x.toSet :=
  Quotient.inductionOn x fun a => by
    let f : a.Type → (mk a).toSet := fun i => ⟨mk <| a.Func i, func_mem a i⟩
    suffices Function.Surjective f by exact small_of_surjective this
    rintro ⟨y, hb⟩
    induction y using Quotient.inductionOn
    cases' hb with i h
    exact ⟨i, Subtype.coe_injective (Quotient.sound h.symm)⟩
#align Set.small_to_set ZFSet.small_toSet

/-- A nonempty set is one that contains some element. -/
protected def Nonempty (u : ZFSet) : Prop :=
  u.toSet.Nonempty
#align Set.nonempty ZFSet.Nonempty

theorem nonempty_def (u : ZFSet) : u.Nonempty ↔ ∃ x, x ∈ u :=
  Iff.rfl
#align Set.nonempty_def ZFSet.nonempty_def

theorem nonempty_of_mem {x u : ZFSet} (h : x ∈ u) : u.Nonempty :=
  ⟨x, h⟩
#align Set.nonempty_of_mem ZFSet.nonempty_of_mem

@[simp]
theorem nonempty_toSet_iff {u : ZFSet} : u.toSet.Nonempty ↔ u.Nonempty :=
  Iff.rfl
#align Set.nonempty_to_set_iff ZFSet.nonempty_toSet_iff

/-- `x ⊆ y` as ZFC sets means that all members of `x` are members of `y`. -/
protected def Subset (x y : ZFSet.{u}) :=
  ∀ ⦃z⦄, z ∈ x → z ∈ y
#align Set.subset ZFSet.Subset

instance hasSubset : HasSubset ZFSet :=
  ⟨ZFSet.Subset⟩
#align Set.has_subset ZFSet.hasSubset

theorem subset_def {x y : ZFSet.{u}} : x ⊆ y ↔ ∀ ⦃z⦄, z ∈ x → z ∈ y :=
  Iff.rfl
#align Set.subset_def ZFSet.subset_def

instance : IsRefl ZFSet (· ⊆ ·) :=
  ⟨fun _ _ => id⟩

instance : IsTrans ZFSet (· ⊆ ·) :=
  ⟨fun _ _ _ hxy hyz _ ha => hyz (hxy ha)⟩

@[simp]
theorem subset_iff : ∀ {x y : PSet}, mk x ⊆ mk y ↔ x ⊆ y
  | ⟨_, A⟩, ⟨_, _⟩ =>
    ⟨fun h a => @h ⟦A a⟧ (Mem.mk A a), fun h z =>
      Quotient.inductionOn z fun _ ⟨a, za⟩ =>
        let ⟨b, ab⟩ := h a
        ⟨b, za.trans ab⟩⟩
#align Set.subset_iff ZFSet.subset_iff

@[simp]
theorem toSet_subset_iff {x y : ZFSet} : x.toSet ⊆ y.toSet ↔ x ⊆ y := by
  simp [subset_def, Set.subset_def]
#align Set.to_set_subset_iff ZFSet.toSet_subset_iff

@[ext]
theorem ext {x y : ZFSet.{u}} : (∀ z : ZFSet.{u}, z ∈ x ↔ z ∈ y) → x = y :=
  Quotient.inductionOn₂ x y fun _ _ h => Quotient.sound (Mem.ext fun w => h ⟦w⟧)
#align Set.ext ZFSet.ext

theorem ext_iff {x y : ZFSet.{u}} : x = y ↔ ∀ z : ZFSet.{u}, z ∈ x ↔ z ∈ y :=
  ⟨fun h => by simp [h], ext⟩
#align Set.ext_iff ZFSet.ext_iff

theorem toSet_injective : Function.Injective toSet := fun _ _ h => ext <| Set.ext_iff.1 h
#align Set.to_set_injective ZFSet.toSet_injective

@[simp]
theorem toSet_inj {x y : ZFSet} : x.toSet = y.toSet ↔ x = y :=
  toSet_injective.eq_iff
#align Set.to_set_inj ZFSet.toSet_inj

instance : IsAntisymm ZFSet (· ⊆ ·) :=
  ⟨fun _ _ hab hba => ext fun c => ⟨@hab c, @hba c⟩⟩

/-- The empty ZFC set -/
protected def empty : ZFSet :=
  mk ∅
#align Set.empty ZFSet.empty

instance : EmptyCollection ZFSet :=
  ⟨ZFSet.empty⟩

instance : Inhabited ZFSet :=
  ⟨∅⟩

@[simp]
theorem not_mem_empty (x) : x ∉ (∅ : ZFSet.{u}) :=
  Quotient.inductionOn x PSet.not_mem_empty
#align Set.not_mem_empty ZFSet.not_mem_empty

@[simp]
theorem toSet_empty : toSet ∅ = ∅ := by simp [toSet]
#align Set.to_set_empty ZFSet.toSet_empty

@[simp]
theorem empty_subset (x : ZFSet.{u}) : (∅ : ZFSet) ⊆ x :=
  Quotient.inductionOn x fun y => subset_iff.2 <| PSet.empty_subset y
#align Set.empty_subset ZFSet.empty_subset

@[simp]
theorem not_nonempty_empty : ¬ZFSet.Nonempty ∅ := by simp [ZFSet.Nonempty]
#align Set.not_nonempty_empty ZFSet.not_nonempty_empty

@[simp]
theorem nonempty_mk_iff {x : PSet} : (mk x).Nonempty ↔ x.Nonempty := by
  refine' ⟨_, fun ⟨a, h⟩ => ⟨mk a, h⟩⟩
  rintro ⟨a, h⟩
  induction a using Quotient.inductionOn
  exact ⟨_, h⟩
#align Set.nonempty_mk_iff ZFSet.nonempty_mk_iff

theorem eq_empty (x : ZFSet.{u}) : x = ∅ ↔ ∀ y : ZFSet.{u}, y ∉ x := by
  rw [ext_iff]
  simp
#align Set.eq_empty ZFSet.eq_empty

theorem eq_empty_or_nonempty (u : ZFSet) : u = ∅ ∨ u.Nonempty := by
  rw [eq_empty, ← not_exists]
  apply em'
#align Set.eq_empty_or_nonempty ZFSet.eq_empty_or_nonempty

/-- `Insert x y` is the set `{x} ∪ y` -/
protected def Insert : ZFSet → ZFSet → ZFSet :=
  Resp.eval 2
    ⟨PSet.insert, fun _ _ uv ⟨_, _⟩ ⟨_, _⟩ ⟨αβ, βα⟩ =>
      ⟨fun o =>
        match o with
        | some a =>
          let ⟨b, hb⟩ := αβ a
          ⟨some b, hb⟩
        | none => ⟨none, uv⟩,
        fun o =>
        match o with
        | some b =>
          let ⟨a, ha⟩ := βα b
          ⟨some a, ha⟩
        | none => ⟨none, uv⟩⟩⟩
#align Set.insert ZFSet.Insert

instance : Insert ZFSet ZFSet :=
  ⟨ZFSet.Insert⟩

instance : Singleton ZFSet ZFSet :=
  ⟨fun x => insert x ∅⟩

instance : IsLawfulSingleton ZFSet ZFSet :=
  ⟨fun _ => rfl⟩

@[simp]
theorem mem_insert_iff {x y z : ZFSet.{u}} : x ∈ insert y z ↔ x = y ∨ x ∈ z :=
  Quotient.inductionOn₃ x y z fun x y ⟨α, A⟩ =>
    show (x ∈ PSet.mk (Option α) fun o => Option.rec y A o) ↔ mk x = mk y ∨ x ∈ PSet.mk α A from
      ⟨fun m =>
        match m with
        | ⟨some a, ha⟩ => Or.inr ⟨a, ha⟩
        | ⟨none, h⟩ => Or.inl (Quotient.sound h),
        fun m =>
        match m with
        | Or.inr ⟨a, ha⟩ => ⟨some a, ha⟩
        | Or.inl h => ⟨none, Quotient.exact h⟩⟩
#align Set.mem_insert_iff ZFSet.mem_insert_iff

theorem mem_insert (x y : ZFSet) : x ∈ insert x y :=
  mem_insert_iff.2 <| Or.inl rfl
#align Set.mem_insert ZFSet.mem_insert

theorem mem_insert_of_mem {y z : ZFSet} (x) (h : z ∈ y) : z ∈ insert x y :=
  mem_insert_iff.2 <| Or.inr h
#align Set.mem_insert_of_mem ZFSet.mem_insert_of_mem

@[simp]
theorem toSet_insert (x y : ZFSet) : (insert x y).toSet = insert x y.toSet := by
  ext
  simp
#align Set.to_set_insert ZFSet.toSet_insert

@[simp]
theorem mem_singleton {x y : ZFSet.{u}} : x ∈ @singleton ZFSet.{u} ZFSet.{u} _ y ↔ x = y :=
  Iff.trans mem_insert_iff
    ⟨fun o => Or.rec (fun h => h) (fun n => absurd n (not_mem_empty _)) o, Or.inl⟩
#align Set.mem_singleton ZFSet.mem_singleton

@[simp]
theorem toSet_singleton (x : ZFSet) : ({x} : ZFSet).toSet = {x} := by
  ext
  simp
#align Set.to_set_singleton ZFSet.toSet_singleton

theorem insert_nonempty (u v : ZFSet) : (insert u v).Nonempty :=
  ⟨u, mem_insert u v⟩
#align Set.insert_nonempty ZFSet.insert_nonempty

theorem singleton_nonempty (u : ZFSet) : ZFSet.Nonempty {u} :=
  insert_nonempty u ∅
#align Set.singleton_nonempty ZFSet.singleton_nonempty

theorem mem_pair {x y z : ZFSet.{u}} : x ∈ ({y, z} : ZFSet) ↔ x = y ∨ x = z := by
  simp
#align Set.mem_pair ZFSet.mem_pair

/-- `omega` is the first infinite von Neumann ordinal -/
def omega : ZFSet :=
  mk PSet.omega
#align Set.omega ZFSet.omega

@[simp]
theorem omega_zero : ∅ ∈ omega :=
  ⟨⟨0⟩, Equiv.rfl⟩
#align Set.omega_zero ZFSet.omega_zero

@[simp]
theorem omega_succ {n} : n ∈ omega.{u} → insert n n ∈ omega.{u} :=
  Quotient.inductionOn n fun x ⟨⟨n⟩, h⟩ =>
    ⟨⟨n + 1⟩,
      ZFSet.exact <|
        show insert (mk x) (mk x) = insert (mk <| ofNat n) (mk <| ofNat n) by
          rw [ZFSet.sound h]
          rfl⟩
#align Set.omega_succ ZFSet.omega_succ

/-- `{x ∈ a | p x}` is the set of elements in `a` satisfying `p` -/
protected def sep (p : ZFSet → Prop) : ZFSet → ZFSet :=
  Resp.eval 1
    ⟨PSet.sep fun y => p (mk y), fun ⟨α, A⟩ ⟨β, B⟩ ⟨αβ, βα⟩ =>
      ⟨fun ⟨a, pa⟩ =>
        let ⟨b, hb⟩ := αβ a
        ⟨⟨b, by simpa only [mk_func, ← ZFSet.sound hb]⟩, hb⟩,
        fun ⟨b, pb⟩ =>
        let ⟨a, ha⟩ := βα b
        ⟨⟨a, by simpa only [mk_func, ZFSet.sound ha]⟩, ha⟩⟩⟩
#align Set.sep ZFSet.sep

-- Porting note: the { x | p x } notation appears to be disabled in Lean 4.
instance : Sep ZFSet ZFSet :=
  ⟨ZFSet.sep⟩

@[simp]
theorem mem_sep {p : ZFSet.{u} → Prop} {x y : ZFSet.{u}} :
    y ∈ ZFSet.sep p x ↔ y ∈ x ∧ p y :=
  Quotient.inductionOn₂ x y fun ⟨α, A⟩ y =>
    ⟨fun ⟨⟨a, pa⟩, h⟩ => ⟨⟨a, h⟩, by rwa [@Quotient.sound PSet _ _ _ h]⟩, fun ⟨⟨a, h⟩, pa⟩ =>
      ⟨⟨a, by
          rw [mk_func] at h
          rwa [mk_func, ← ZFSet.sound h]⟩,
        h⟩⟩
#align Set.mem_sep ZFSet.mem_sep

@[simp]
theorem toSet_sep (a : ZFSet) (p : ZFSet → Prop) :
    (ZFSet.sep p a).toSet = { x ∈ a.toSet | p x } := by
  ext
  simp
#align Set.to_set_sep ZFSet.toSet_sep

/-- The powerset operation, the collection of subsets of a ZFC set -/
def powerset : ZFSet → ZFSet :=
  Resp.eval 1
    ⟨PSet.powerset, fun ⟨_, A⟩ ⟨_, B⟩ ⟨αβ, βα⟩ =>
      ⟨fun p =>
        ⟨{ b | ∃ a, p a ∧ Equiv (A a) (B b) }, fun ⟨a, pa⟩ =>
          let ⟨b, ab⟩ := αβ a
          ⟨⟨b, a, pa, ab⟩, ab⟩,
          fun ⟨_, a, pa, ab⟩ => ⟨⟨a, pa⟩, ab⟩⟩,
        fun q =>
        ⟨{ a | ∃ b, q b ∧ Equiv (A a) (B b) }, fun ⟨_, b, qb, ab⟩ => ⟨⟨b, qb⟩, ab⟩, fun ⟨b, qb⟩ =>
          let ⟨a, ab⟩ := βα b
          ⟨⟨a, b, qb, ab⟩, ab⟩⟩⟩⟩
#align Set.powerset ZFSet.powerset

@[simp]
theorem mem_powerset {x y : ZFSet.{u}} : y ∈ powerset x ↔ y ⊆ x :=
  Quotient.inductionOn₂ x y fun ⟨α, A⟩ ⟨β, B⟩ =>
    show (⟨β, B⟩ : PSet.{u}) ∈ PSet.powerset.{u} ⟨α, A⟩ ↔ _ by simp [mem_powerset, subset_iff]
#align Set.mem_powerset ZFSet.mem_powerset

theorem sUnion_lem {α β : Type u} (A : α → PSet) (B : β → PSet) (αβ : ∀ a, ∃ b, Equiv (A a) (B b)) :
    ∀ a, ∃ b, Equiv ((sUnion ⟨α, A⟩).Func a) ((sUnion ⟨β, B⟩).Func b)
  | ⟨a, c⟩ => by
    let ⟨b, hb⟩ := αβ a
    induction' ea : A a with γ Γ
    induction' eb : B b with δ Δ
    rw [ea, eb] at hb
    cases' hb with γδ δγ
    let c : (A a).Type := c
    let ⟨d, hd⟩ := γδ (by rwa [ea] at c)
    use ⟨b, Eq.ndrec d (Eq.symm eb)⟩
    change PSet.Equiv ((A a).Func c) ((B b).Func (Eq.ndrec d eb.symm))
    match A a, B b, ea, eb, c, d, hd with
    | _, _, rfl, rfl, _, _, hd => exact hd
#align Set.sUnion_lem ZFSet.sUnion_lem

/-- The union operator, the collection of elements of elements of a ZFC set -/
def sUnion : ZFSet → ZFSet :=
  Resp.eval 1
    ⟨PSet.sUnion, fun ⟨_, A⟩ ⟨_, B⟩ ⟨αβ, βα⟩ =>
      ⟨sUnion_lem A B αβ, fun a =>
        Exists.elim
          (sUnion_lem B A (fun b => Exists.elim (βα b) fun c hc => ⟨c, PSet.Equiv.symm hc⟩) a)
          fun b hb => ⟨b, PSet.Equiv.symm hb⟩⟩⟩
#align Set.sUnion ZFSet.sUnion

@[inherit_doc]
prefix:110 "⋃₀ " => ZFSet.sUnion

/-- The intersection operator, the collection of elements in all of the elements of a ZFC set. We
special-case `⋂₀ ∅ = ∅`. -/
noncomputable def sInter (x : ZFSet) : ZFSet := by
   classical exact if h : x.Nonempty then ZFSet.sep (fun y => ∀ z ∈ x, y ∈ z) h.some else ∅
#align Set.sInter ZFSet.sInter

@[inherit_doc]
prefix:110 "⋂₀ " => ZFSet.sInter

@[simp]
theorem mem_sUnion {x y : ZFSet.{u}} : y ∈ ⋃₀ x ↔ ∃ z ∈ x, y ∈ z :=
  Quotient.inductionOn₂ x y fun _ _ =>
    Iff.trans PSet.mem_sUnion
      ⟨fun ⟨z, h⟩ => ⟨⟦z⟧, h⟩, fun ⟨z, h⟩ => Quotient.inductionOn z (fun z h => ⟨z, h⟩) h⟩
#align Set.mem_sUnion ZFSet.mem_sUnion

theorem mem_sInter {x y : ZFSet} (h : x.Nonempty) : y ∈ ⋂₀ x ↔ ∀ z ∈ x, y ∈ z := by
  rw [sInter, dif_pos h]
  simp only [mem_toSet, mem_sep, and_iff_right_iff_imp]
  exact fun H => H _ h.some_mem
#align Set.mem_sInter ZFSet.mem_sInter

@[simp]
theorem sUnion_empty : ⋃₀ (∅ : ZFSet.{u}) = ∅ := by
  ext
  simp
#align Set.sUnion_empty ZFSet.sUnion_empty

@[simp]
theorem sInter_empty : ⋂₀ (∅ : ZFSet) = ∅ := dif_neg <| by simp
#align Set.sInter_empty ZFSet.sInter_empty

theorem mem_of_mem_sInter {x y z : ZFSet} (hy : y ∈ ⋂₀ x) (hz : z ∈ x) : y ∈ z := by
  rcases eq_empty_or_nonempty x with (rfl | hx)
  · exact (not_mem_empty z hz).elim
  · exact (mem_sInter hx).1 hy z hz
#align Set.mem_of_mem_sInter ZFSet.mem_of_mem_sInter

theorem mem_sUnion_of_mem {x y z : ZFSet} (hy : y ∈ z) (hz : z ∈ x) : y ∈ ⋃₀ x :=
  mem_sUnion.2 ⟨z, hz, hy⟩
#align Set.mem_sUnion_of_mem ZFSet.mem_sUnion_of_mem

theorem not_mem_sInter_of_not_mem {x y z : ZFSet} (hy : ¬y ∈ z) (hz : z ∈ x) : ¬y ∈ ⋂₀ x :=
  fun hx => hy <| mem_of_mem_sInter hx hz
#align Set.not_mem_sInter_of_not_mem ZFSet.not_mem_sInter_of_not_mem

@[simp]
theorem sUnion_singleton {x : ZFSet.{u}} : ⋃₀ ({x} : ZFSet) = x :=
  ext fun y => by simp_rw [mem_sUnion, mem_singleton, exists_eq_left]
#align Set.sUnion_singleton ZFSet.sUnion_singleton

@[simp]
theorem sInter_singleton {x : ZFSet.{u}} : ⋂₀ ({x} : ZFSet) = x :=
  ext fun y => by simp_rw [mem_sInter (singleton_nonempty x), mem_singleton, forall_eq]
#align Set.sInter_singleton ZFSet.sInter_singleton

@[simp]
theorem toSet_sUnion (x : ZFSet.{u}) : (⋃₀ x).toSet = ⋃₀ (toSet '' x.toSet) := by
  ext
  simp
#align Set.to_set_sUnion ZFSet.toSet_sUnion

theorem toSet_sInter {x : ZFSet.{u}} (h : x.Nonempty) : (⋂₀ x).toSet = ⋂₀ (toSet '' x.toSet) := by
  ext
  simp [mem_sInter h]
#align Set.to_set_sInter ZFSet.toSet_sInter

theorem singleton_injective : Function.Injective (@singleton ZFSet ZFSet _) := fun x y H => by
  let this := congr_arg sUnion H
  rwa [sUnion_singleton, sUnion_singleton] at this
#align Set.singleton_injective ZFSet.singleton_injective

@[simp]
theorem singleton_inj {x y : ZFSet} : ({x} : ZFSet) = {y} ↔ x = y :=
  singleton_injective.eq_iff
#align Set.singleton_inj ZFSet.singleton_inj

/-- The binary union operation -/
protected def union (x y : ZFSet.{u}) : ZFSet.{u} :=
  ⋃₀ {x, y}
#align Set.union ZFSet.union

/-- The binary intersection operation -/
protected def inter (x y : ZFSet.{u}) : ZFSet.{u} :=
  ZFSet.sep (fun z => z ∈ y) x -- { z ∈ x | z ∈ y }
#align Set.inter ZFSet.inter

/-- The set difference operation -/
protected def diff (x y : ZFSet.{u}) : ZFSet.{u} :=
  ZFSet.sep (fun z => z ∉ y) x -- { z ∈ x | z ∉ y }
#align Set.diff ZFSet.diff

instance : Union ZFSet :=
  ⟨ZFSet.union⟩

instance : Inter ZFSet :=
  ⟨ZFSet.inter⟩

instance : SDiff ZFSet :=
  ⟨ZFSet.diff⟩

@[simp]
theorem toSet_union (x y : ZFSet.{u}) : (x ∪ y).toSet = x.toSet ∪ y.toSet := by
  change (⋃₀ {x, y}).toSet = _
  simp
#align Set.to_set_union ZFSet.toSet_union

@[simp]
theorem toSet_inter (x y : ZFSet.{u}) : (x ∩ y).toSet = x.toSet ∩ y.toSet := by
  change (ZFSet.sep (fun z => z ∈ y) x).toSet = _
  ext
  simp
#align Set.to_set_inter ZFSet.toSet_inter

@[simp]
theorem toSet_sdiff (x y : ZFSet.{u}) : (x \ y).toSet = x.toSet \ y.toSet := by
  change (ZFSet.sep (fun z => z ∉ y) x).toSet = _
  ext
  simp
#align Set.to_set_sdiff ZFSet.toSet_sdiff

@[simp]
theorem mem_union {x y z : ZFSet.{u}} : z ∈ x ∪ y ↔ z ∈ x ∨ z ∈ y := by
  rw [← mem_toSet]
  simp
#align Set.mem_union ZFSet.mem_union

@[simp]
theorem mem_inter {x y z : ZFSet.{u}} : z ∈ x ∩ y ↔ z ∈ x ∧ z ∈ y :=
  @mem_sep (fun z : ZFSet.{u} => z ∈ y) x z
#align Set.mem_inter ZFSet.mem_inter

@[simp]
theorem mem_diff {x y z : ZFSet.{u}} : z ∈ x \ y ↔ z ∈ x ∧ z ∉ y :=
  @mem_sep (fun z : ZFSet.{u} => z ∉ y) x z
#align Set.mem_diff ZFSet.mem_diff

@[simp]
theorem sUnion_pair {x y : ZFSet.{u}} : ⋃₀ ({x, y} : ZFSet.{u}) = x ∪ y :=
  rfl
#align Set.sUnion_pair ZFSet.sUnion_pair

theorem mem_wf : @WellFounded ZFSet (· ∈ ·) :=
  (wellFounded_lift₂_iff (H := fun a b c d hx hy =>
    propext ((@Mem.congr_left a c hx).trans (@Mem.congr_right b d hy _)))).mpr PSet.mem_wf
#align Set.mem_wf ZFSet.mem_wf

/-- Induction on the `∈` relation. -/
@[elab_as_elim]
theorem inductionOn {p : ZFSet → Prop} (x) (h : ∀ x, (∀ y ∈ x, p y) → p x) : p x :=
  mem_wf.induction x h
#align Set.induction_on ZFSet.inductionOn

instance : WellFoundedRelation ZFSet :=
  ⟨_, mem_wf⟩

instance : IsAsymm ZFSet (· ∈ ·) :=
  mem_wf.isAsymm

-- Porting note: this can't be inferred automatically for some reason.
instance : IsIrrefl ZFSet (· ∈ ·) :=
  mem_wf.isIrrefl

theorem mem_asymm {x y : ZFSet} : x ∈ y → y ∉ x :=
  asymm
#align Set.mem_asymm ZFSet.mem_asymm

theorem mem_irrefl (x : ZFSet) : x ∉ x :=
  irrefl x
#align Set.mem_irrefl ZFSet.mem_irrefl

theorem regularity (x : ZFSet.{u}) (h : x ≠ ∅) : ∃ y ∈ x, x ∩ y = ∅ :=
  by_contradiction fun ne =>
    h <| (eq_empty x).2 fun y =>
      @inductionOn (fun z => z ∉ x) y fun z IH zx =>
        ne ⟨z, zx, (eq_empty _).2 fun w wxz =>
          let ⟨wx, wz⟩ := mem_inter.1 wxz
          IH w wz wx⟩
#align Set.regularity ZFSet.regularity

/-- The image of a (definable) ZFC set function -/
def image (f : ZFSet → ZFSet) [Definable 1 f] : ZFSet → ZFSet :=
  let ⟨r, hr⟩ := @Definable.Resp 1 f _
  Resp.eval 1
    ⟨PSet.image r, fun _ _ e =>
      Mem.ext fun _ =>
        (mem_image hr).trans <|
          Iff.trans
              ⟨fun ⟨w, h1, h2⟩ => ⟨w, (Mem.congr_right e).1 h1, h2⟩, fun ⟨w, h1, h2⟩ =>
                ⟨w, (Mem.congr_right e).2 h1, h2⟩⟩ <|
            (mem_image hr).symm⟩
#align Set.image ZFSet.image

theorem image.mk :
    ∀ (f : ZFSet.{u} → ZFSet.{u}) [H : Definable 1 f] (x) {y} (_ : y ∈ x), f y ∈ @image f H x
  | _, ⟨F⟩, x, y => Quotient.inductionOn₂ x y fun ⟨_, _⟩ _ ⟨a, ya⟩ => ⟨a, F.2 _ _ ya⟩
#align Set.image.mk ZFSet.image.mk

@[simp]
theorem mem_image :
    ∀ {f : ZFSet.{u} → ZFSet.{u}} [H : Definable 1 f] {x y : ZFSet.{u}},
      y ∈ @image f H x ↔ ∃ z ∈ x, f z = y
  | _, ⟨_⟩, x, y =>
    Quotient.inductionOn₂ x y fun ⟨_, A⟩ _ =>
      ⟨fun ⟨a, ya⟩ => ⟨⟦A a⟧, Mem.mk A a, Eq.symm <| Quotient.sound ya⟩, fun ⟨_, hz, e⟩ =>
        e ▸ image.mk _ _ hz⟩
#align Set.mem_image ZFSet.mem_image

@[simp]
theorem toSet_image (f : ZFSet → ZFSet) [H : Definable 1 f] (x : ZFSet) :
    (image f x).toSet = f '' x.toSet := by
  ext
  simp
#align Set.to_set_image ZFSet.toSet_image

/-- The range of an indexed family of sets. The universes allow for a more general index type
  without manual use of `ULift`. -/
noncomputable def range {α : Type u} (f : α → ZFSet.{max u v}) : ZFSet.{max u v} :=
  ⟦⟨ULift.{v} α, Quotient.out ∘ f ∘ ULift.down⟩⟧
#align Set.range ZFSet.range

@[simp]
theorem mem_range {α : Type u} {f : α → ZFSet.{max u v}} {x : ZFSet.{max u v}} :
    x ∈ range.{u, v} f ↔ x ∈ Set.range f :=
  Quotient.inductionOn x fun y => by
    constructor
    · rintro ⟨z, hz⟩
      exact ⟨z.down, Quotient.eq_mk_iff_out.2 hz.symm⟩
    · rintro ⟨z, hz⟩
      use ULift.up z
      simpa [hz] using PSet.Equiv.symm (Quotient.mk_out y)
#align Set.mem_range ZFSet.mem_range

@[simp]
theorem toSet_range {α : Type u} (f : α → ZFSet.{max u v}) :
    (range.{u, v} f).toSet = Set.range f := by
  ext
  simp
#align Set.to_set_range ZFSet.toSet_range

/-- Kuratowski ordered pair -/
def pair (x y : ZFSet.{u}) : ZFSet.{u} :=
  {{x}, {x, y}}
#align Set.pair ZFSet.pair

@[simp]
theorem toSet_pair (x y : ZFSet.{u}) : (pair x y).toSet = {{x}, {x, y}} := by simp [pair]
#align Set.to_set_pair ZFSet.toSet_pair

/-- A subset of pairs `{(a, b) ∈ x × y | p a b}` -/
def pairSep (p : ZFSet.{u} → ZFSet.{u} → Prop) (x y : ZFSet.{u}) : ZFSet.{u} :=
  ZFSet.sep (fun z => ∃ a ∈ x, ∃ b ∈ y, z = pair a b ∧ p a b) (powerset (powerset (x ∪ y)))
#align Set.pair_sep ZFSet.pairSep

@[simp]
theorem mem_pairSep {p} {x y z : ZFSet.{u}} :
    z ∈ pairSep p x y ↔ ∃ a ∈ x, ∃ b ∈ y, z = pair a b ∧ p a b := by
  refine' mem_sep.trans ⟨And.right, fun e => ⟨_, e⟩⟩
  rcases e with ⟨a, ax, b, bY, rfl, pab⟩
  simp only [mem_powerset, subset_def, mem_union, pair, mem_pair]
  rintro u (rfl | rfl) v <;> simp only [mem_singleton, mem_pair]
  · rintro rfl
    exact Or.inl ax
  · rintro (rfl | rfl) <;> [left; right] <;> assumption
#align Set.mem_pair_sep ZFSet.mem_pairSep

theorem pair_injective : Function.Injective2 pair := fun x x' y y' H => by
  have ae := ext_iff.1 H
  simp only [pair, mem_pair] at ae
  obtain rfl : x = x' := by
    cases' (ae {x}).1 (by simp) with h h
    · exact singleton_injective h
    · have m : x' ∈ ({x} : ZFSet) := by simp [h]
      rw [mem_singleton.mp m]
  have he : x = y → y = y' := by
    rintro rfl
    cases' (ae {x, y'}).2 (by simp only [eq_self_iff_true, or_true_iff]) with xy'x xy'xx
    · rw [eq_comm, ← mem_singleton, ← xy'x, mem_pair]
      exact Or.inr rfl
    · simpa [eq_comm] using (ext_iff.1 xy'xx y').1 (by simp)
  obtain xyx | xyy' := (ae {x, y}).1 (by simp)
  · obtain rfl := mem_singleton.mp ((ext_iff.1 xyx y).1 <| by simp)
    simp [he rfl]
  · obtain rfl | yy' := mem_pair.mp ((ext_iff.1 xyy' y).1 <| by simp)
    · simp [he rfl]
    · simp [yy']
#align Set.pair_injective ZFSet.pair_injective

@[simp]
theorem pair_inj {x y x' y' : ZFSet} : pair x y = pair x' y' ↔ x = x' ∧ y = y' :=
  pair_injective.eq_iff
#align Set.pair_inj ZFSet.pair_inj

/-- The cartesian product, `{(a, b) | a ∈ x, b ∈ y}` -/
def prod : ZFSet.{u} → ZFSet.{u} → ZFSet.{u} :=
  pairSep fun _ _ => True
#align Set.prod ZFSet.prod

@[simp]
theorem mem_prod {x y z : ZFSet.{u}} : z ∈ prod x y ↔ ∃ a ∈ x, ∃ b ∈ y, z = pair a b := by
  simp [prod]
#align Set.mem_prod ZFSet.mem_prod

theorem pair_mem_prod {x y a b : ZFSet.{u}} : pair a b ∈ prod x y ↔ a ∈ x ∧ b ∈ y := by
  simp
#align Set.pair_mem_prod ZFSet.pair_mem_prod

/-- `isFunc x y f` is the assertion that `f` is a subset of `x × y` which relates to each element
of `x` a unique element of `y`, so that we can consider `f` as a ZFC function `x → y`. -/
def IsFunc (x y f : ZFSet.{u}) : Prop :=
  f ⊆ prod x y ∧ ∀ z : ZFSet.{u}, z ∈ x → ∃! w, pair z w ∈ f
#align Set.is_func ZFSet.IsFunc

/-- `funs x y` is `y ^ x`, the set of all set functions `x → y` -/
def funs (x y : ZFSet.{u}) : ZFSet.{u} :=
  ZFSet.sep (IsFunc x y) (powerset (prod x y))
#align Set.funs ZFSet.funs

@[simp]
theorem mem_funs {x y f : ZFSet.{u}} : f ∈ funs x y ↔ IsFunc x y f := by simp [funs, IsFunc]
#align Set.mem_funs ZFSet.mem_funs

-- TODO(Mario): Prove this computably
/- Porting note: the `Definable` argument in `mapDefinableAux` is unused, though the TODO remark
   suggests it shouldn't be. -/
@[nolint unusedArguments]
noncomputable instance mapDefinableAux (f : ZFSet → ZFSet) [Definable 1 f] :
    Definable 1 fun (y : ZFSet) => pair y (f y) :=
  @Classical.allDefinable 1 _
#align Set.map_definable_aux ZFSet.mapDefinableAux

/-- Graph of a function: `map f x` is the ZFC function which maps `a ∈ x` to `f a` -/
noncomputable def map (f : ZFSet → ZFSet) [Definable 1 f] : ZFSet → ZFSet :=
  image fun y => pair y (f y)
#align Set.map ZFSet.map

@[simp]
theorem mem_map {f : ZFSet → ZFSet} [Definable 1 f] {x y : ZFSet} :
    y ∈ map f x ↔ ∃ z ∈ x, pair z (f z) = y :=
  mem_image
#align Set.mem_map ZFSet.mem_map

theorem map_unique {f : ZFSet.{u} → ZFSet.{u}} [H : Definable 1 f] {x z : ZFSet.{u}}
    (zx : z ∈ x) : ∃! w, pair z w ∈ map f x :=
  ⟨f z, image.mk _ _ zx, fun y yx => by
    let ⟨w, _, we⟩ := mem_image.1 yx
    let ⟨wz, fy⟩ := pair_injective we
    rw [← fy, wz]⟩
#align Set.map_unique ZFSet.map_unique

@[simp]
theorem map_isFunc {f : ZFSet → ZFSet} [Definable 1 f] {x y : ZFSet} :
    IsFunc x y (map f x) ↔ ∀ z ∈ x, f z ∈ y :=
  ⟨fun ⟨ss, h⟩ z zx =>
    let ⟨_, t1, t2⟩ := h z zx
    (t2 (f z) (image.mk _ _ zx)).symm ▸ (pair_mem_prod.1 (ss t1)).right,
    fun h =>
    ⟨fun _ yx =>
      let ⟨z, zx, ze⟩ := mem_image.1 yx
      ze ▸ pair_mem_prod.2 ⟨zx, h z zx⟩,
      fun _ => map_unique⟩⟩
#align Set.map_is_func ZFSet.map_isFunc

/-- Given a predicate `p` on ZFC sets. `Hereditarily p x` means that `x` has property `p` and the
members of `x` are all `Hereditarily p`. -/
def Hereditarily (p : ZFSet → Prop) (x : ZFSet) : Prop :=
  p x ∧ ∀ y ∈ x, Hereditarily p y
termination_by x
#align Set.hereditarily ZFSet.Hereditarily

section Hereditarily

variable {p : ZFSet.{u} → Prop} {x y : ZFSet.{u}}

theorem hereditarily_iff : Hereditarily p x ↔ p x ∧ ∀ y ∈ x, Hereditarily p y := by
  rw [← Hereditarily]
#align Set.hereditarily_iff ZFSet.hereditarily_iff

alias ⟨Hereditarily.def, _⟩ := hereditarily_iff
#align Set.hereditarily.def ZFSet.Hereditarily.def

theorem Hereditarily.self (h : x.Hereditarily p) : p x :=
  h.def.1
#align Set.hereditarily.self ZFSet.Hereditarily.self

theorem Hereditarily.mem (h : x.Hereditarily p) (hy : y ∈ x) : y.Hereditarily p :=
  h.def.2 _ hy
#align Set.hereditarily.mem ZFSet.Hereditarily.mem

theorem Hereditarily.empty : Hereditarily p x → p ∅ := by
  apply @ZFSet.inductionOn _ x
  intro y IH h
  rcases ZFSet.eq_empty_or_nonempty y with (rfl | ⟨a, ha⟩)
  · exact h.self
  · exact IH a ha (h.mem ha)
#align Set.hereditarily.empty ZFSet.Hereditarily.empty

end Hereditarily

end ZFSet

/-- The collection of all classes.
We define `Class` as `Set ZFSet`, as this allows us to get many instances automatically. However, in
practice, we treat it as (the definitionally equal) `ZFSet → Prop`. This means, the preferred way to
state that `x : ZFSet` belongs to `A : Class` is to write `A x`. -/
def Class :=
  ZFSet → Prop deriving Nonempty, BooleanAlgebra
#align Class Class

instance : HasSubset Class := ⟨fun A B ↦ ∀ ⦃x⦄, A x → B x⟩
instance : EmptyCollection Class := ⟨fun _ ↦ False⟩
instance : Union Class := ⟨(· ⊔ ·)⟩
instance : Inter Class := ⟨(· ⊓ ·)⟩

instance : Insert ZFSet Class := ⟨fun S A T ↦ T = S ∨ A T⟩

namespace Class

-- Porting note: this is no longer an automatically derived instance.
/-- `{x ∈ A | p x}` is the class of elements in `A` satisfying `p` -/
<<<<<<< HEAD
protected def sep (p : ZFSet → Prop) (A : Class) : Class := fun y ↦ A y ∧ p y
=======
protected def sep (p : ZFSet → Prop) (A : Class) : Class :=
  {y | A y ∧ p y}
>>>>>>> a36350f2

@[ext]
theorem ext {x y : Class.{u}} (h : ∀ z : ZFSet.{u}, x z ↔ y z) : x = y :=
  funext fun _ ↦ propext (h _)
#align Class.ext Class.ext

theorem ext_iff {x y : Class.{u}} : x = y ↔ ∀ z, x z ↔ y z :=
  ⟨fun h _ ↦ h ▸ Iff.rfl, ext⟩
#align Class.ext_iff Class.ext_iff

/-- Coerce a ZFC set into a class -/
@[coe]
def ofSet (x : ZFSet.{u}) : Class.{u} := (· ∈ x)
#align Class.of_Set Class.ofSet

instance : Coe ZFSet Class :=
  ⟨ofSet⟩

/-- The universal class -/
def univ : Class := ⊤
#align Class.univ Class.univ

/-- Assert that `A` is a ZFC set satisfying `B` -/
def ToSet (B : Class.{u}) (A : Class.{u}) : Prop :=
  ∃ x : ZFSet, ↑x = A ∧ B x
#align Class.to_Set Class.ToSet

/-- `A ∈ B` if `A` is a ZFC set which satisfies `B` -/
protected def Mem (A B : Class.{u}) : Prop :=
  ToSet.{u} B A
#align Class.mem Class.Mem

instance : Membership Class Class :=
  ⟨Class.Mem⟩

theorem mem_def (A B : Class.{u}) : A ∈ B ↔ ∃ x : ZFSet, ↑x = A ∧ B x :=
  Iff.rfl
#align Class.mem_def Class.mem_def

@[simp]
theorem not_mem_empty (x : Class.{u}) : x ∉ (∅ : Class.{u}) := fun ⟨_, _, h⟩ => h
#align Class.not_mem_empty Class.not_mem_empty

@[simp]
theorem not_empty_hom (x : ZFSet.{u}) : ¬(∅ : Class.{u}) x :=
  id
#align Class.not_empty_hom Class.not_empty_hom

@[simp]
theorem mem_univ {A : Class.{u}} : A ∈ univ.{u} ↔ ∃ x : ZFSet.{u}, ↑x = A :=
  exists_congr fun _ => and_true_iff _
#align Class.mem_univ Class.mem_univ

@[simp]
theorem mem_univ_hom (x : ZFSet.{u}) : univ.{u} x :=
  trivial
#align Class.mem_univ_hom Class.mem_univ_hom

theorem eq_univ_iff_forall {A : Class.{u}} : A = univ ↔ ∀ x : ZFSet, A x :=
  Set.eq_univ_iff_forall
#align Class.eq_univ_iff_forall Class.eq_univ_iff_forall

theorem eq_univ_of_forall {A : Class.{u}} : (∀ x : ZFSet, A x) → A = univ :=
  Set.eq_univ_of_forall
#align Class.eq_univ_of_forall Class.eq_univ_of_forall

theorem mem_wf : @WellFounded Class.{u} (· ∈ ·) :=
  ⟨by
    have H : ∀ x : ZFSet.{u}, @Acc Class.{u} (· ∈ ·) ↑x := by
      refine' fun a => ZFSet.inductionOn a fun x IH => ⟨_, _⟩
      rintro A ⟨z, rfl, hz⟩
      exact IH z hz
    · refine' fun A => ⟨A, _⟩
      rintro B ⟨x, rfl, _⟩
      exact H x⟩
#align Class.mem_wf Class.mem_wf

instance : WellFoundedRelation Class :=
  ⟨_, mem_wf⟩

instance : IsAsymm Class (· ∈ ·) :=
  mem_wf.isAsymm

-- Porting note: this can't be inferred automatically for some reason.
instance : IsIrrefl Class (· ∈ ·) :=
  mem_wf.isIrrefl

theorem mem_asymm {x y : Class} : x ∈ y → y ∉ x :=
  asymm
#align Class.mem_asymm Class.mem_asymm

theorem mem_irrefl (x : Class) : x ∉ x :=
  irrefl x
#align Class.mem_irrefl Class.mem_irrefl

/-- **There is no universal set.**
This is stated as `univ ∉ univ`, meaning that `univ` (the class of all sets) is proper (does not
belong to the class of all sets). -/
theorem univ_not_mem_univ : univ ∉ univ :=
  mem_irrefl _
#align Class.univ_not_mem_univ Class.univ_not_mem_univ

/-- Convert a conglomerate (a collection of classes) into a class -/
def congToClass (x : Set Class.{u}) : Class.{u} :=
  { y | ↑y ∈ x }
#align Class.Cong_to_Class Class.congToClass

@[simp]
theorem congToClass_empty : congToClass ∅ = ∅ := by
  ext z
  simp only [congToClass, not_empty_hom, iff_false_iff]
  exact Set.not_mem_empty z
#align Class.Cong_to_Class_empty Class.congToClass_empty

/-- Convert a class into a conglomerate (a collection of classes) -/
def classToCong (x : Class.{u}) : Set Class.{u} :=
  { y | y ∈ x }
#align Class.Class_to_Cong Class.classToCong

@[simp]
theorem classToCong_empty : classToCong ∅ = ∅ := by
  ext
  simp [classToCong]
#align Class.Class_to_Cong_empty Class.classToCong_empty

/-- The power class of a class is the class of all subclasses that are ZFC sets -/
def powerset (x : Class) : Class :=
  congToClass (Set.powerset x)
#align Class.powerset Class.powerset

/-- The union of a class is the class of all members of ZFC sets in the class -/
def sUnion (x : Class) : Class :=
  ⋃₀ classToCong x
#align Class.sUnion Class.sUnion

@[inherit_doc]
prefix:110 "⋃₀ " => Class.sUnion

/-- The intersection of a class is the class of all members of ZFC sets in the class -/
def sInter (x : Class) : Class :=
  ⋂₀ classToCong x

@[inherit_doc]
prefix:110 "⋂₀ " => Class.sInter

theorem ofSet.inj {x y : ZFSet.{u}} (h : (x : Class.{u}) = y) : x = y :=
  ZFSet.ext fun z => by
    change (x : Class.{u}) z ↔ (y : Class.{u}) z
    rw [h]
#align Class.of_Set.inj Class.ofSet.inj

@[simp]
theorem toSet_of_ZFSet (A : Class.{u}) (x : ZFSet.{u}) : ToSet A x ↔ A x :=
  ⟨fun ⟨y, yx, py⟩ => by rwa [ofSet.inj yx] at py, fun px => ⟨x, rfl, px⟩⟩
#align Class.to_Set_of_Set Class.toSet_of_ZFSet

@[simp, norm_cast]
theorem coe_mem {x : ZFSet.{u}} {A : Class.{u}} : ↑x ∈ A ↔ A x :=
  toSet_of_ZFSet _ _
#align Class.coe_mem Class.coe_mem

@[simp]
theorem coe_apply {x y : ZFSet.{u}} : (y : Class.{u}) x ↔ x ∈ y :=
  Iff.rfl
#align Class.coe_apply Class.coe_apply

@[simp, norm_cast]
theorem coe_subset (x y : ZFSet.{u}) : (x : Class.{u}) ⊆ y ↔ x ⊆ y :=
  Iff.rfl
#align Class.coe_subset Class.coe_subset

@[simp, norm_cast]
theorem coe_sep (p : Class.{u}) (x : ZFSet.{u}) :
    (ZFSet.sep p x : Class) = { y ∈ x | p y } :=
  ext fun _ => ZFSet.mem_sep
#align Class.coe_sep Class.coe_sep

@[simp, norm_cast]
theorem coe_empty : ↑(∅ : ZFSet.{u}) = (∅ : Class.{u}) :=
  ext fun y => iff_false_iff.2 <| ZFSet.not_mem_empty y
#align Class.coe_empty Class.coe_empty

@[simp, norm_cast]
theorem coe_insert (x y : ZFSet.{u}) : ↑(insert x y) = @insert ZFSet.{u} Class.{u} _ x y :=
  ext fun _ => ZFSet.mem_insert_iff
#align Class.coe_insert Class.coe_insert

@[simp, norm_cast]
theorem coe_union (x y : ZFSet.{u}) : ↑(x ∪ y) = (x : Class.{u}) ∪ y :=
  ext fun _ => ZFSet.mem_union
#align Class.coe_union Class.coe_union

@[simp, norm_cast]
theorem coe_inter (x y : ZFSet.{u}) : ↑(x ∩ y) = (x : Class.{u}) ∩ y :=
  ext fun _ => ZFSet.mem_inter
#align Class.coe_inter Class.coe_inter

@[simp, norm_cast]
theorem coe_diff (x y : ZFSet.{u}) : ↑(x \ y) = (x : Class.{u}) \ y :=
  ext fun _ => ZFSet.mem_diff
#align Class.coe_diff Class.coe_diff

@[simp, norm_cast]
theorem coe_powerset (x : ZFSet.{u}) : ↑x.powerset = powerset.{u} x :=
  ext fun _ => ZFSet.mem_powerset
#align Class.coe_powerset Class.coe_powerset

@[simp]
theorem powerset_apply {A : Class.{u}} {x : ZFSet.{u}} : powerset A x ↔ ↑x ⊆ A :=
  Iff.rfl
#align Class.powerset_apply Class.powerset_apply

@[simp]
theorem sUnion_apply {x : Class} {y : ZFSet} : (⋃₀ x) y ↔ ∃ z : ZFSet, x z ∧ y ∈ z := by
  constructor
  · rintro ⟨-, ⟨z, rfl, hxz⟩, hyz⟩
    exact ⟨z, hxz, hyz⟩
  · exact fun ⟨z, hxz, hyz⟩ => ⟨_, coe_mem.2 hxz, hyz⟩
#align Class.sUnion_apply Class.sUnion_apply

@[simp, norm_cast]
theorem coe_sUnion (x : ZFSet.{u}) : ↑(⋃₀ x : ZFSet) = ⋃₀ (x : Class.{u}) :=
  ext fun y =>
    ZFSet.mem_sUnion.trans (sUnion_apply.trans <| by rfl).symm
#align Class.coe_sUnion Class.coe_sUnion

@[simp]
theorem mem_sUnion {x y : Class.{u}} : y ∈ ⋃₀ x ↔ ∃ z, z ∈ x ∧ y ∈ z := by
  constructor
  · rintro ⟨w, rfl, z, hzx, hwz⟩
    exact ⟨z, hzx, coe_mem.2 hwz⟩
  · rintro ⟨w, hwx, z, rfl, hwz⟩
    exact ⟨z, rfl, w, hwx, hwz⟩
#align Class.mem_sUnion Class.mem_sUnion

theorem sInter_apply {x : Class.{u}} {y : ZFSet.{u}} : (⋂₀ x) y ↔ ∀ z : ZFSet.{u}, x z → y ∈ z := by
  refine' ⟨fun hxy z hxz => hxy _ ⟨z, rfl, hxz⟩, _⟩
  rintro H - ⟨z, rfl, hxz⟩
  exact H _ hxz
#align Class.sInter_apply Class.sInter_apply

@[simp, norm_cast]
theorem coe_sInter {x : ZFSet.{u}} (h : x.Nonempty) : ↑(⋂₀ x : ZFSet) = ⋂₀ (x : Class.{u}) :=
  Set.ext fun _ => (ZFSet.mem_sInter h).trans sInter_apply.symm
#align Class.sInter_coe Class.coe_sInter

theorem mem_of_mem_sInter {x y z : Class} (hy : y ∈ ⋂₀ x) (hz : z ∈ x) : y ∈ z := by
  obtain ⟨w, rfl, hw⟩ := hy
  exact coe_mem.2 (hw z hz)
#align Class.mem_of_mem_sInter Class.mem_of_mem_sInter

theorem mem_sInter {x y : Class.{u}} (h : x.Nonempty) : y ∈ ⋂₀ x ↔ ∀ z, z ∈ x → y ∈ z := by
  refine' ⟨fun hy z => mem_of_mem_sInter hy, fun H => _⟩
  simp_rw [mem_def, sInter_apply]
  obtain ⟨z, hz⟩ := h
  obtain ⟨y, rfl, _⟩ := H z (coe_mem.2 hz)
  refine' ⟨y, rfl, fun w hxw => _⟩
  simpa only [coe_mem, coe_apply] using H w (coe_mem.2 hxw)
#align Class.mem_sInter Class.mem_sInter

@[simp]
theorem sUnion_empty : ⋃₀ (∅ : Class.{u}) = (∅ : Class.{u}) := by
  ext
  simp
#align Class.sUnion_empty Class.sUnion_empty

@[simp]
theorem sInter_empty : ⋂₀ (∅ : Class.{u}) = univ := by
  rw [sInter, classToCong_empty, Set.sInter_empty, univ]
#align Class.sInter_empty Class.sInter_empty

/-- An induction principle for sets. If every subset of a class is a member, then the class is
  universal. -/
theorem eq_univ_of_powerset_subset {A : Class} (hA : powerset A ⊆ A) : A = univ :=
  eq_univ_of_forall
    (by
      by_contra! hnA
      exact
        WellFounded.min_mem ZFSet.mem_wf _ hnA
          (hA fun x hx =>
            Classical.not_not.1 fun hB =>
              WellFounded.not_lt_min ZFSet.mem_wf _ hnA hB <| coe_apply.1 hx))
#align Class.eq_univ_of_powerset_subset Class.eq_univ_of_powerset_subset

/- ./././Mathport/Syntax/Translate/Expr.lean:177:8: unsupported: ambiguous notation -/
/-- The definite description operator, which is `{x}` if `{y | A y} = {x}` and `∅` otherwise. -/
def iota (A : Class) : Class :=
  ⋃₀ { x | ∀ y, A y ↔ y = x }
#align Class.iota Class.iota

theorem iota_val (A : Class) (x : ZFSet) (H : ∀ y, A y ↔ y = x) : iota A = ↑x :=
  ext fun y =>
    ⟨fun ⟨_, ⟨x', rfl, h⟩, yx'⟩ => by rwa [← (H x').1 <| (h x').2 rfl], fun yx =>
      ⟨_, ⟨x, rfl, H⟩, yx⟩⟩
#align Class.iota_val Class.iota_val

/-- Unlike the other set constructors, the `iota` definite descriptor
  is a set for any set input, but not constructively so, so there is no
  associated `Class → Set` function. -/
theorem iota_ex (A) : iota.{u} A ∈ univ.{u} :=
  mem_univ.2 <|
    Or.elim (Classical.em <| ∃ x, ∀ y, A y ↔ y = x) (fun ⟨x, h⟩ => ⟨x, Eq.symm <| iota_val A x h⟩)
      fun hn =>
      ⟨∅, ext fun _ => coe_empty.symm ▸ ⟨False.rec, fun ⟨_, ⟨x, rfl, H⟩, _⟩ => hn ⟨x, H⟩⟩⟩
#align Class.iota_ex Class.iota_ex

/-- Function value -/
def fval (F A : Class.{u}) : Class.{u} :=
  iota fun y => ToSet (fun x => F (ZFSet.pair x y)) A
#align Class.fval Class.fval

@[inherit_doc]
infixl:100 " ′ " => fval

theorem fval_ex (F A : Class.{u}) : F ′ A ∈ univ.{u} :=
  iota_ex _
#align Class.fval_ex Class.fval_ex

end Class

namespace ZFSet

@[simp]
theorem map_fval {f : ZFSet.{u} → ZFSet.{u}} [H : PSet.Definable 1 f] {x y : ZFSet.{u}}
    (h : y ∈ x) : (ZFSet.map f x ′ y : Class.{u}) = f y :=
  Class.iota_val _ _ fun z => by
    rw [Class.toSet_of_ZFSet, Class.coe_apply, mem_map]
    exact
      ⟨fun ⟨w, _, pr⟩ => by
        let ⟨wy, fw⟩ := ZFSet.pair_injective pr
        rw [← fw, wy], fun e => by
        subst e
        exact ⟨_, h, rfl⟩⟩
#align Set.map_fval ZFSet.map_fval

variable (x : ZFSet.{u}) (h : ∅ ∉ x)

/-- A choice function on the class of nonempty ZFC sets. -/
noncomputable def choice : ZFSet :=
  @map (fun y => Classical.epsilon fun z => z ∈ y) (Classical.allDefinable _) x
#align Set.choice ZFSet.choice

theorem choice_mem_aux (y : ZFSet.{u}) (yx : y ∈ x) :
    (Classical.epsilon fun z : ZFSet.{u} => z ∈ y) ∈ y :=
  (@Classical.epsilon_spec _ fun z : ZFSet.{u} => z ∈ y) <|
    by_contradiction fun n => h <| by rwa [← (eq_empty y).2 fun z zx => n ⟨z, zx⟩]
#align Set.choice_mem_aux ZFSet.choice_mem_aux

/- ./././Mathport/Syntax/Translate/Expr.lean:177:8: unsupported: ambiguous notation -/
theorem choice_isFunc : IsFunc x (⋃₀ x) (choice x) :=
  (@map_isFunc _ (Classical.allDefinable _) _ _).2 fun y yx =>
    mem_sUnion.2 ⟨y, yx, choice_mem_aux x h y yx⟩
#align Set.choice_is_func ZFSet.choice_isFunc

theorem choice_mem (y : ZFSet.{u}) (yx : y ∈ x) : (choice x ′ y : Class.{u}) ∈ (y : Class.{u}) := by
  delta choice
  rw [@map_fval _ (Classical.allDefinable _) x y yx, Class.coe_mem, Class.coe_apply]
  exact choice_mem_aux x h y yx
#align Set.choice_mem ZFSet.choice_mem

private lemma toSet_equiv_aux {s : Set ZFSet.{u}} (hs : Small.{u} s) :
  (mk <| PSet.mk (Shrink s) fun x ↦ ((equivShrink s).symm x).1.out).toSet = s := by
    ext x
    rw [mem_toSet, ← mk_out x, mk_mem_iff, mk_out]
    refine' ⟨_, λ xs ↦ ⟨equivShrink s (Subtype.mk x xs), _⟩⟩
    · rintro ⟨b, h2⟩
      rw [← ZFSet.eq, ZFSet.mk_out] at h2
      simp [h2]
    · simp [PSet.Equiv.refl]

/-- `ZFSet.toSet` as an equivalence. -/
@[simps apply_coe]
noncomputable def toSet_equiv : ZFSet.{u} ≃ {s : Set ZFSet.{u} // Small.{u, u+1} s} where
  toFun x := ⟨x.toSet, x.small_toSet⟩
  invFun := λ ⟨s, h⟩ ↦ mk <| PSet.mk (Shrink s) fun x ↦ ((equivShrink.{u, u+1} s).symm x).1.out
  left_inv := Function.rightInverse_of_injective_of_leftInverse (by intros x y; simp)
    λ s ↦ Subtype.coe_injective <| toSet_equiv_aux s.2
  right_inv s := Subtype.coe_injective <| toSet_equiv_aux s.2

end ZFSet<|MERGE_RESOLUTION|>--- conflicted
+++ resolved
@@ -1423,12 +1423,7 @@
 
 -- Porting note: this is no longer an automatically derived instance.
 /-- `{x ∈ A | p x}` is the class of elements in `A` satisfying `p` -/
-<<<<<<< HEAD
 protected def sep (p : ZFSet → Prop) (A : Class) : Class := fun y ↦ A y ∧ p y
-=======
-protected def sep (p : ZFSet → Prop) (A : Class) : Class :=
-  {y | A y ∧ p y}
->>>>>>> a36350f2
 
 @[ext]
 theorem ext {x y : Class.{u}} (h : ∀ z : ZFSet.{u}, x z ↔ y z) : x = y :=
