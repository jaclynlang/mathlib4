/-
Copyright (c) 2023 Xavier Roblot. All rights reserved.
Released under Apache 2.0 license as described in the file LICENSE.
Authors: Xavier Roblot
-/
import Mathlib.LinearAlgebra.Matrix.Gershgorin
import Mathlib.NumberTheory.NumberField.CanonicalEmbedding.ConvexBody
import Mathlib.NumberTheory.NumberField.Units.Basic
import Mathlib.RingTheory.RootsOfUnity.Basic

#align_import number_theory.number_field.units from "leanprover-community/mathlib"@"00f91228655eecdcd3ac97a7fd8dbcb139fe990a"

/-!
# Dirichlet theorem on the group of units of a number field
This file is devoted to the proof of Dirichlet unit theorem that states that the group of
units `(𝓞 K)ˣ` of units of the ring of integers `𝓞 K` of a number field `K` modulo its torsion
subgroup is a free `ℤ`-module of rank `card (InfinitePlace K) - 1`.

## Main definitions

* `NumberField.Units.rank`: the unit rank of the number field `K`.

* `NumberField.Units.fundSystem`: a fundamental system of units of `K`.

* `NumberField.Units.basisModTorsion`: a `ℤ`-basis of `(𝓞 K)ˣ ⧸ (torsion K)`
as an additive `ℤ`-module.

* `NumberField.Units.regulator`: the regulator of the number field `K`.

## Main results

* `NumberField.Units.rank_modTorsion`: the `ℤ`-rank of `(𝓞 K)ˣ ⧸ (torsion K)` is equal to
`card (InfinitePlace K) - 1`.

* `NumberField.Units.exist_unique_eq_mul_prod`: **Dirichlet Unit Theorem**. Any unit of `𝓞 K`
can be written uniquely as the product of a root of unity and powers of the units of the
fundamental system `fundSystem`.

## Tags
number field, units, Dirichlet unit theorem
 -/

open scoped NumberField

noncomputable section

open NumberField NumberField.InfinitePlace NumberField.Units BigOperators

variable (K : Type*) [Field K] [NumberField K]

namespace NumberField.Units.dirichletUnitTheorem

/-!
### Dirichlet Unit Theorem

We define a group morphism from `(𝓞 K)ˣ` to `{w : InfinitePlace K // w ≠ w₀} → ℝ` where `w₀` is a
distinguished (arbitrary) infinite place, prove that its kernel is the torsion subgroup (see
`logEmbedding_eq_zero_iff`) and that its image, called `unitLattice`, is a full `ℤ`-lattice. It
follows that `unitLattice` is a free `ℤ`-module (see `instModuleFree_unitLattice`) of rank
`card (InfinitePlaces K) - 1` (see `unitLattice_rank`). To prove that the `unitLattice` is a full
`ℤ`-lattice, we need to prove that it is discrete (see `unitLattice_inter_ball_finite`) and that it
spans the full space over `ℝ` (see `unitLattice_span_eq_top`); this is the main part of the proof,
see the section `span_top` below for more details.
-/

open scoped Classical
open Finset

variable {K}

/-- The distinguished infinite place. -/
def w₀ : InfinitePlace K := (inferInstance : Nonempty (InfinitePlace K)).some

variable (K)

/-- The logarithmic embedding of the units (seen as an `Additive` group). -/
def _root_.NumberField.Units.logEmbedding :
    Additive ((𝓞 K)ˣ) →+ ({w : InfinitePlace K // w ≠ w₀} → ℝ) :=
{ toFun := fun x w => mult w.val * Real.log (w.val ↑(Additive.toMul x))
  map_zero' := by simp; rfl
  map_add' := fun _ _ => by simp [Real.log_mul, mul_add]; rfl }

variable {K}

@[simp]
theorem logEmbedding_component (x : (𝓞 K)ˣ) (w : {w : InfinitePlace K // w ≠ w₀}) :
    (logEmbedding K x) w = mult w.val * Real.log (w.val x) := rfl

theorem sum_logEmbedding_component (x : (𝓞 K)ˣ) :
    ∑ w, logEmbedding K x w = - mult (w₀ : InfinitePlace K) * Real.log (w₀ (x : K)) := by
  have h := congr_arg Real.log (prod_eq_abs_norm (x : K))
  rw [show |(Algebra.norm ℚ) (x : K)| = 1 from isUnit_iff_norm.mp x.isUnit, Rat.cast_one,
    Real.log_one, Real.log_prod] at h
  · simp_rw [Real.log_pow] at h
    rw [← insert_erase (mem_univ w₀), sum_insert (not_mem_erase w₀ univ), add_comm,
      add_eq_zero_iff_eq_neg] at h
    convert h using 1
    · refine (sum_subtype _ (fun w => ?_) (fun w => (mult w) * (Real.log (w (x : K))))).symm
      exact ⟨ne_of_mem_erase, fun h => mem_erase_of_ne_of_mem h (mem_univ w)⟩
    · norm_num
  · exact fun w _ => pow_ne_zero _ (AbsoluteValue.ne_zero _ (coe_ne_zero x))

theorem mult_log_place_eq_zero {x : (𝓞 K)ˣ} {w : InfinitePlace K} :
    mult w * Real.log (w x) = 0 ↔ w x = 1 := by
  rw [mul_eq_zero, or_iff_right, Real.log_eq_zero, or_iff_right, or_iff_left]
  · linarith [(apply_nonneg _ _ : 0 ≤ w x)]
  · simp only [ne_eq, map_eq_zero, coe_ne_zero x, not_false_eq_true]
  · refine (ne_of_gt ?_)
    rw [mult]; split_ifs <;> norm_num

theorem logEmbedding_eq_zero_iff {x : (𝓞 K)ˣ} :
    logEmbedding K x = 0 ↔ x ∈ torsion K := by
  rw [mem_torsion]
  refine ⟨fun h w => ?_, fun h => ?_⟩
  · by_cases hw : w = w₀
    · suffices -mult w₀ * Real.log (w₀ (x : K)) = 0 by
        rw [neg_mul, neg_eq_zero, ← hw] at this
        exact mult_log_place_eq_zero.mp this
      rw [← sum_logEmbedding_component, sum_eq_zero]
      exact fun w _ => congrFun h w
    · exact mult_log_place_eq_zero.mp (congrFun h ⟨w, hw⟩)
  · ext w
    rw [logEmbedding_component, h w.val, Real.log_one, mul_zero, Pi.zero_apply]

theorem logEmbedding_component_le {r : ℝ} {x : (𝓞 K)ˣ} (hr : 0 ≤ r) (h : ‖logEmbedding K x‖ ≤ r)
    (w : {w : InfinitePlace K // w ≠ w₀}) : |logEmbedding K x w| ≤ r := by
  lift r to NNReal using hr
  simp_rw [Pi.norm_def, NNReal.coe_le_coe, Finset.sup_le_iff, ← NNReal.coe_le_coe] at h
  exact h w (mem_univ _)

theorem log_le_of_logEmbedding_le {r : ℝ} {x : (𝓞 K)ˣ} (hr : 0 ≤ r) (h : ‖logEmbedding K x‖ ≤ r)
    (w : InfinitePlace K) : |Real.log (w x)| ≤ (Fintype.card (InfinitePlace K)) * r := by
  have tool : ∀ x : ℝ, 0 ≤ x → x ≤ mult w * x := fun x hx => by
    nth_rw 1 [← one_mul x]
    refine mul_le_mul ?_ le_rfl hx ?_
    all_goals { rw [mult]; split_ifs <;> norm_num }
  by_cases hw : w = w₀
  · have hyp := congr_arg (‖·‖) (sum_logEmbedding_component x).symm
    replace hyp := (le_of_eq hyp).trans (norm_sum_le _ _)
    simp_rw [norm_mul, norm_neg, Real.norm_eq_abs, Nat.abs_cast] at hyp
    refine (le_trans ?_ hyp).trans ?_
    · rw [← hw]
      exact tool _ (abs_nonneg _)
    · refine (sum_le_card_nsmul univ _ _
        (fun w _ => logEmbedding_component_le hr h w)).trans ?_
      rw [nsmul_eq_mul]
      refine mul_le_mul ?_ le_rfl hr (Fintype.card (InfinitePlace K)).cast_nonneg
      simp [card_univ]
  · have hyp := logEmbedding_component_le hr h ⟨w, hw⟩
    rw [logEmbedding_component, abs_mul, Nat.abs_cast] at hyp
    refine (le_trans ?_ hyp).trans ?_
    · exact tool _ (abs_nonneg _)
    · nth_rw 1 [← one_mul r]
      exact mul_le_mul (Nat.one_le_cast.mpr Fintype.card_pos) (le_of_eq rfl) hr (Nat.cast_nonneg _)

variable (K)

/-- The lattice formed by the image of the logarithmic embedding. -/
noncomputable def _root_.NumberField.Units.unitLattice :
    AddSubgroup ({w : InfinitePlace K // w ≠ w₀} → ℝ) :=
  AddSubgroup.map (logEmbedding K) ⊤

theorem unitLattice_inter_ball_finite (r : ℝ) :
    ((unitLattice K : Set ({ w : InfinitePlace K // w ≠ w₀} → ℝ)) ∩
      Metric.closedBall 0 r).Finite := by
  obtain hr | hr := lt_or_le r 0
  · convert Set.finite_empty
    rw [Metric.closedBall_eq_empty.mpr hr]
    exact Set.inter_empty _
  · suffices {x : (𝓞 K)ˣ | IsIntegral ℤ (x : K) ∧
        ∀ (φ : K →+* ℂ), ‖φ x‖ ≤ Real.exp ((Fintype.card (InfinitePlace K)) * r)}.Finite by
      refine (Set.Finite.image (logEmbedding K) this).subset ?_
      rintro _ ⟨⟨x, ⟨_, rfl⟩⟩, hx⟩
      refine ⟨x, ⟨x.val.prop, (le_iff_le _ _).mp (fun w => (Real.log_le_iff_le_exp ?_).mp ?_)⟩, rfl⟩
      · exact pos_iff.mpr (coe_ne_zero x)
      · rw [mem_closedBall_zero_iff] at hx
        exact (le_abs_self _).trans (log_le_of_logEmbedding_le hr hx w)
    refine Set.Finite.of_finite_image ?_ (coe_injective K).injOn
    refine (Embeddings.finite_of_norm_le K ℂ
        (Real.exp ((Fintype.card (InfinitePlace K)) * r))).subset ?_
    rintro _ ⟨x, ⟨⟨h_int, h_le⟩, rfl⟩⟩
    exact ⟨h_int, h_le⟩

section span_top

/-!
#### Section `span_top`

In this section, we prove that the span over `ℝ` of the `unitLattice` is equal to the full space.
For this, we construct for each infinite place `w₁ ≠ w₀` a unit `u_w₁` of `K` such that, for all
infinite places `w` such that `w ≠ w₁`, we have `Real.log w (u_w₁) < 0`
(and thus `Real.log w₁ (u_w₁) > 0`). It follows then from a determinant computation
(using `Matrix.det_ne_zero_of_sum_col_lt_diag`) that the image by `logEmbedding` of these units is
a `ℝ`-linearly independent family. The unit `u_w₁` is obtained by constructing a sequence `seq n`
of nonzero algebraic integers that is strictly decreasing at infinite places distinct from `w₁` and
of norm `≤ B`. Since there are finitely many ideals of norm `≤ B`, there exists two term in the
sequence defining the same ideal and their quotient is the desired unit `u_w₁` (see `exists_unit`).
-/

open NumberField.mixedEmbedding NNReal

variable (w₁ : InfinitePlace K) {B : ℕ} (hB : minkowskiBound K 1 < (convexBodyLTFactor K) * B)

/-- This result shows that there always exists a next term in the sequence. -/
theorem seq_next {x : 𝓞 K} (hx : x ≠ 0) :
    ∃ y : 𝓞 K, y ≠ 0 ∧
      (∀ w, w ≠ w₁ → w y < w x) ∧
      |Algebra.norm ℚ (y : K)| ≤ B := by
  have hx' := RingOfIntegers.coe_ne_zero_iff.mpr hx
  let f : InfinitePlace K → ℝ≥0 :=
    fun w => ⟨(w x) / 2, div_nonneg (AbsoluteValue.nonneg _ _) (by norm_num)⟩
  suffices ∀ w, w ≠ w₁ → f w ≠ 0 by
    obtain ⟨g, h_geqf, h_gprod⟩ := adjust_f K B this
    obtain ⟨y, h_ynz, h_yle⟩ := exists_ne_zero_mem_ringOfIntegers_lt (f := g)
      (by rw [convexBodyLT_volume]; convert hB; exact congr_arg ((↑): NNReal → ENNReal) h_gprod)
    refine ⟨y, h_ynz, fun w hw => (h_geqf w hw ▸ h_yle w).trans ?_, ?_⟩
    · rw [← Rat.cast_le (K := ℝ), Rat.cast_natCast]
      calc
        _ = ∏ w : InfinitePlace K, w (algebraMap _ K y) ^ mult w :=
          (prod_eq_abs_norm (algebraMap _ K y)).symm
        _ ≤ ∏ w : InfinitePlace K, (g w : ℝ) ^ mult w := by
          refine prod_le_prod ?_ ?_
          · exact fun _ _ => pow_nonneg (by positivity) _
          · exact fun w _ => pow_le_pow_left (by positivity) (le_of_lt (h_yle w)) (mult w)
        _ ≤ (B : ℝ) := by
          simp_rw [← NNReal.coe_pow, ← NNReal.coe_prod]
          exact le_of_eq (congr_arg toReal h_gprod)
    · refine div_lt_self ?_ (by norm_num)
      exact pos_iff.mpr hx'
  intro _ _
  rw [ne_eq, Nonneg.mk_eq_zero, div_eq_zero_iff, map_eq_zero, not_or]
  exact ⟨hx', by norm_num⟩

/-- An infinite sequence of nonzero algebraic integers of `K` satisfying the following properties:
• `seq n` is nonzero;
• for `w : InfinitePlace K`, `w ≠ w₁ → w (seq n+1) < w (seq n)`;
• `∣norm (seq n)∣ ≤ B`. -/
def seq : ℕ → { x : 𝓞 K // x ≠ 0 }
  | 0 => ⟨1, by norm_num⟩
  | n + 1 =>
    ⟨(seq_next K w₁ hB (seq n).prop).choose, (seq_next K w₁ hB (seq n).prop).choose_spec.1⟩

/-- The terms of the sequence are nonzero. -/
theorem seq_ne_zero (n : ℕ) : algebraMap (𝓞 K) K (seq K w₁ hB n) ≠ 0 :=
  RingOfIntegers.coe_ne_zero_iff.mpr (seq K w₁ hB n).prop

/-- The terms of the sequence have nonzero norm. -/
theorem seq_norm_ne_zero (n : ℕ) : Algebra.norm ℤ (seq K w₁ hB n : 𝓞 K) ≠ 0 :=
  Algebra.norm_ne_zero_iff.mpr (Subtype.coe_ne_coe.1 (seq_ne_zero K w₁ hB n))

/-- The sequence is strictly decreasing at infinite places distinct from `w₁`. -/
theorem seq_decreasing {n m : ℕ} (h : n < m) (w : InfinitePlace K) (hw : w ≠ w₁) :
    w (algebraMap (𝓞 K) K (seq K w₁ hB m)) < w (algebraMap (𝓞 K) K (seq K w₁ hB n)) := by
  induction m with
  | zero =>
      exfalso
      exact Nat.not_succ_le_zero n h
  | succ m m_ih =>
      cases eq_or_lt_of_le (Nat.le_of_lt_succ h) with
      | inl hr =>
          rw [hr]
          exact (seq_next K w₁ hB (seq K w₁ hB m).prop).choose_spec.2.1 w hw
      | inr hr =>
          refine lt_trans ?_ (m_ih hr)
          exact (seq_next K w₁ hB (seq K w₁ hB m).prop).choose_spec.2.1 w hw

/-- The terms of the sequence have norm bounded by `B`. -/
theorem seq_norm_le (n : ℕ) :
    Int.natAbs (Algebra.norm ℤ (seq K w₁ hB n : 𝓞 K)) ≤ B := by
  cases n with
  | zero =>
      have : 1 ≤ B := by
        contrapose! hB
        simp only [Nat.lt_one_iff.mp hB, CharP.cast_eq_zero, mul_zero, zero_le]
      simp only [ne_eq, seq, map_one, Int.natAbs_one, this]
  | succ n =>
      rw [← Nat.cast_le (α := ℚ), Int.cast_natAbs, Int.cast_abs, Algebra.coe_norm_int]
      exact (seq_next K w₁ hB (seq K w₁ hB n).prop).choose_spec.2.2

/-- Construct a unit associated to the place `w₁`. The family, for `w₁ ≠ w₀`, formed by the
image by the `logEmbedding` of these units is `ℝ`-linearly independent, see
`unitLattice_span_eq_top`. -/
theorem exists_unit (w₁ : InfinitePlace K) :
    ∃ u : (𝓞 K)ˣ, ∀ w : InfinitePlace K, w ≠ w₁ → Real.log (w u) < 0 := by
  obtain ⟨B, hB⟩ : ∃ B : ℕ, minkowskiBound K 1 < (convexBodyLTFactor K) * B := by
    conv => congr; ext; rw [mul_comm]
    exact ENNReal.exists_nat_mul_gt (ENNReal.coe_ne_zero.mpr (convexBodyLTFactor_ne_zero K))
      (ne_of_lt (minkowskiBound_lt_top K 1))
  rsuffices ⟨n, m, hnm, h⟩ : ∃ n m, n < m ∧
      (Ideal.span ({ (seq K w₁ hB n : 𝓞 K) }) = Ideal.span ({ (seq K w₁ hB m : 𝓞 K) }))
  · have hu := Ideal.span_singleton_eq_span_singleton.mp h
    refine ⟨hu.choose, fun w hw => Real.log_neg ?_ ?_⟩
    · exact pos_iff.mpr (coe_ne_zero _)
    · calc
        _ = w (algebraMap (𝓞 K) K (seq K w₁ hB m) * (algebraMap (𝓞 K) K (seq K w₁ hB n))⁻¹) := by
          rw [← congr_arg (algebraMap (𝓞 K) K) hu.choose_spec, mul_comm, map_mul (algebraMap _ _),
          ← mul_assoc, inv_mul_cancel (seq_ne_zero K w₁ hB n), one_mul]
        _ = w (algebraMap (𝓞 K) K (seq K w₁ hB m)) * w (algebraMap (𝓞 K) K (seq K w₁ hB n))⁻¹ :=
          _root_.map_mul _ _ _
        _ < 1 := by
          rw [map_inv₀, mul_inv_lt_iff (pos_iff.mpr (seq_ne_zero K w₁ hB n)), mul_one]
          exact seq_decreasing K w₁ hB hnm w hw
  refine Set.Finite.exists_lt_map_eq_of_forall_mem
    (t := { I : Ideal (𝓞 K) | 1 ≤ Ideal.absNorm I ∧ Ideal.absNorm I ≤ B })
    (fun n => ?_) ?_
  · rw [Set.mem_setOf_eq, Ideal.absNorm_span_singleton]
    refine ⟨?_, seq_norm_le K w₁ hB n⟩
    exact Nat.one_le_iff_ne_zero.mpr (Int.natAbs_ne_zero.mpr (seq_norm_ne_zero K w₁ hB n))
  · rw [show { I : Ideal (𝓞 K) | 1 ≤ Ideal.absNorm I ∧ Ideal.absNorm I ≤ B } =
          (⋃ n ∈ Set.Icc 1 B, { I : Ideal (𝓞 K) | Ideal.absNorm I = n }) by ext; simp]
    exact Set.Finite.biUnion (Set.finite_Icc _ _) (fun n hn => Ideal.finite_setOf_absNorm_eq hn.1)

theorem unitLattice_span_eq_top :
    Submodule.span ℝ (unitLattice K : Set ({w : InfinitePlace K // w ≠ w₀} → ℝ)) = ⊤ := by
  refine le_antisymm le_top ?_
  -- The standard basis
  let B := Pi.basisFun ℝ {w : InfinitePlace K // w ≠ w₀}
  -- The image by log_embedding of the family of units constructed above
  let v := fun w : { w : InfinitePlace K // w ≠ w₀ } => logEmbedding K (exists_unit K w).choose
  -- To prove the result, it is enough to prove that the family `v` is linearly independent
  suffices B.det v ≠ 0 by
    rw [← isUnit_iff_ne_zero, ← is_basis_iff_det] at this
    rw [← this.2]
    exact Submodule.span_monotone (fun _ ⟨w, hw⟩ =>
      ⟨(exists_unit K w).choose, trivial, by rw [← hw]⟩)
  rw [Basis.det_apply]
  -- We use a specific lemma to prove that this determinant is nonzero
  refine det_ne_zero_of_sum_col_lt_diag (fun w => ?_)
  simp_rw [Real.norm_eq_abs, B, Basis.coePiBasisFun.toMatrix_eq_transpose, Matrix.transpose_apply]
  rw [← sub_pos, sum_congr rfl (fun x hx => abs_of_neg ?_), sum_neg_distrib, sub_neg_eq_add,
    sum_erase_eq_sub (mem_univ _), ← add_comm_sub]
  · refine add_pos_of_nonneg_of_pos ?_ ?_
    · rw [sub_nonneg]
      exact le_abs_self _
    · rw [sum_logEmbedding_component (exists_unit K w).choose]
      refine mul_pos_of_neg_of_neg ?_ ((exists_unit K w).choose_spec _ w.prop.symm)
      rw [mult]; split_ifs <;> norm_num
  · refine mul_neg_of_pos_of_neg ?_ ((exists_unit K w).choose_spec x ?_)
    · rw [mult]; split_ifs <;> norm_num
    · exact Subtype.ext_iff_val.not.mp (ne_of_mem_erase hx)

end span_top

end dirichletUnitTheorem

section statements

variable [NumberField K]

open scoped Classical
open dirichletUnitTheorem FiniteDimensional

/-- The unit rank of the number field `K`, it is equal to `card (InfinitePlace K) - 1`. -/
def rank : ℕ := Fintype.card (InfinitePlace K) - 1

instance instDiscrete_unitLattice : DiscreteTopology (unitLattice K) := by
  refine discreteTopology_of_isOpen_singleton_zero ?_
  refine isOpen_singleton_of_finite_mem_nhds 0 (s := Metric.closedBall 0 1) ?_ ?_
  · exact Metric.closedBall_mem_nhds _ (by norm_num)
  · refine Set.Finite.of_finite_image ?_ (Set.injOn_of_injective Subtype.val_injective)
    convert unitLattice_inter_ball_finite K 1
    ext x
    refine ⟨?_, fun ⟨hx1, hx2⟩ => ⟨⟨x, hx1⟩, hx2, rfl⟩⟩
    rintro ⟨x, hx, rfl⟩
    exact ⟨Subtype.mem x, hx⟩

instance instZlattice_unitLattice : IsZlattice ℝ (unitLattice K) where
  span_top := unitLattice_span_eq_top K

protected theorem finrank_eq_rank :
    finrank ℝ ({w : InfinitePlace K // w ≠ w₀} → ℝ) = Units.rank K := by
  simp only [finrank_fintype_fun_eq_card, Fintype.card_subtype_compl,
    Fintype.card_ofSubsingleton, rank]

@[simp]
theorem unitLattice_rank :
    finrank ℤ (unitLattice K) = Units.rank K := by
  rw [← Units.finrank_eq_rank, Zlattice.rank ℝ]

<<<<<<< HEAD
/-- The map obtained by quotienting by the kernel of `logEmbedding`. -/
def logEmbeddingQuot :
    Additive ((𝓞 K)ˣ ⧸ (torsion K)) →+ ({w : InfinitePlace K // w ≠ w₀} → ℝ) :=
  MonoidHom.toAdditive' <|
    (QuotientGroup.kerLift (AddMonoidHom.toMultiplicative' (logEmbedding K))).comp
      (QuotientGroup.quotientMulEquivOfEq (by
        ext
        rw [MonoidHom.mem_ker, AddMonoidHom.toMultiplicative'_apply_apply, ofAdd_eq_one,
          ← logEmbedding_eq_zero_iff]
        rfl)).toMonoidHom
=======
#adaptation_note
/--
After https://github.com/leanprover/lean4/pull/4119
the `Module ℤ (Additive ((𝓞 K)ˣ ⧸ NumberField.Units.torsion K))` instance required below isn't found
unless we use `set_option maxSynthPendingDepth 2`, or add
explicit instances:
```
local instance : CommGroup (𝓞 K)ˣ := inferInstance
```
-/
set_option maxSynthPendingDepth 2 -- Note this is active for the remainder of the file.

private theorem unitLatticeEquiv_aux1 :
    (logEmbedding K).ker = (MonoidHom.toAdditive (QuotientGroup.mk' (torsion K))).ker := by
  ext
  rw [MonoidHom.coe_toAdditive_ker, QuotientGroup.ker_mk', AddMonoidHom.mem_ker,
    logEmbedding_eq_zero_iff]
  rfl
>>>>>>> f415ad76

@[simp]
theorem logEmbeddingQuot_apply (x : (𝓞 K)ˣ) :
    logEmbeddingQuot K ⟦x⟧ = logEmbedding K x := rfl

theorem logEmbeddingQuot_injective :
    Function.Injective (logEmbeddingQuot K) := by
  unfold logEmbeddingQuot
  intro _ _ h
  simp_rw [MonoidHom.toAdditive'_apply_apply, MonoidHom.coe_comp, MulEquiv.coe_toMonoidHom,
    Function.comp_apply, EmbeddingLike.apply_eq_iff_eq] at h
  exact (EmbeddingLike.apply_eq_iff_eq _).mp <| (QuotientGroup.kerLift_injective _).eq_iff.mp h

/-- The linear equivalence between `(𝓞 K)ˣ ⧸ (torsion K)` as an additive `ℤ`-module and
`unitLattice` . -/
def logEmbeddingEquiv :
    Additive ((𝓞 K)ˣ ⧸ (torsion K)) ≃ₗ[ℤ] (unitLattice K) :=
  (AddEquiv.ofBijective (AddMonoidHom.codRestrict (logEmbeddingQuot K) _
  (Quotient.ind fun x ↦ logEmbeddingQuot_apply K _ ▸ AddSubgroup.mem_map_of_mem _ trivial))
  ⟨fun _ _ ↦ by
    rw [AddMonoidHom.codRestrict_apply, AddMonoidHom.codRestrict_apply, Subtype.mk.injEq]
    apply logEmbeddingQuot_injective K, fun ⟨a, ⟨b, _, ha⟩⟩ ↦ ⟨⟦b⟧, by simp [ha]⟩⟩).toIntLinearEquiv

@[simp]
theorem logEmbeddingEquiv_apply (x : (𝓞 K)ˣ) :
    logEmbeddingEquiv K ⟦x⟧ = logEmbedding K x := rfl

instance : Module.Free ℤ (Additive ((𝓞 K)ˣ ⧸ (torsion K))) :=
  Module.Free.of_equiv (logEmbeddingEquiv K).symm

instance : Module.Finite ℤ (Additive ((𝓞 K)ˣ ⧸ (torsion K))) :=
  Module.Finite.equiv (logEmbeddingEquiv K).symm

-- Note that we prove this instance first and then deduce from it the instance
-- `Monoid.FG (𝓞 K)ˣ`, and not the other way around, due to no `Subgroup` version
-- of `Submodule.fg_of_fg_map_of_fg_inf_ker` existing.
instance : Module.Finite ℤ (Additive (𝓞 K)ˣ) := by
  rw [Module.finite_def]
  refine Submodule.fg_of_fg_map_of_fg_inf_ker
    (MonoidHom.toAdditive (QuotientGroup.mk' (torsion K))).toIntLinearMap ?_ ?_
  · rw [Submodule.map_top, LinearMap.range_eq_top.mpr
      (by exact QuotientGroup.mk'_surjective (torsion K)), ← Module.finite_def]
    infer_instance
  · rw [inf_of_le_right le_top, AddMonoidHom.coe_toIntLinearMap_ker, MonoidHom.coe_toAdditive_ker,
      QuotientGroup.ker_mk', Submodule.fg_iff_add_subgroup_fg,
      AddSubgroup.toIntSubmodule_toAddSubgroup, ← AddGroup.fg_iff_addSubgroup_fg]
    have : Finite (Subgroup.toAddSubgroup (torsion K)) := (inferInstance : Finite (torsion K))
    exact AddGroup.fg_of_finite

instance : Monoid.FG (𝓞 K)ˣ := by
  rw [Monoid.fg_iff_add_fg, ← AddGroup.fg_iff_addMonoid_fg, ← Module.Finite.iff_addGroup_fg]
  infer_instance

theorem rank_modTorsion :
    FiniteDimensional.finrank ℤ (Additive ((𝓞 K)ˣ ⧸ (torsion K))) = rank K := by
  rw [← LinearEquiv.finrank_eq (logEmbeddingEquiv K).symm, unitLattice_rank]

/-- A basis of the quotient `(𝓞 K)ˣ ⧸ (torsion K)` seen as an additive ℤ-module. -/
def basisModTorsion : Basis (Fin (rank K)) ℤ (Additive ((𝓞 K)ˣ ⧸ (torsion K))) :=
  Basis.reindex (Module.Free.chooseBasis ℤ _) (Fintype.equivOfCardEq <| by
    rw [← FiniteDimensional.finrank_eq_card_chooseBasisIndex, rank_modTorsion, Fintype.card_fin])

/-- A fundamental system of units of `K`. The units of `fundSystem` are arbitrary lifts of the
units in `basisModTorsion`. -/
def fundSystem : Fin (rank K) → (𝓞 K)ˣ :=
  -- `:)` prevents the `⧸` decaying to a quotient by `leftRel` when we unfold this later
  fun i => Quotient.out' (Additive.toMul (basisModTorsion K i) :)

theorem fundSystem_mk (i : Fin (rank K)) :
    ⟦fundSystem K i⟧ = (basisModTorsion K i) := by
  erw [fundSystem, @Quotient.mk_eq_iff_out, Quotient.out_equiv_out]
  rfl

/-- The exponents that appear in the unique decomposition of a unit as the product of
a root of unity and powers of the units of the fundamental system `fundSystem` (see
`exist_unique_eq_mul_prod`) are given by the representation of the unit on `basisModTorsion`. -/
theorem fun_eq_repr {x ζ : (𝓞 K)ˣ} {f : Fin (rank K) → ℤ} (hζ : ζ ∈ torsion K)
    (h : x = ζ * ∏ i, (fundSystem K i) ^ (f i)) :
    f = (basisModTorsion K).repr (Additive.ofMul ↑x) := by
  suffices Additive.ofMul ↑x = ∑ i, (f i) • (basisModTorsion K i) by
    rw [← (basisModTorsion K).repr_sum_self f, ← this]
  calc
    Additive.ofMul ↑x
    _ = ∑ i, (f i) • Additive.ofMul ↑(fundSystem K i) := by
          rw [h, QuotientGroup.mk_mul, (QuotientGroup.eq_one_iff _).mpr hζ, one_mul,
            QuotientGroup.mk_prod, ofMul_prod]; rfl
    _ = ∑ i, (f i) • (basisModTorsion K i) := by
          simp_rw [fundSystem, QuotientGroup.out_eq', ofMul_toMul]

/-- **Dirichlet Unit Theorem**. Any unit `x` of `𝓞 K` can be written uniquely as the product of
a root of unity and powers of the units of the fundamental system `fundSystem`. -/
theorem exist_unique_eq_mul_prod (x : (𝓞 K)ˣ) : ∃! ζe : torsion K × (Fin (rank K) → ℤ),
    x = ζe.1 * ∏ i, (fundSystem K i) ^ (ζe.2 i) := by
  let ζ := x * (∏ i, (fundSystem K i) ^ ((basisModTorsion K).repr (Additive.ofMul ↑x) i))⁻¹
  have h_tors : ζ ∈ torsion K := by
    rw [← QuotientGroup.eq_one_iff, QuotientGroup.mk_mul, QuotientGroup.mk_inv, ← ofMul_eq_zero,
      ofMul_mul, ofMul_inv, QuotientGroup.mk_prod, ofMul_prod]
    simp_rw [QuotientGroup.mk_zpow, ofMul_zpow, fundSystem, QuotientGroup.out_eq']
    rw [add_eq_zero_iff_eq_neg, neg_neg]
    exact ((basisModTorsion K).sum_repr (Additive.ofMul ↑x)).symm
  refine ⟨⟨⟨ζ, h_tors⟩, ((basisModTorsion K).repr (Additive.ofMul ↑x) : Fin (rank K) → ℤ)⟩, ?_, ?_⟩
  · simp only [ζ, _root_.inv_mul_cancel_right]
  · rintro ⟨⟨ζ', h_tors'⟩, η⟩ hf
    simp only [ζ, ← fun_eq_repr K h_tors' hf, Prod.mk.injEq, Subtype.mk.injEq, and_true]
    nth_rewrite 1 [hf]
    rw [_root_.mul_inv_cancel_right]

end statements


end NumberField.Units<|MERGE_RESOLUTION|>--- conflicted
+++ resolved
@@ -377,37 +377,37 @@
     finrank ℤ (unitLattice K) = Units.rank K := by
   rw [← Units.finrank_eq_rank, Zlattice.rank ℝ]
 
-<<<<<<< HEAD
-/-- The map obtained by quotienting by the kernel of `logEmbedding`. -/
-def logEmbeddingQuot :
-    Additive ((𝓞 K)ˣ ⧸ (torsion K)) →+ ({w : InfinitePlace K // w ≠ w₀} → ℝ) :=
-  MonoidHom.toAdditive' <|
-    (QuotientGroup.kerLift (AddMonoidHom.toMultiplicative' (logEmbedding K))).comp
-      (QuotientGroup.quotientMulEquivOfEq (by
-        ext
-        rw [MonoidHom.mem_ker, AddMonoidHom.toMultiplicative'_apply_apply, ofAdd_eq_one,
-          ← logEmbedding_eq_zero_iff]
-        rfl)).toMonoidHom
-=======
-#adaptation_note
-/--
-After https://github.com/leanprover/lean4/pull/4119
-the `Module ℤ (Additive ((𝓞 K)ˣ ⧸ NumberField.Units.torsion K))` instance required below isn't found
-unless we use `set_option maxSynthPendingDepth 2`, or add
-explicit instances:
-```
-local instance : CommGroup (𝓞 K)ˣ := inferInstance
-```
--/
-set_option maxSynthPendingDepth 2 -- Note this is active for the remainder of the file.
-
-private theorem unitLatticeEquiv_aux1 :
-    (logEmbedding K).ker = (MonoidHom.toAdditive (QuotientGroup.mk' (torsion K))).ker := by
-  ext
-  rw [MonoidHom.coe_toAdditive_ker, QuotientGroup.ker_mk', AddMonoidHom.mem_ker,
-    logEmbedding_eq_zero_iff]
-  rfl
->>>>>>> f415ad76
+-- <<<<<<< HEAD
+-- /-- The map obtained by quotienting by the kernel of `logEmbedding`. -/
+-- def logEmbeddingQuot :
+--     Additive ((𝓞 K)ˣ ⧸ (torsion K)) →+ ({w : InfinitePlace K // w ≠ w₀} → ℝ) :=
+--   MonoidHom.toAdditive' <|
+--     (QuotientGroup.kerLift (AddMonoidHom.toMultiplicative' (logEmbedding K))).comp
+--       (QuotientGroup.quotientMulEquivOfEq (by
+--         ext
+--         rw [MonoidHom.mem_ker, AddMonoidHom.toMultiplicative'_apply_apply, ofAdd_eq_one,
+--           ← logEmbedding_eq_zero_iff]
+--         rfl)).toMonoidHom
+-- =======
+-- #adaptation_note
+-- /--
+-- After https://github.com/leanprover/lean4/pull/4119
+-- the `Module ℤ (Additive ((𝓞 K)ˣ ⧸ NumberField.Units.torsion K))` instance required below isn't found
+-- unless we use `set_option maxSynthPendingDepth 2`, or add
+-- explicit instances:
+-- ```
+-- local instance : CommGroup (𝓞 K)ˣ := inferInstance
+-- ```
+-- -/
+-- set_option maxSynthPendingDepth 2 -- Note this is active for the remainder of the file.
+
+-- private theorem unitLatticeEquiv_aux1 :
+--     (logEmbedding K).ker = (MonoidHom.toAdditive (QuotientGroup.mk' (torsion K))).ker := by
+--   ext
+--   rw [MonoidHom.coe_toAdditive_ker, QuotientGroup.ker_mk', AddMonoidHom.mem_ker,
+--     logEmbedding_eq_zero_iff]
+--   rfl
+-- >>>>>>> origin/master
 
 @[simp]
 theorem logEmbeddingQuot_apply (x : (𝓞 K)ˣ) :
