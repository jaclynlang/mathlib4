/-
Copyright (c) 2018 Johannes Hölzl. All rights reserved.
Released under Apache 2.0 license as described in the file LICENSE.
Authors: Johannes Hölzl
-/
import Mathlib.Algebra.BigOperators.Order
import Mathlib.Data.Nat.Totient
import Mathlib.GroupTheory.OrderOfElement
import Mathlib.GroupTheory.Subgroup.Simple
import Mathlib.Tactic.Group
import Mathlib.GroupTheory.Exponent

#align_import group_theory.specific_groups.cyclic from "leanprover-community/mathlib"@"0f6670b8af2dff699de1c0b4b49039b31bc13c46"

/-!
# Cyclic groups

A group `G` is called cyclic if there exists an element `g : G` such that every element of `G` is of
the form `g ^ n` for some `n : ℕ`. This file only deals with the predicate on a group to be cyclic.
For the concrete cyclic group of order `n`, see `Data.ZMod.Basic`.

## Main definitions

* `IsCyclic` is a predicate on a group stating that the group is cyclic.

## Main statements

* `isCyclic_of_prime_card` proves that a finite group of prime order is cyclic.
* `isSimpleGroup_of_prime_card`, `IsSimpleGroup.isCyclic`,
  and `IsSimpleGroup.prime_card` classify finite simple abelian groups.
* `IsCyclic.exponent_eq_card`: For a finite cyclic group `G`, the exponent is equal to
  the group's cardinality.
* `IsCyclic.exponent_eq_zero_of_infinite`: Infinite cyclic groups have exponent zero.
* `IsCyclic.iff_exponent_eq_card`: A finite commutative group is cyclic iff its exponent
  is equal to its cardinality.

## Tags

cyclic group
-/


universe u

variable {α : Type u} {a : α}

section Cyclic

open BigOperators

attribute [local instance] setFintype

open Subgroup

/-- A group is called *cyclic* if it is generated by a single element. -/
class IsAddCyclic (α : Type u) [AddGroup α] : Prop where
  exists_generator : ∃ g : α, ∀ x, x ∈ AddSubgroup.zmultiples g
#align is_add_cyclic IsAddCyclic

/-- A group is called *cyclic* if it is generated by a single element. -/
@[to_additive IsAddCyclic]
class IsCyclic (α : Type u) [Group α] : Prop where
  exists_generator : ∃ g : α, ∀ x, x ∈ zpowers g
#align is_cyclic IsCyclic

@[to_additive isAddCyclic_of_subsingleton]
instance (priority := 100) isCyclic_of_subsingleton [Group α] [Subsingleton α] : IsCyclic α :=
  ⟨⟨1, fun x => by
      rw [Subsingleton.elim x 1]
      exact mem_zpowers 1⟩⟩
#align is_cyclic_of_subsingleton isCyclic_of_subsingleton
#align is_add_cyclic_of_subsingleton isAddCyclic_of_subsingleton

/-- A cyclic group is always commutative. This is not an `instance` because often we have a better
proof of `CommGroup`. -/
@[to_additive
      "A cyclic group is always commutative. This is not an `instance` because often we have
      a better proof of `AddCommGroup`."]
def IsCyclic.commGroup [hg : Group α] [IsCyclic α] : CommGroup α :=
  { hg with
    mul_comm := fun x y =>
      let ⟨_, hg⟩ := IsCyclic.exists_generator (α := α)
      let ⟨_, hn⟩ := hg x
      let ⟨_, hm⟩ := hg y
      hm ▸ hn ▸ zpow_mul_comm _ _ _ }
#align is_cyclic.comm_group IsCyclic.commGroup
#align is_add_cyclic.add_comm_group IsAddCyclic.addCommGroup

variable [Group α]

@[to_additive MonoidAddHom.map_add_cyclic]
theorem MonoidHom.map_cyclic {G : Type*} [Group G] [h : IsCyclic G] (σ : G →* G) :
    ∃ m : ℤ, ∀ g : G, σ g = g ^ m := by
  obtain ⟨h, hG⟩ := IsCyclic.exists_generator (α := G)
  obtain ⟨m, hm⟩ := hG (σ h)
  refine' ⟨m, fun g => _⟩
  obtain ⟨n, rfl⟩ := hG g
  rw [MonoidHom.map_zpow, ← hm, ← zpow_mul, ← zpow_mul']
#align monoid_hom.map_cyclic MonoidHom.map_cyclic
#align monoid_add_hom.map_add_cyclic MonoidAddHom.map_add_cyclic

@[to_additive isAddCyclic_of_orderOf_eq_card]
theorem isCyclic_of_orderOf_eq_card [Fintype α] (x : α) (hx : orderOf x = Fintype.card α) :
    IsCyclic α := by
  classical
    use x
    simp_rw [← SetLike.mem_coe, ← Set.eq_univ_iff_forall]
    rw [← Fintype.card_congr (Equiv.Set.univ α), orderOf_eq_card_zpowers] at hx
    exact Set.eq_of_subset_of_card_le (Set.subset_univ _) (ge_of_eq hx)
#align is_cyclic_of_order_of_eq_card isCyclic_of_orderOf_eq_card
#align is_add_cyclic_of_order_of_eq_card isAddCyclic_of_orderOf_eq_card

/-- A finite group of prime order is cyclic. -/
@[to_additive isAddCyclic_of_prime_card "A finite group of prime order is cyclic."]
theorem isCyclic_of_prime_card {α : Type u} [Group α] [Fintype α] {p : ℕ} [hp : Fact p.Prime]
    (h : Fintype.card α = p) : IsCyclic α :=
  ⟨by
    obtain ⟨g, hg⟩ : ∃ g : α, g ≠ 1 := Fintype.exists_ne_of_one_lt_card (h.symm ▸ hp.1.one_lt) 1
    classical
      -- for Fintype (Subgroup.zpowers g)
      have : Fintype.card (Subgroup.zpowers g) ∣ p := by
        rw [← h]
        apply card_subgroup_dvd_card
      rw [Nat.dvd_prime hp.1] at this
      cases' this with that that
      · rw [Fintype.card_eq_one_iff] at that
        cases' that with t ht
        suffices g = 1 by contradiction
        have hgt :=
          ht
            ⟨g, by
              change g ∈ Subgroup.zpowers g
              exact Subgroup.mem_zpowers g⟩
        rw [← ht 1] at hgt
        change (⟨_, _⟩ : Subgroup.zpowers g) = ⟨_, _⟩ at hgt
        simpa using hgt
      · use g
        intro x
        rw [← h] at that
        rw [Subgroup.eq_top_of_card_eq _ that]
        exact Subgroup.mem_top _⟩
#align is_cyclic_of_prime_card isCyclic_of_prime_card
#align is_add_cyclic_of_prime_card isAddCyclic_of_prime_card

@[to_additive addOrderOf_eq_card_of_forall_mem_zmultiples]
theorem orderOf_eq_card_of_forall_mem_zpowers [Fintype α] {g : α} (hx : ∀ x, x ∈ zpowers g) :
    orderOf g = Fintype.card α := by
  classical
    rw [orderOf_eq_card_zpowers]
    apply Fintype.card_of_finset'
    simpa using hx
#align order_of_eq_card_of_forall_mem_zpowers orderOf_eq_card_of_forall_mem_zpowers
#align add_order_of_eq_card_of_forall_mem_zmultiples addOrderOf_eq_card_of_forall_mem_zmultiples

@[to_additive exists_nsmul_ne_zero_of_isAddCyclic]
theorem exists_pow_ne_one_of_isCyclic {G : Type*} [Group G] [Fintype G] [G_cyclic : IsCyclic G]
    {k : ℕ} (k_pos : k ≠ 0) (k_lt_card_G : k < Fintype.card G) : ∃ a : G, a ^ k ≠ 1 := by
  rcases G_cyclic with ⟨a, ha⟩
  use a
  contrapose! k_lt_card_G
  convert orderOf_le_of_pow_eq_one k_pos.bot_lt k_lt_card_G
  rw [orderOf_eq_card_zpowers, eq_comm, Subgroup.card_eq_iff_eq_top, eq_top_iff]
  exact fun x _ ↦ ha x

@[to_additive Infinite.addOrderOf_eq_zero_of_forall_mem_zmultiples]
theorem Infinite.orderOf_eq_zero_of_forall_mem_zpowers [Infinite α] {g : α}
    (h : ∀ x, x ∈ zpowers g) : orderOf g = 0 := by
  classical
    rw [orderOf_eq_zero_iff']
    refine' fun n hn hgn => _
    have ho := isOfFinOrder_iff_pow_eq_one.mpr ⟨n, hn, hgn⟩
    obtain ⟨x, hx⟩ :=
      Infinite.exists_not_mem_finset
        (Finset.image (fun x => g ^ x) <| Finset.range <| orderOf g)
    apply hx
    rw [←ho.mem_powers_iff_mem_range_orderOf, Submonoid.mem_powers_iff]
    obtain ⟨k, hk⟩ := h x
    dsimp at hk
    obtain ⟨k, rfl | rfl⟩ := k.eq_nat_or_neg
<<<<<<< HEAD
    · exact ⟨k, mod_cast hk⟩
    rw [zpow_eq_mod_orderOf] at hk
    have : 0 ≤ (-k % orderOf g : ℤ) := Int.emod_nonneg (-k) (mod_cast ho.ne')
=======
    · exact ⟨k, by exact_mod_cast hk⟩
    rw [←zpow_mod_orderOf] at hk
    have : 0 ≤ (-k % orderOf g : ℤ) := Int.emod_nonneg (-k) (by exact_mod_cast ho.orderOf_pos.ne')
>>>>>>> b6a9eb9c
    refine' ⟨(-k % orderOf g : ℤ).toNat, _⟩
    rwa [← zpow_ofNat, Int.toNat_of_nonneg this]
#align infinite.order_of_eq_zero_of_forall_mem_zpowers Infinite.orderOf_eq_zero_of_forall_mem_zpowers
#align infinite.add_order_of_eq_zero_of_forall_mem_zmultiples Infinite.addOrderOf_eq_zero_of_forall_mem_zmultiples

@[to_additive Bot.isAddCyclic]
instance Bot.isCyclic {α : Type u} [Group α] : IsCyclic (⊥ : Subgroup α) :=
  ⟨⟨1, fun x => ⟨0, Subtype.eq <| (zpow_zero (1 : α)).trans <| Eq.symm (Subgroup.mem_bot.1 x.2)⟩⟩⟩
#align bot.is_cyclic Bot.isCyclic
#align bot.is_add_cyclic Bot.isAddCyclic

@[to_additive AddSubgroup.isAddCyclic]
instance Subgroup.isCyclic {α : Type u} [Group α] [IsCyclic α] (H : Subgroup α) : IsCyclic H :=
  haveI := Classical.propDecidable
  let ⟨g, hg⟩ := IsCyclic.exists_generator (α := α)
  if hx : ∃ x : α, x ∈ H ∧ x ≠ (1 : α) then
    let ⟨x, hx₁, hx₂⟩ := hx
    let ⟨k, hk⟩ := hg x
    have hk : g ^ k = x := hk
    have hex : ∃ n : ℕ, 0 < n ∧ g ^ n ∈ H :=
      ⟨k.natAbs,
        Nat.pos_of_ne_zero fun h => hx₂ <| by
          rw [← hk, Int.natAbs_eq_zero.mp h, zpow_zero], by
            cases' k with k k
            · rw [Int.ofNat_eq_coe, Int.natAbs_cast k, ← zpow_ofNat, ←Int.ofNat_eq_coe, hk]
              exact hx₁
            · rw [Int.natAbs_negSucc, ← Subgroup.inv_mem_iff H]; simp_all⟩
    ⟨⟨⟨g ^ Nat.find hex, (Nat.find_spec hex).2⟩, fun ⟨x, hx⟩ =>
        let ⟨k, hk⟩ := hg x
        have hk : g ^ k = x := hk
        have hk₂ : g ^ ((Nat.find hex : ℤ) * (k / Nat.find hex : ℤ)) ∈ H := by
          rw [zpow_mul]
          apply H.zpow_mem
          exact mod_cast (Nat.find_spec hex).2
        have hk₃ : g ^ (k % Nat.find hex : ℤ) ∈ H :=
          (Subgroup.mul_mem_cancel_right H hk₂).1 <| by
            rw [← zpow_add, Int.emod_add_ediv, hk]; exact hx
        have hk₄ : k % Nat.find hex = (k % Nat.find hex).natAbs := by
          rw [Int.natAbs_of_nonneg
              (Int.emod_nonneg _ (Int.coe_nat_ne_zero_iff_pos.2 (Nat.find_spec hex).1))]
        have hk₅ : g ^ (k % Nat.find hex).natAbs ∈ H := by rwa [← zpow_ofNat, ← hk₄]
        have hk₆ : (k % (Nat.find hex : ℤ)).natAbs = 0 :=
          by_contradiction fun h =>
            Nat.find_min hex
              (Int.ofNat_lt.1 <| by
                rw [← hk₄]; exact Int.emod_lt_of_pos _ (Int.coe_nat_pos.2 (Nat.find_spec hex).1))
              ⟨Nat.pos_of_ne_zero h, hk₅⟩
        ⟨k / (Nat.find hex : ℤ),
          Subtype.ext_iff_val.2
            (by
              suffices g ^ ((Nat.find hex : ℤ) * (k / Nat.find hex : ℤ)) = x by simpa [zpow_mul]
              rw [Int.mul_ediv_cancel'
                  (Int.dvd_of_emod_eq_zero (Int.natAbs_eq_zero.mp hk₆)),
                hk])⟩⟩⟩
  else by
    have : H = (⊥ : Subgroup α) :=
      Subgroup.ext fun x =>
        ⟨fun h => by simp at *; tauto, fun h => by rw [Subgroup.mem_bot.1 h]; exact H.one_mem⟩
    subst this; infer_instance
#align subgroup.is_cyclic Subgroup.isCyclic
#align add_subgroup.is_add_cyclic AddSubgroup.isAddCyclic

open Finset Nat

section Classical

open Classical

@[to_additive IsAddCyclic.card_pow_eq_one_le]
theorem IsCyclic.card_pow_eq_one_le [DecidableEq α] [Fintype α] [IsCyclic α] {n : ℕ} (hn0 : 0 < n) :
    (univ.filter fun a : α => a ^ n = 1).card ≤ n :=
  let ⟨g, hg⟩ := IsCyclic.exists_generator (α := α)
  calc
    (univ.filter fun a : α => a ^ n = 1).card ≤
        (zpowers (g ^ (Fintype.card α / Nat.gcd n (Fintype.card α))) : Set α).toFinset.card :=
      card_le_of_subset fun x hx =>
        let ⟨m, hm⟩ := show x ∈ Submonoid.powers g from mem_powers_iff_mem_zpowers.2 <| hg x
        Set.mem_toFinset.2
          ⟨(m / (Fintype.card α / Nat.gcd n (Fintype.card α)) : ℕ), by
            dsimp at hm
            have hgmn : g ^ (m * Nat.gcd n (Fintype.card α)) = 1 := by
              rw [pow_mul, hm, ← pow_gcd_card_eq_one_iff]; exact (mem_filter.1 hx).2
            dsimp only
            rw [zpow_ofNat, ← pow_mul, Nat.mul_div_cancel_left', hm]
            refine' Nat.dvd_of_mul_dvd_mul_right (gcd_pos_of_pos_left (Fintype.card α) hn0) _
            conv_lhs =>
              rw [Nat.div_mul_cancel (Nat.gcd_dvd_right _ _), ←
                orderOf_eq_card_of_forall_mem_zpowers hg]
            exact orderOf_dvd_of_pow_eq_one hgmn⟩
    _ ≤ n := by
      let ⟨m, hm⟩ := Nat.gcd_dvd_right n (Fintype.card α)
      have hm0 : 0 < m :=
        Nat.pos_of_ne_zero fun hm0 => by
          rw [hm0, mul_zero, Fintype.card_eq_zero_iff] at hm
          exact hm.elim' 1
      simp only [Set.toFinset_card, SetLike.coe_sort_coe]
      rw [← orderOf_eq_card_zpowers, orderOf_pow g, orderOf_eq_card_of_forall_mem_zpowers hg]
      nth_rw 2 [hm]; nth_rw 3 [hm]
      rw [Nat.mul_div_cancel_left _ (gcd_pos_of_pos_left _ hn0), gcd_mul_left_left, hm,
        Nat.mul_div_cancel _ hm0]
      exact le_of_dvd hn0 (Nat.gcd_dvd_left _ _)
#align is_cyclic.card_pow_eq_one_le IsCyclic.card_pow_eq_one_le
#align is_add_cyclic.card_pow_eq_one_le IsAddCyclic.card_pow_eq_one_le

end Classical

@[to_additive]
theorem IsCyclic.exists_monoid_generator [Finite α] [IsCyclic α] :
    ∃ x : α, ∀ y : α, y ∈ Submonoid.powers x := by
  simp_rw [mem_powers_iff_mem_zpowers]
  exact IsCyclic.exists_generator
#align is_cyclic.exists_monoid_generator IsCyclic.exists_monoid_generator
#align is_add_cyclic.exists_add_monoid_generator IsAddCyclic.exists_addMonoid_generator

section

variable [DecidableEq α] [Fintype α]

@[to_additive]
theorem IsCyclic.image_range_orderOf (ha : ∀ x : α, x ∈ zpowers a) :
    Finset.image (fun i => a ^ i) (range (orderOf a)) = univ := by
  simp_rw [← SetLike.mem_coe] at ha
  simp only [_root_.image_range_orderOf, Set.eq_univ_iff_forall.mpr ha, Set.toFinset_univ]
#align is_cyclic.image_range_order_of IsCyclic.image_range_orderOf
#align is_add_cyclic.image_range_order_of IsAddCyclic.image_range_addOrderOf

@[to_additive]
theorem IsCyclic.image_range_card (ha : ∀ x : α, x ∈ zpowers a) :
    Finset.image (fun i => a ^ i) (range (Fintype.card α)) = univ := by
  rw [← orderOf_eq_card_of_forall_mem_zpowers ha, IsCyclic.image_range_orderOf ha]
#align is_cyclic.image_range_card IsCyclic.image_range_card
#align is_add_cyclic.image_range_card IsAddCyclic.image_range_card

end

section Totient

variable [DecidableEq α] [Fintype α]
  (hn : ∀ n : ℕ, 0 < n → (univ.filter fun a : α => a ^ n = 1).card ≤ n)

private theorem card_pow_eq_one_eq_orderOf_aux (a : α) :
    (Finset.univ.filter fun b : α => b ^ orderOf a = 1).card = orderOf a :=
  le_antisymm (hn _ (orderOf_pos a))
    (calc
      orderOf a = @Fintype.card (zpowers a) (id _) := orderOf_eq_card_zpowers
      _ ≤
          @Fintype.card (↑(univ.filter fun b : α => b ^ orderOf a = 1) : Set α)
            (Fintype.ofFinset _ fun _ => Iff.rfl) :=
        (@Fintype.card_le_of_injective (zpowers a)
          (↑(univ.filter fun b : α => b ^ orderOf a = 1) : Set α) (id _) (id _)
          (fun b =>
            ⟨b.1,
              mem_filter.2
                ⟨mem_univ _, by
                  let ⟨i, hi⟩ := b.2
                  rw [← hi, ← zpow_ofNat, ← zpow_mul, mul_comm, zpow_mul, zpow_ofNat,
                    pow_orderOf_eq_one, one_zpow]⟩⟩)
          fun _ _ h => Subtype.eq (Subtype.mk.inj h))
      _ = (univ.filter fun b : α => b ^ orderOf a = 1).card := Fintype.card_ofFinset _ _
      )

-- Use φ for `Nat.totient`
open Nat
private theorem card_orderOf_eq_totient_aux₁ :
    ∀ {d : ℕ},
      d ∣ Fintype.card α →
        0 < (univ.filter fun a : α => orderOf a = d).card →
          (univ.filter fun a : α => orderOf a = d).card = φ d := by
  intro d hd hpos
  induction' d using Nat.strongRec' with d IH
  rcases Decidable.eq_or_ne d 0 with (rfl | hd0)
  · cases Fintype.card_ne_zero (eq_zero_of_zero_dvd hd)
  rcases card_pos.1 hpos with ⟨a, ha'⟩
  have ha : orderOf a = d := (mem_filter.1 ha').2
  have h1 :
    (∑ m in d.properDivisors, (univ.filter fun a : α => orderOf a = m).card) =
      ∑ m in d.properDivisors, φ m := by
    refine' Finset.sum_congr rfl fun m hm => _
    simp only [mem_filter, mem_range, mem_properDivisors] at hm
    refine' IH m hm.2 (hm.1.trans hd) (Finset.card_pos.2 ⟨a ^ (d / m), _⟩)
    simp only [mem_filter, mem_univ, orderOf_pow a, ha, true_and_iff,
      Nat.gcd_eq_right (div_dvd_of_dvd hm.1), Nat.div_div_self hm.1 hd0]
  have h2 :
    (∑ m in d.divisors, (univ.filter fun a : α => orderOf a = m).card) =
      ∑ m in d.divisors, φ m := by
    rw [← filter_dvd_eq_divisors hd0, sum_card_orderOf_eq_card_pow_eq_one hd0,
      filter_dvd_eq_divisors hd0, sum_totient, ← ha, card_pow_eq_one_eq_orderOf_aux hn a]
  simpa [← cons_self_properDivisors hd0, ← h1] using h2

theorem card_orderOf_eq_totient_aux₂ {d : ℕ} (hd : d ∣ Fintype.card α) :
    (univ.filter fun a : α => orderOf a = d).card = φ d := by
  let c := Fintype.card α
  have hc0 : 0 < c := Fintype.card_pos_iff.2 ⟨1⟩
  apply card_orderOf_eq_totient_aux₁ hn hd
  by_contra h0
  -- Must qualify `Finset.card_eq_zero` because of leanprover/lean4#2849
  simp only [not_lt, _root_.le_zero_iff, Finset.card_eq_zero] at h0
  apply lt_irrefl c
  calc
    c = ∑ m in c.divisors, (univ.filter fun a : α => orderOf a = m).card := by
      simp only [← filter_dvd_eq_divisors hc0.ne', sum_card_orderOf_eq_card_pow_eq_one hc0.ne']
      apply congr_arg card
      simp
    _ = ∑ m in c.divisors.erase d, (univ.filter fun a : α => orderOf a = m).card := by
      rw [eq_comm]
      refine' sum_subset (erase_subset _ _) fun m hm₁ hm₂ => _
      have : m = d := by
        contrapose! hm₂
        exact mem_erase_of_ne_of_mem hm₂ hm₁
      simp [this, h0]
    _ ≤ ∑ m in c.divisors.erase d, φ m := by
      refine' sum_le_sum fun m hm => _
      have hmc : m ∣ c := by
        simp only [mem_erase, mem_divisors] at hm
        tauto
      rcases (filter (fun a : α => orderOf a = m) univ).card.eq_zero_or_pos with (h1 | h1)
      · simp [h1]
      · simp [card_orderOf_eq_totient_aux₁ hn hmc h1]
    _ < ∑ m in c.divisors, φ m :=
      (sum_erase_lt_of_pos (mem_divisors.2 ⟨hd, hc0.ne'⟩) (totient_pos (pos_of_dvd_of_pos hd hc0)))
    _ = c := sum_totient _
#align card_order_of_eq_totient_aux₂ card_orderOf_eq_totient_aux₂

theorem isCyclic_of_card_pow_eq_one_le : IsCyclic α :=
  have : (univ.filter fun a : α => orderOf a = Fintype.card α).Nonempty :=
    card_pos.1 <| by
      rw [card_orderOf_eq_totient_aux₂ hn dvd_rfl];
        exact totient_pos (Fintype.card_pos_iff.2 ⟨1⟩)
  let ⟨x, hx⟩ := this
  isCyclic_of_orderOf_eq_card x (Finset.mem_filter.1 hx).2
#align is_cyclic_of_card_pow_eq_one_le isCyclic_of_card_pow_eq_one_le

theorem isAddCyclic_of_card_pow_eq_one_le {α} [AddGroup α] [DecidableEq α] [Fintype α]
    (hn : ∀ n : ℕ, 0 < n → (univ.filter fun a : α => n • a = 0).card ≤ n) : IsAddCyclic α := by
  obtain ⟨g, hg⟩ := (@isCyclic_of_card_pow_eq_one_le (Multiplicative α) _ _ (_) hn)
  exact ⟨⟨g, hg⟩⟩
#align is_add_cyclic_of_card_pow_eq_one_le isAddCyclic_of_card_pow_eq_one_le

attribute [to_additive existing isCyclic_of_card_pow_eq_one_le] isAddCyclic_of_card_pow_eq_one_le

end Totient

theorem IsCyclic.card_orderOf_eq_totient [IsCyclic α] [Fintype α] {d : ℕ}
    (hd : d ∣ Fintype.card α) : (univ.filter fun a : α => orderOf a = d).card = totient d := by
  classical apply card_orderOf_eq_totient_aux₂ (fun n => IsCyclic.card_pow_eq_one_le) hd
#align is_cyclic.card_order_of_eq_totient IsCyclic.card_orderOf_eq_totient

theorem IsAddCyclic.card_orderOf_eq_totient {α : Type*} [AddGroup α] [IsAddCyclic α]
    [Fintype α] {d : ℕ} (hd : d ∣ Fintype.card α) :
    (univ.filter fun a : α => addOrderOf a = d).card = totient d := by
  obtain ⟨g, hg⟩ := id ‹IsAddCyclic α›
  apply @IsCyclic.card_orderOf_eq_totient (Multiplicative α) _ ⟨⟨g, hg⟩⟩ (_) _ hd
#align is_add_cyclic.card_order_of_eq_totient IsAddCyclic.card_orderOf_eq_totient

attribute [to_additive existing IsCyclic.card_orderOf_eq_totient]
  IsAddCyclic.card_orderOf_eq_totient

/-- A finite group of prime order is simple. -/
@[to_additive "A finite group of prime order is simple."]
theorem isSimpleGroup_of_prime_card {α : Type u} [Group α] [Fintype α] {p : ℕ} [hp : Fact p.Prime]
    (h : Fintype.card α = p) : IsSimpleGroup α :=
  have : Nontrivial α := by
    have h' := Nat.Prime.one_lt (Fact.out (p := p.Prime))
    rw [← h] at h'
    exact Fintype.one_lt_card_iff_nontrivial.1 h'
  ⟨fun H _ => by
    classical
      have hcard := card_subgroup_dvd_card H
      rw [h, dvd_prime (Fact.out (p := p.Prime))] at hcard
      refine' hcard.imp (fun h1 => _) fun hp => _
      · haveI := Fintype.card_le_one_iff_subsingleton.1 (le_of_eq h1)
        apply eq_bot_of_subsingleton
      · exact eq_top_of_card_eq _ (hp.trans h.symm)⟩
#align is_simple_group_of_prime_card isSimpleGroup_of_prime_card
#align is_simple_add_group_of_prime_card isSimpleAddGroup_of_prime_card

end Cyclic

section QuotientCenter

open Subgroup

variable {G : Type*} {H : Type*} [Group G] [Group H]

/-- A group is commutative if the quotient by the center is cyclic.
  Also see `commGroup_of_cycle_center_quotient` for the `CommGroup` instance. -/
@[to_additive commutative_of_add_cyclic_center_quotient
      "A group is commutative if the quotient by the center is cyclic.
      Also see `addCommGroup_of_cycle_center_quotient` for the `AddCommGroup` instance."]
theorem commutative_of_cyclic_center_quotient [IsCyclic H] (f : G →* H) (hf : f.ker ≤ center G)
    (a b : G) : a * b = b * a :=
  let ⟨⟨x, y, (hxy : f y = x)⟩, (hx : ∀ a : f.range, a ∈ zpowers _)⟩ :=
    IsCyclic.exists_generator (α := f.range)
  let ⟨m, hm⟩ := hx ⟨f a, a, rfl⟩
  let ⟨n, hn⟩ := hx ⟨f b, b, rfl⟩
  have hm : x ^ m = f a := by simpa [Subtype.ext_iff] using hm
  have hn : x ^ n = f b := by simpa [Subtype.ext_iff] using hn
  have ha : y ^ (-m) * a ∈ center G :=
    hf (by rw [f.mem_ker, f.map_mul, f.map_zpow, hxy, zpow_neg x m, hm, inv_mul_self])
  have hb : y ^ (-n) * b ∈ center G :=
    hf (by rw [f.mem_ker, f.map_mul, f.map_zpow, hxy, zpow_neg x n, hn, inv_mul_self])
  calc
    a * b = y ^ m * (y ^ (-m) * a * y ^ n) * (y ^ (-n) * b) := by simp [mul_assoc]
    _ = y ^ m * (y ^ n * (y ^ (-m) * a)) * (y ^ (-n) * b) := by rw [mem_center_iff.1 ha]
    _ = y ^ m * y ^ n * y ^ (-m) * (a * (y ^ (-n) * b)) := by simp [mul_assoc]
    _ = y ^ m * y ^ n * y ^ (-m) * (y ^ (-n) * b * a) := by rw [mem_center_iff.1 hb]
    _ = b * a := by group
#align commutative_of_cyclic_center_quotient commutative_of_cyclic_center_quotient
#align commutative_of_add_cyclic_center_quotient commutative_of_add_cyclic_center_quotient

/-- A group is commutative if the quotient by the center is cyclic. -/
@[to_additive commutativeOfAddCycleCenterQuotient
      "A group is commutative if the quotient by the center is cyclic."]
def commGroupOfCycleCenterQuotient [IsCyclic H] (f : G →* H) (hf : f.ker ≤ center G) :
    CommGroup G :=
  { show Group G by infer_instance with mul_comm := commutative_of_cyclic_center_quotient f hf }
#align comm_group_of_cycle_center_quotient commGroupOfCycleCenterQuotient
#align commutative_of_add_cycle_center_quotient commutativeOfAddCycleCenterQuotient

end QuotientCenter

namespace IsSimpleGroup

section CommGroup

variable [CommGroup α] [IsSimpleGroup α]

@[to_additive IsSimpleAddGroup.isAddCyclic]
instance (priority := 100) isCyclic : IsCyclic α := by
  cases' subsingleton_or_nontrivial α with hi hi <;> haveI := hi
  · apply isCyclic_of_subsingleton
  · obtain ⟨g, hg⟩ := exists_ne (1 : α)
    refine' ⟨⟨g, fun x => _⟩⟩
    cases' IsSimpleOrder.eq_bot_or_eq_top (Subgroup.zpowers g) with hb ht
    · exfalso
      apply hg
      rw [← Subgroup.mem_bot, ← hb]
      apply Subgroup.mem_zpowers
    · rw [ht]
      apply Subgroup.mem_top
#align is_simple_group.is_cyclic IsSimpleGroup.isCyclic
#align is_simple_add_group.is_add_cyclic IsSimpleAddGroup.isAddCyclic

@[to_additive]
theorem prime_card [Fintype α] : (Fintype.card α).Prime := by
  have h0 : 0 < Fintype.card α := Fintype.card_pos_iff.2 (by infer_instance)
  obtain ⟨g, hg⟩ := IsCyclic.exists_generator (α := α)
  rw [Nat.prime_def_lt'']
  refine' ⟨Fintype.one_lt_card_iff_nontrivial.2 inferInstance, fun n hn => _⟩
  refine' (IsSimpleOrder.eq_bot_or_eq_top (Subgroup.zpowers (g ^ n))).symm.imp _ _
  · intro h
    have hgo := orderOf_pow (n := n) g
    rw [orderOf_eq_card_of_forall_mem_zpowers hg, Nat.gcd_eq_right_iff_dvd.1 hn,
      orderOf_eq_card_of_forall_mem_zpowers, eq_comm,
      Nat.div_eq_iff_eq_mul_left (Nat.pos_of_dvd_of_pos hn h0) hn] at hgo
    · exact (mul_left_cancel₀ (ne_of_gt h0) ((mul_one (Fintype.card α)).trans hgo)).symm
    · intro x
      rw [h]
      exact Subgroup.mem_top _
  · intro h
    apply le_antisymm (Nat.le_of_dvd h0 hn)
    rw [← orderOf_eq_card_of_forall_mem_zpowers hg]
    apply orderOf_le_of_pow_eq_one (Nat.pos_of_dvd_of_pos hn h0)
    rw [← Subgroup.mem_bot, ← h]
    exact Subgroup.mem_zpowers _
#align is_simple_group.prime_card IsSimpleGroup.prime_card
#align is_simple_add_group.prime_card IsSimpleAddGroup.prime_card

end CommGroup

end IsSimpleGroup

@[to_additive AddCommGroup.is_simple_iff_isAddCyclic_and_prime_card]
theorem CommGroup.is_simple_iff_isCyclic_and_prime_card [Fintype α] [CommGroup α] :
    IsSimpleGroup α ↔ IsCyclic α ∧ (Fintype.card α).Prime := by
  constructor
  · intro h
    exact ⟨IsSimpleGroup.isCyclic, IsSimpleGroup.prime_card⟩
  · rintro ⟨_, hp⟩
    haveI : Fact (Fintype.card α).Prime := ⟨hp⟩
    exact isSimpleGroup_of_prime_card rfl
#align comm_group.is_simple_iff_is_cyclic_and_prime_card CommGroup.is_simple_iff_isCyclic_and_prime_card
#align add_comm_group.is_simple_iff_is_add_cyclic_and_prime_card AddCommGroup.is_simple_iff_isAddCyclic_and_prime_card

section Exponent

open Monoid

@[to_additive]
theorem IsCyclic.exponent_eq_card [Group α] [IsCyclic α] [Fintype α] :
    exponent α = Fintype.card α := by
  obtain ⟨g, hg⟩ := IsCyclic.exists_generator (α := α)
  apply Nat.dvd_antisymm
  · rw [← lcm_order_eq_exponent, Finset.lcm_dvd_iff]
    exact fun b _ => orderOf_dvd_card_univ
  rw [← orderOf_eq_card_of_forall_mem_zpowers hg]
  exact order_dvd_exponent _
#align is_cyclic.exponent_eq_card IsCyclic.exponent_eq_card
#align is_add_cyclic.exponent_eq_card IsAddCyclic.exponent_eq_card

@[to_additive]
theorem IsCyclic.of_exponent_eq_card [CommGroup α] [Fintype α] (h : exponent α = Fintype.card α) :
    IsCyclic α :=
  let ⟨g, _, hg⟩ := Finset.mem_image.mp (Finset.max'_mem _ _)
  isCyclic_of_orderOf_eq_card g <| hg.trans <| exponent_eq_max'_orderOf.symm.trans h
#align is_cyclic.of_exponent_eq_card IsCyclic.of_exponent_eq_card
#align is_add_cyclic.of_exponent_eq_card IsAddCyclic.of_exponent_eq_card

@[to_additive]
theorem IsCyclic.iff_exponent_eq_card [CommGroup α] [Fintype α] :
    IsCyclic α ↔ exponent α = Fintype.card α :=
  ⟨fun _ => IsCyclic.exponent_eq_card, IsCyclic.of_exponent_eq_card⟩
#align is_cyclic.iff_exponent_eq_card IsCyclic.iff_exponent_eq_card
#align is_add_cyclic.iff_exponent_eq_card IsAddCyclic.iff_exponent_eq_card

@[to_additive]
theorem IsCyclic.exponent_eq_zero_of_infinite [Group α] [IsCyclic α] [Infinite α] :
    exponent α = 0 :=
  let ⟨_, hg⟩ := IsCyclic.exists_generator (α := α)
  exponent_eq_zero_of_order_zero <| Infinite.orderOf_eq_zero_of_forall_mem_zpowers hg
#align is_cyclic.exponent_eq_zero_of_infinite IsCyclic.exponent_eq_zero_of_infinite
#align is_add_cyclic.exponent_eq_zero_of_infinite IsAddCyclic.exponent_eq_zero_of_infinite

instance ZMod.instIsAddCyclic (n : ℕ) : IsAddCyclic (ZMod n) where
  exists_generator := ⟨1, fun n ↦ ⟨n, by simp⟩⟩

instance ZMod.instIsSimpleAddGroup {p : ℕ} [Fact p.Prime] : IsSimpleAddGroup (ZMod p) :=
  AddCommGroup.is_simple_iff_isAddCyclic_and_prime_card.2
    ⟨by infer_instance, by simpa using (Fact.out : p.Prime)⟩

@[simp]
protected theorem ZMod.exponent (n : ℕ) : AddMonoid.exponent (ZMod n) = n := by
  cases n
  · rw [IsAddCyclic.exponent_eq_zero_of_infinite]
  · rw [IsAddCyclic.exponent_eq_card, card]

end Exponent<|MERGE_RESOLUTION|>--- conflicted
+++ resolved
@@ -177,15 +177,9 @@
     obtain ⟨k, hk⟩ := h x
     dsimp at hk
     obtain ⟨k, rfl | rfl⟩ := k.eq_nat_or_neg
-<<<<<<< HEAD
     · exact ⟨k, mod_cast hk⟩
-    rw [zpow_eq_mod_orderOf] at hk
-    have : 0 ≤ (-k % orderOf g : ℤ) := Int.emod_nonneg (-k) (mod_cast ho.ne')
-=======
-    · exact ⟨k, by exact_mod_cast hk⟩
     rw [←zpow_mod_orderOf] at hk
-    have : 0 ≤ (-k % orderOf g : ℤ) := Int.emod_nonneg (-k) (by exact_mod_cast ho.orderOf_pos.ne')
->>>>>>> b6a9eb9c
+    have : 0 ≤ (-k % orderOf g : ℤ) := Int.emod_nonneg (-k) (mod_cast ho.orderOf_pos.ne')
     refine' ⟨(-k % orderOf g : ℤ).toNat, _⟩
     rwa [← zpow_ofNat, Int.toNat_of_nonneg this]
 #align infinite.order_of_eq_zero_of_forall_mem_zpowers Infinite.orderOf_eq_zero_of_forall_mem_zpowers
