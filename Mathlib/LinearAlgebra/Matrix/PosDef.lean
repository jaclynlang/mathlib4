/-
Copyright (c) 2022 Alexander Bentkamp. All rights reserved.
Released under Apache 2.0 license as described in the file LICENSE.
Authors: Alexander Bentkamp, Mohanad Ahmed
-/
import Mathlib.LinearAlgebra.Matrix.Spectrum
import Mathlib.LinearAlgebra.QuadraticForm.Basic

#align_import linear_algebra.matrix.pos_def from "leanprover-community/mathlib"@"07992a1d1f7a4176c6d3f160209608be4e198566"

/-! # Positive Definite Matrices

This file defines positive (semi)definite matrices and connects the notion to positive definiteness
of quadratic forms. Most results require `𝕜 = ℝ` or `ℂ`.

## Main definitions

* `Matrix.PosDef` : a matrix `M : Matrix n n 𝕜` is positive definite if it is hermitian and `xᴴMx`
  is greater than zero for all nonzero `x`.
* `Matrix.PosSemidef` : a matrix `M : Matrix n n 𝕜` is positive semidefinite if it is hermitian
  and `xᴴMx` is nonnegative for all `x`.

## Main results

* `Matrix.posSemidef_iff_eq_transpose_mul_self` : a matrix `M : Matrix n n 𝕜` is positive
  semidefinite iff it has the form `Bᴴ * B` for some `B`.
* `Matrix.PosSemidef.sqrt` : the unique positive semidefinite square root of a positive semidefinite
  matrix. (See `Matrix.PosSemidef.eq_sqrt_of_sq_eq` for the proof of uniqueness.)
-/

open scoped ComplexOrder

namespace Matrix

variable {m n R 𝕜 : Type*}
variable [Fintype m] [Fintype n]
variable [CommRing R] [PartialOrder R] [StarRing R] [StarOrderedRing R]
variable [RCLike 𝕜]
open scoped Matrix

/-!
## Positive semidefinite matrices
-/

/-- A matrix `M : Matrix n n R` is positive semidefinite if it is Hermitian and `xᴴ * M * x` is
nonnegative for all `x`. -/
def PosSemidef (M : Matrix n n R) :=
  M.IsHermitian ∧ ∀ x : n → R, 0 ≤ dotProduct (star x) (M *ᵥ x)
#align matrix.pos_semidef Matrix.PosSemidef

/-- A diagonal matrix is positive semidefinite iff its diagonal entries are nonnegative. -/
lemma posSemidef_diagonal_iff [DecidableEq n] {d : n → R} :
    PosSemidef (diagonal d) ↔ (∀ i : n, 0 ≤ d i) := by
  refine ⟨fun ⟨_, hP⟩ i ↦ by simpa using hP (Pi.single i 1), ?_⟩
  refine fun hd ↦ ⟨isHermitian_diagonal_iff.2 fun i ↦ IsSelfAdjoint.of_nonneg (hd i), ?_⟩
  refine fun x ↦ Finset.sum_nonneg fun i _ ↦ ?_
  simpa only [mulVec_diagonal, mul_assoc] using conjugate_nonneg (hd i) _

namespace PosSemidef

theorem isHermitian {M : Matrix n n R} (hM : M.PosSemidef) : M.IsHermitian :=
  hM.1

theorem re_dotProduct_nonneg {M : Matrix n n 𝕜} (hM : M.PosSemidef) (x : n → 𝕜) :
    0 ≤ RCLike.re (dotProduct (star x) (M *ᵥ x)) :=
  RCLike.nonneg_iff.mp (hM.2 _) |>.1

lemma conjTranspose_mul_mul_same {A : Matrix n n R} (hA : PosSemidef A)
    {m : Type*} [Fintype m] (B : Matrix n m R) :
    PosSemidef (Bᴴ * A * B) := by
  constructor
  · exact isHermitian_conjTranspose_mul_mul B hA.1
  · intro x
    simpa only [star_mulVec, dotProduct_mulVec, vecMul_vecMul] using hA.2 (B *ᵥ x)

lemma mul_mul_conjTranspose_same {A : Matrix n n R} (hA : PosSemidef A)
    {m : Type*} [Fintype m] (B : Matrix m n R):
    PosSemidef (B * A * Bᴴ) := by
  simpa only [conjTranspose_conjTranspose] using hA.conjTranspose_mul_mul_same Bᴴ

theorem submatrix {M : Matrix n n R} (hM : M.PosSemidef) (e : m → n) :
    (M.submatrix e e).PosSemidef := by
  classical
  rw [(by simp : M = 1 * M * 1), submatrix_mul (he₂ := Function.bijective_id),
    submatrix_mul (he₂ := Function.bijective_id), submatrix_id_id]
  simpa only [conjTranspose_submatrix, conjTranspose_one] using
    conjTranspose_mul_mul_same hM (Matrix.submatrix 1 id e)
#align matrix.pos_semidef.submatrix Matrix.PosSemidef.submatrix

theorem transpose {M : Matrix n n R} (hM : M.PosSemidef) : Mᵀ.PosSemidef := by
  refine ⟨IsHermitian.transpose hM.1, fun x => ?_⟩
  convert hM.2 (star x) using 1
  rw [mulVec_transpose, Matrix.dotProduct_mulVec, star_star, dotProduct_comm]

theorem conjTranspose {M : Matrix n n R} (hM : M.PosSemidef) : Mᴴ.PosSemidef := hM.1.symm ▸ hM

protected lemma zero : PosSemidef (0 : Matrix n n R) :=
  ⟨isHermitian_zero, by simp⟩

protected lemma one [DecidableEq n] : PosSemidef (1 : Matrix n n R) :=
  ⟨isHermitian_one, fun x => by
    rw [one_mulVec]; exact Fintype.sum_nonneg fun i => star_mul_self_nonneg _⟩

protected lemma pow [DecidableEq n] {M : Matrix n n R} (hM : M.PosSemidef) (k : ℕ) :
    PosSemidef (M ^ k) :=
  match k with
  | 0 => .one
  | 1 => by simpa using hM
  | (k + 2) => by
    rw [pow_succ, pow_succ']
    simpa only [hM.isHermitian.eq] using (hM.pow k).mul_mul_conjTranspose_same M

protected lemma inv [DecidableEq n] {M : Matrix n n R} (hM : M.PosSemidef) : M⁻¹.PosSemidef := by
  by_cases h : IsUnit M.det
  · have := (conjTranspose_mul_mul_same hM M⁻¹).conjTranspose
    rwa [mul_nonsing_inv_cancel_right _ _ h, conjTranspose_conjTranspose] at this
  · rw [nonsing_inv_apply_not_isUnit _ h]
    exact .zero

protected lemma zpow [DecidableEq n] {M : Matrix n n R} (hM : M.PosSemidef) (z : ℤ) :
    (M ^ z).PosSemidef := by
  obtain ⟨n, rfl | rfl⟩ := z.eq_nat_or_neg
  · simpa using hM.pow n
  · simpa using (hM.pow n).inv

/-- The eigenvalues of a positive semi-definite matrix are non-negative -/
lemma eigenvalues_nonneg [DecidableEq n] {A : Matrix n n 𝕜}
    (hA : Matrix.PosSemidef A) (i : n) : 0 ≤ hA.1.eigenvalues i :=
  (hA.re_dotProduct_nonneg _).trans_eq (hA.1.eigenvalues_eq _).symm

section sqrt

variable [DecidableEq n] {A : Matrix n n 𝕜} (hA : PosSemidef A)

/-- The positive semidefinite square root of a positive semidefinite matrix -/
noncomputable def sqrt : Matrix n n 𝕜 :=
  hA.1.eigenvectorUnitary.1 * diagonal ((↑) ∘ Real.sqrt ∘ hA.1.eigenvalues) *
<<<<<<< HEAD
  hA.1.eigenvectorUnitaryᴴ
=======
  (star hA.1.eigenvectorUnitary : Matrix n n 𝕜)
>>>>>>> e86b8c56

open Lean PrettyPrinter.Delaborator SubExpr in
/-- Custom elaborator to produce output like `(_ : PosSemidef A).sqrt` in the goal view. -/
@[delab app.Matrix.PosSemidef.sqrt]
def delabSqrt : Delab :=
  whenPPOption getPPNotation <|
  whenNotPPOption getPPAnalysisSkip <|
  withOverApp 7 <|
  withOptionAtCurrPos `pp.analysis.skip true do
    let e ← getExpr
    guard <| e.isAppOfArity ``Matrix.PosSemidef.sqrt 7
    let optionsPerPos ← withNaryArg 6 do
      return (← read).optionsPerPos.setBool (← getPos) `pp.proofs.withType true
    withTheReader Context ({· with optionsPerPos}) delab

lemma posSemidef_sqrt : PosSemidef hA.sqrt := by
  apply PosSemidef.mul_mul_conjTranspose_same
  refine posSemidef_diagonal_iff.mpr fun i ↦ ?_
  rw [Function.comp_apply, RCLike.nonneg_iff]
  constructor
  · simp only [RCLike.ofReal_re]
    exact Real.sqrt_nonneg _
  · simp only [RCLike.ofReal_im]

@[simp]
lemma sq_sqrt : hA.sqrt ^ 2 = A := by
  let C : Matrix n n 𝕜 := hA.1.eigenvectorUnitary
  let E := diagonal ((↑) ∘ Real.sqrt ∘ hA.1.eigenvalues : n → 𝕜)
  suffices C * (E * (star C * C) * E) * star C = A by
    rw [Matrix.PosSemidef.sqrt, pow_two]
    simpa only [← mul_assoc] using this
  have : E * E = diagonal ((↑) ∘ hA.1.eigenvalues) := by
    rw [diagonal_mul_diagonal]
    congr! with v
    simp [← pow_two, ← RCLike.ofReal_pow, Real.sq_sqrt (hA.eigenvalues_nonneg v)]
  simpa [C, this] using hA.1.spectral_theorem.symm

@[simp]
lemma sqrt_mul_self : hA.sqrt * hA.sqrt = A := by rw [← pow_two, sq_sqrt]

lemma eq_of_sq_eq_sq {B : Matrix n n 𝕜} (hB : PosSemidef B) (hAB : A ^ 2 = B ^ 2) : A = B := by
  /- This is deceptively hard, much more difficult than the positive *definite* case. We follow a
  clever proof due to Koeber and Schäfer. The idea is that if `A ≠ B`, then `A - B` has a nonzero
  real eigenvalue, with eigenvector `v`. Then a manipulation using the identity
  `A ^ 2 - B ^ 2 = A * (A - B) + (A - B) * B` leads to the conclusion that
  `⟨v, A v⟩ + ⟨v, B v⟩ = 0`. Since `A, B` are positive semidefinite, both terms must be zero. Thus
  `⟨v, (A - B) v⟩ = 0`, but this is a nonzero scalar multiple of `⟨v, v⟩`, contradiction. -/
  by_contra h_ne
  let ⟨v, t, ht, hv, hv'⟩ := (hA.1.sub hB.1).exists_eigenvector_of_ne_zero (sub_ne_zero.mpr h_ne)
  have h_sum : 0 = t * (star v ⬝ᵥ A *ᵥ v + star v ⬝ᵥ B *ᵥ v) := calc
    0 = star v ⬝ᵥ (A ^ 2 - B ^ 2) *ᵥ v := by rw [hAB, sub_self, zero_mulVec, dotProduct_zero]
    _ = star v ⬝ᵥ A *ᵥ (A - B) *ᵥ v + star v ⬝ᵥ (A - B) *ᵥ B *ᵥ v := by
      rw [mulVec_mulVec, mulVec_mulVec, ← dotProduct_add, ← add_mulVec, mul_sub, sub_mul,
        add_sub, sub_add_cancel, pow_two, pow_two]
    _ = t * (star v ⬝ᵥ A *ᵥ v) + (star v) ᵥ* (A - B)ᴴ ⬝ᵥ B *ᵥ v := by
      rw [hv', mulVec_smul, dotProduct_smul, RCLike.real_smul_eq_coe_mul,
        dotProduct_mulVec _ (A - B), hA.1.sub hB.1]
    _ = t * (star v ⬝ᵥ A *ᵥ v + star v ⬝ᵥ B *ᵥ v) := by
      simp_rw [← star_mulVec, hv', mul_add, ← RCLike.real_smul_eq_coe_mul, ← smul_dotProduct]
      congr 2 with i
      simp only [Pi.star_apply, Pi.smul_apply, RCLike.real_smul_eq_coe_mul, star_mul',
        RCLike.star_def, RCLike.conj_ofReal]
  replace h_sum : star v ⬝ᵥ A *ᵥ v + star v ⬝ᵥ B *ᵥ v = 0 := by
    rw [eq_comm, ← mul_zero (t : 𝕜)] at h_sum
    exact mul_left_cancel₀ (RCLike.ofReal_ne_zero.mpr ht) h_sum
  have h_van : star v ⬝ᵥ A *ᵥ v = 0 ∧ star v ⬝ᵥ B *ᵥ v = 0 := by
    refine ⟨le_antisymm ?_ (hA.2 v), le_antisymm ?_ (hB.2 v)⟩
    · rw [add_comm, add_eq_zero_iff_eq_neg] at h_sum
      simpa only [h_sum, neg_nonneg] using hB.2 v
    · simpa only [add_eq_zero_iff_eq_neg.mp h_sum, neg_nonneg] using hA.2 v
  have aux : star v ⬝ᵥ (A - B) *ᵥ v = 0 := by
    rw [sub_mulVec, dotProduct_sub, h_van.1, h_van.2, sub_zero]
  rw [hv', dotProduct_smul, RCLike.real_smul_eq_coe_mul, ← mul_zero ↑t] at aux
  exact hv <| Matrix.dotProduct_star_self_eq_zero.mp <| mul_left_cancel₀
    (RCLike.ofReal_ne_zero.mpr ht) aux

lemma sqrt_sq : (hA.pow 2 : PosSemidef (A ^ 2)).sqrt = A :=
  (hA.pow 2).posSemidef_sqrt.eq_of_sq_eq_sq hA (hA.pow 2).sq_sqrt

lemma eq_sqrt_of_sq_eq {B : Matrix n n 𝕜} (hB : PosSemidef B) (hAB : A ^ 2 = B) : A = hB.sqrt := by
  subst B
  rw [hA.sqrt_sq]

end sqrt

end PosSemidef

@[simp]
theorem posSemidef_submatrix_equiv {M : Matrix n n R} (e : m ≃ n) :
    (M.submatrix e e).PosSemidef ↔ M.PosSemidef :=
  ⟨fun h => by simpa using h.submatrix e.symm, fun h => h.submatrix _⟩
#align matrix.pos_semidef_submatrix_equiv Matrix.posSemidef_submatrix_equiv

/-- The conjugate transpose of a matrix mulitplied by the matrix is positive semidefinite -/
theorem posSemidef_conjTranspose_mul_self (A : Matrix m n R) : PosSemidef (Aᴴ * A) := by
  refine ⟨isHermitian_transpose_mul_self _, fun x => ?_⟩
  rw [← mulVec_mulVec, dotProduct_mulVec, vecMul_conjTranspose, star_star]
  exact Finset.sum_nonneg fun i _ => star_mul_self_nonneg _

/-- A matrix multiplied by its conjugate transpose is positive semidefinite -/
theorem posSemidef_self_mul_conjTranspose (A : Matrix m n R) : PosSemidef (A * Aᴴ) := by
  simpa only [conjTranspose_conjTranspose] using posSemidef_conjTranspose_mul_self Aᴴ

lemma eigenvalues_conjTranspose_mul_self_nonneg (A : Matrix m n 𝕜) [DecidableEq n] (i : n) :
    0 ≤ (isHermitian_transpose_mul_self A).eigenvalues i :=
  (posSemidef_conjTranspose_mul_self _).eigenvalues_nonneg _

lemma eigenvalues_self_mul_conjTranspose_nonneg (A : Matrix m n 𝕜) [DecidableEq m] (i : m) :
    0 ≤ (isHermitian_mul_conjTranspose_self A).eigenvalues i :=
  (posSemidef_self_mul_conjTranspose _).eigenvalues_nonneg _

/-- A matrix is positive semidefinite if and only if it has the form `Bᴴ * B` for some `B`. -/
lemma posSemidef_iff_eq_transpose_mul_self {A : Matrix n n 𝕜} :
    PosSemidef A ↔ ∃ (B : Matrix n n 𝕜), A = Bᴴ * B := by
  classical
  refine ⟨fun hA ↦ ⟨hA.sqrt, ?_⟩, fun ⟨B, hB⟩ ↦ (hB ▸ posSemidef_conjTranspose_mul_self B)⟩
  simp_rw [← PosSemidef.sq_sqrt hA, pow_two]
  rw [hA.posSemidef_sqrt.1]

lemma IsHermitian.posSemidef_of_eigenvalues_nonneg [DecidableEq n] {A : Matrix n n 𝕜}
    (hA : IsHermitian A) (h : ∀ i : n, 0 ≤ hA.eigenvalues i) : PosSemidef A := by
  rw [hA.spectral_theorem]
  refine (posSemidef_diagonal_iff.mpr ?_).mul_mul_conjTranspose_same _
  simpa using h

/-- For `A` positive semidefinite, we have `x⋆ A x = 0` iff `A x = 0`. -/
theorem PosSemidef.dotProduct_mulVec_zero_iff
    {A : Matrix n n 𝕜} (hA : PosSemidef A) (x : n → 𝕜) :
    star x ⬝ᵥ A *ᵥ x = 0 ↔ A *ᵥ x = 0 := by
  constructor
  · obtain ⟨B, rfl⟩ := posSemidef_iff_eq_transpose_mul_self.mp hA
    rw [← Matrix.mulVec_mulVec, dotProduct_mulVec,
      vecMul_conjTranspose, star_star, dotProduct_star_self_eq_zero]
    intro h0
    rw [h0, mulVec_zero]
  · intro h0
    rw [h0, dotProduct_zero]

/-- For `A` positive semidefinite, we have `x⋆ A x = 0` iff `A x = 0` (linear maps version). -/
theorem PosSemidef.toLinearMap₂'_zero_iff [DecidableEq n]
    {A : Matrix n n 𝕜} (hA : PosSemidef A) (x : n → 𝕜) :
    Matrix.toLinearMap₂' A (star x) x = 0 ↔ Matrix.toLin' A x = 0 := by
  simpa only [toLinearMap₂'_apply', toLin'_apply] using hA.dotProduct_mulVec_zero_iff x

/-!
## Positive definite matrices
-/

/-- A matrix `M : Matrix n n R` is positive definite if it is hermitian
   and `xᴴMx` is greater than zero for all nonzero `x`. -/
def PosDef (M : Matrix n n R) :=
  M.IsHermitian ∧ ∀ x : n → R, x ≠ 0 → 0 < dotProduct (star x) (M *ᵥ x)
#align matrix.pos_def Matrix.PosDef

namespace PosDef

theorem isHermitian {M : Matrix n n R} (hM : M.PosDef) : M.IsHermitian :=
  hM.1
#align matrix.pos_def.is_hermitian Matrix.PosDef.isHermitian

theorem re_dotProduct_pos {M : Matrix n n 𝕜} (hM : M.PosDef) {x : n → 𝕜} (hx : x ≠ 0) :
    0 < RCLike.re (dotProduct (star x) (M *ᵥ x)) :=
  RCLike.pos_iff.mp (hM.2 _ hx) |>.1

theorem posSemidef {M : Matrix n n R} (hM : M.PosDef) : M.PosSemidef := by
  refine ⟨hM.1, ?_⟩
  intro x
  by_cases hx : x = 0
  · simp only [hx, zero_dotProduct, star_zero, RCLike.zero_re']
    exact le_rfl
  · exact le_of_lt (hM.2 x hx)
#align matrix.pos_def.pos_semidef Matrix.PosDef.posSemidef

theorem transpose {M : Matrix n n R} (hM : M.PosDef) : Mᵀ.PosDef := by
  refine ⟨IsHermitian.transpose hM.1, fun x hx => ?_⟩
  convert hM.2 (star x) (star_ne_zero.2 hx) using 1
  rw [mulVec_transpose, Matrix.dotProduct_mulVec, star_star, dotProduct_comm]
#align matrix.pos_def.transpose Matrix.PosDef.transpose

theorem of_toQuadraticForm' [DecidableEq n] {M : Matrix n n ℝ} (hM : M.IsSymm)
    (hMq : M.toQuadraticForm'.PosDef) : M.PosDef := by
  refine ⟨hM, fun x hx => ?_⟩
  simp only [toQuadraticForm', QuadraticForm.PosDef, LinearMap.BilinForm.toQuadraticForm_apply,
    toLinearMap₂'_apply'] at hMq
  apply hMq x hx
#align matrix.pos_def_of_to_quadratic_form' Matrix.PosDef.of_toQuadraticForm'

theorem toQuadraticForm' [DecidableEq n] {M : Matrix n n ℝ} (hM : M.PosDef) :
    M.toQuadraticForm'.PosDef := by
  intro x hx
  simp only [Matrix.toQuadraticForm', LinearMap.BilinForm.toQuadraticForm_apply,
    toLinearMap₂'_apply']
  apply hM.2 x hx
#align matrix.pos_def_to_quadratic_form' Matrix.PosDef.toQuadraticForm'

/-- The eigenvalues of a positive definite matrix are positive -/
lemma eigenvalues_pos [DecidableEq n] {A : Matrix n n 𝕜}
    (hA : Matrix.PosDef A) (i : n) : 0 < hA.1.eigenvalues i := by
  simp only [hA.1.eigenvalues_eq]
  exact hA.re_dotProduct_pos <| hA.1.eigenvectorBasis.orthonormal.ne_zero i

theorem det_pos [DecidableEq n] {M : Matrix n n ℝ} (hM : M.PosDef) : 0 < det M := by
   rw [hM.isHermitian.det_eq_prod_eigenvalues]
   apply Finset.prod_pos
   intro i _
   exact hM.eigenvalues_pos i
<<<<<<< HEAD
=======
#align matrix.pos_def.det_pos Matrix.PosDef.det_pos
>>>>>>> e86b8c56

end PosDef

end Matrix

namespace QuadraticForm

variable {n : Type*} [Fintype n]

theorem posDef_of_toMatrix' [DecidableEq n] {Q : QuadraticForm ℝ (n → ℝ)}
    (hQ : Q.toMatrix'.PosDef) : Q.PosDef := by
  rw [← toQuadraticForm_associated ℝ Q,
    ← LinearMap.toMatrix₂'.left_inv ((associatedHom (R := ℝ) ℝ) Q)]
  exact hQ.toQuadraticForm'
#align quadratic_form.pos_def_of_to_matrix' QuadraticForm.posDef_of_toMatrix'

theorem posDef_toMatrix' [DecidableEq n] {Q : QuadraticForm ℝ (n → ℝ)} (hQ : Q.PosDef) :
    Q.toMatrix'.PosDef := by
  rw [← toQuadraticForm_associated ℝ Q, ←
    LinearMap.toMatrix₂'.left_inv ((associatedHom (R := ℝ) ℝ) Q)] at hQ
  exact .of_toQuadraticForm' (isSymm_toMatrix' Q) hQ
#align quadratic_form.pos_def_to_matrix' QuadraticForm.posDef_toMatrix'

end QuadraticForm

namespace Matrix

variable {𝕜 : Type*} [RCLike 𝕜] {n : Type*} [Fintype n]

/-- A positive definite matrix `M` induces a norm `‖x‖ = sqrt (re xᴴMx)`. -/
noncomputable abbrev NormedAddCommGroup.ofMatrix {M : Matrix n n 𝕜} (hM : M.PosDef) :
    NormedAddCommGroup (n → 𝕜) :=
  @InnerProductSpace.Core.toNormedAddCommGroup _ _ _ _ _
    { inner := fun x y => dotProduct (star x) (M *ᵥ y)
      conj_symm := fun x y => by
        dsimp only [Inner.inner]
        rw [star_dotProduct, starRingEnd_apply, star_star, star_mulVec, dotProduct_mulVec,
          hM.isHermitian.eq]
      nonneg_re := fun x => by
        by_cases h : x = 0
        · simp [h]
        · exact le_of_lt (hM.re_dotProduct_pos h)
      definite := fun x (hx : dotProduct _ _ = 0) => by
        by_contra! h
        simpa [hx, lt_irrefl] using hM.re_dotProduct_pos h
      add_left := by simp only [star_add, add_dotProduct, eq_self_iff_true, forall_const]
      smul_left := fun x y r => by
        simp only
        rw [← smul_eq_mul, ← smul_dotProduct, starRingEnd_apply, ← star_smul] }
#align matrix.normed_add_comm_group.of_matrix Matrix.NormedAddCommGroup.ofMatrix

/-- A positive definite matrix `M` induces an inner product `⟪x, y⟫ = xᴴMy`. -/
def InnerProductSpace.ofMatrix {M : Matrix n n 𝕜} (hM : M.PosDef) :
    @InnerProductSpace 𝕜 (n → 𝕜) _ (NormedAddCommGroup.ofMatrix hM) :=
  InnerProductSpace.ofCore _
#align matrix.inner_product_space.of_matrix Matrix.InnerProductSpace.ofMatrix

end Matrix<|MERGE_RESOLUTION|>--- conflicted
+++ resolved
@@ -135,11 +135,7 @@
 /-- The positive semidefinite square root of a positive semidefinite matrix -/
 noncomputable def sqrt : Matrix n n 𝕜 :=
   hA.1.eigenvectorUnitary.1 * diagonal ((↑) ∘ Real.sqrt ∘ hA.1.eigenvalues) *
-<<<<<<< HEAD
-  hA.1.eigenvectorUnitaryᴴ
-=======
   (star hA.1.eigenvectorUnitary : Matrix n n 𝕜)
->>>>>>> e86b8c56
 
 open Lean PrettyPrinter.Delaborator SubExpr in
 /-- Custom elaborator to produce output like `(_ : PosSemidef A).sqrt` in the goal view. -/
@@ -346,10 +342,7 @@
    apply Finset.prod_pos
    intro i _
    exact hM.eigenvalues_pos i
-<<<<<<< HEAD
-=======
 #align matrix.pos_def.det_pos Matrix.PosDef.det_pos
->>>>>>> e86b8c56
 
 end PosDef
 
