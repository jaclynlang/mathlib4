/-
Copyright (c) 2021 Anatole Dedecker. All rights reserved.
Released under Apache 2.0 license as described in the file LICENSE.
Authors: Anatole Dedecker, Eric Wieser
-/
import Mathlib.Analysis.Analytic.Basic
import Mathlib.Analysis.Complex.Basic
import Mathlib.Analysis.Normed.Field.InfiniteSum
import Mathlib.Data.Nat.Choose.Cast
import Mathlib.Data.Finset.NoncommProd
import Mathlib.Topology.Algebra.Algebra

#align_import analysis.normed_space.exponential from "leanprover-community/mathlib"@"62748956a1ece9b26b33243e2e3a2852176666f5"

/-!
# Exponential in a Banach algebra

In this file, we define `exp : 𝔸 → 𝔸`, the exponential map in a topological algebra `𝔸` over the
field `ℚ`.

While for most interesting results we need `𝔸` to be normed algebra, we do not require this in the
definition in order to make `exp` independent of a particular choice of norm. The definition also
does not require that `𝔸` be complete, but we need to assume it for most results.

We then prove some basic results, but we avoid importing derivatives here to minimize dependencies.
Results involving derivatives and comparisons with `Real.exp` and `Complex.exp` can be found in
`Analysis.SpecialFunctions.Exponential`.

## Main results

We prove most result for an arbitrary field `𝕂`, and then specialize to `𝕂 = ℝ` or `𝕂 = ℂ`.

### General case

- `exp_add_of_commute_of_mem_ball` : if `𝕂` has characteristic zero, then given two commuting
  elements `x` and `y` in the disk of convergence, we have
  `exp (x+y) = (exp x) * (exp y)`
- `exp_add_of_mem_ball` : if `𝕂` has characteristic zero and `𝔸` is commutative, then given two
  elements `x` and `y` in the disk of convergence, we have
  `exp (x+y) = (exp x) * (exp y)`
- `exp_neg_of_mem_ball` : if `𝕂` has characteristic zero and `𝔸` is a division ring, then given an
  element `x` in the disk of convergence, we have `exp (-x) = (exp x)⁻¹`.

### `𝕂 = ℝ` or `𝕂 = ℂ`

- `expSeries_radius_eq_top` : the `FormalMultilinearSeries` defining `exp` has infinite
  radius of convergence
- `exp_add_of_commute` : given two commuting elements `x` and `y`, we have
  `exp (x+y) = (exp x) * (exp y)`
- `exp_add` : if `𝔸` is commutative, then we have `exp (x+y) = (exp x) * (exp y)`
  for any `x` and `y`
- `exp_neg` : if `𝔸` is a division ring, then we have `exp (-x) = (exp x)⁻¹`.
- `exp_sum_of_commute` : the analogous result to `exp_add_of_commute` for `Finset.sum`.
- `exp_sum` : the analogous result to `exp_add` for `Finset.sum`.
- `exp_nsmul` : repeated addition in the domain corresponds to repeated multiplication in the
  codomain.
- `exp_zsmul` : repeated addition in the domain corresponds to repeated multiplication in the
  codomain.
-/


open Filter IsROrC ContinuousMultilinearMap NormedField Asymptotics

open scoped Nat Topology BigOperators ENNReal

section TopologicalAlgebra

variable (𝕂 𝔸 : Type*) [Field 𝕂] [Ring 𝔸] [Algebra 𝕂 𝔸] [TopologicalSpace 𝔸] [TopologicalRing 𝔸]

/-- `expSeries 𝕂 𝔸` is the `FormalMultilinearSeries` whose `n`-th term is the map
`(xᵢ) : 𝔸ⁿ ↦ (1/n! : 𝕂) • ∏ xᵢ`. Its sum is the exponential map `exp : 𝔸 → 𝔸`. -/
def expSeries : FormalMultilinearSeries 𝕂 𝔸 𝔸 := fun n =>
  (n !⁻¹ : 𝕂) • ContinuousMultilinearMap.mkPiAlgebraFin 𝕂 n 𝔸
#align exp_series expSeries

variable {𝔸}

/-- `exp : 𝔸 → 𝔸` is the exponential map determined by the action of `𝕂` on `𝔸`.
It is defined as the sum of the `FormalMultilinearSeries` `expSeries 𝕂 𝔸`.

Note that when `𝔸 = Matrix n n 𝕂`, this is the **Matrix Exponential**; see
[`Analysis.NormedSpace.MatrixExponential`](./MatrixExponential) for lemmas specific to that
case. -/
noncomputable def exp [Algebra ℚ 𝔸] (x : 𝔸) : 𝔸 :=
  (expSeries ℚ 𝔸).sum x
#align exp exp

variable {𝕂}

theorem expSeries_apply_eq (x : 𝔸) (n : ℕ) :
    (expSeries 𝕂 𝔸 n fun _ => x) = (n !⁻¹ : 𝕂) • x ^ n := by
  simp [expSeries]
#align exp_series_apply_eq expSeries_apply_eq

variable (𝕂) in
theorem expSeries_apply_eq' (x : 𝔸) :
    (fun n => expSeries 𝕂 𝔸 n fun _ => x) = fun n => (n !⁻¹ : 𝕂) • x ^ n :=
  funext (expSeries_apply_eq x)
#align exp_series_apply_eq' expSeries_apply_eq'

theorem expSeries_sum_eq (x : 𝔸) : (expSeries 𝕂 𝔸).sum x = ∑' n : ℕ, (n !⁻¹ : 𝕂) • x ^ n :=
  tsum_congr fun n => expSeries_apply_eq x n
#align exp_series_sum_eq expSeries_sum_eq

theorem expSeries_sum_eq_rat [Algebra ℚ 𝔸] : (expSeries 𝕂 𝔸).sum = (expSeries ℚ 𝔸).sum := by
  ext; simp_rw [expSeries_sum_eq, inv_nat_cast_smul_eq 𝕂 ℚ]
#align exp_series_sum_eq_rat expSeries_sum_eq_rat

variable (𝕂) in
theorem expSeries_eq_expSeries_rat [Algebra ℚ 𝔸] (n : ℕ) :
    ⇑(expSeries 𝕂 𝔸 n) = expSeries ℚ 𝔸 n:= by
  ext c
  simp [expSeries, inv_nat_cast_smul_eq 𝕂 ℚ]
#align exp_series_eq_exp_series_rat expSeries_eq_expSeries_rat

theorem exp_eq_tsum [Algebra ℚ 𝔸] : exp = fun x : 𝔸 => ∑' n : ℕ, (n !⁻¹ : ℚ) • x ^ n :=
  funext expSeries_sum_eq
#align exp_eq_tsum exp_eq_tsum

theorem expSeries_apply_zero (n : ℕ) :
    (expSeries 𝕂 𝔸 n fun _ => (0 : 𝔸)) = Pi.single (f := fun _ => 𝔸) 0 1 n := by
  rw [expSeries_apply_eq]
  cases' n with n
  · rw [pow_zero, Nat.factorial_zero, Nat.cast_one, inv_one, one_smul, Pi.single_eq_same]
  · rw [zero_pow (Nat.succ_pos _), smul_zero, Pi.single_eq_of_ne n.succ_ne_zero]
#align exp_series_apply_zero expSeries_apply_zero

@[simp]
theorem exp_zero [Algebra ℚ 𝔸] : exp (0 : 𝔸) = 1 := by
  simp_rw [exp_eq_tsum, ← expSeries_apply_eq, expSeries_apply_zero, tsum_pi_single]
#align exp_zero exp_zero

@[simp]
theorem exp_op [Algebra ℚ 𝔸] [T2Space 𝔸] (x : 𝔸) :
    exp (MulOpposite.op x) = MulOpposite.op (exp x) := by
  simp_rw [exp, expSeries_sum_eq, ← MulOpposite.op_pow, ← MulOpposite.op_smul, tsum_op]
#align exp_op exp_op

@[simp]
theorem exp_unop [Algebra ℚ 𝔸] [T2Space 𝔸] (x : 𝔸ᵐᵒᵖ) :
    exp (MulOpposite.unop x) = MulOpposite.unop (exp x) := by
  simp_rw [exp, expSeries_sum_eq, ← MulOpposite.unop_pow, ← MulOpposite.unop_smul, tsum_unop]
#align exp_unop exp_unop

theorem star_exp [Algebra ℚ 𝔸] [T2Space 𝔸] [StarRing 𝔸] [ContinuousStar 𝔸] (x : 𝔸) :
    star (exp x) = exp (star x) := by
  simp_rw [exp_eq_tsum, ← star_pow, ← star_inv_nat_cast_smul, ← tsum_star]
#align star_exp star_exp

variable (𝕂)

theorem IsSelfAdjoint.exp [Algebra ℚ 𝔸] [T2Space 𝔸] [StarRing 𝔸] [ContinuousStar 𝔸] {x : 𝔸}
    (h : IsSelfAdjoint x) : IsSelfAdjoint (exp x) :=
  (star_exp x).trans <| h.symm ▸ rfl
#align is_self_adjoint.exp IsSelfAdjoint.exp

theorem Commute.exp_right [Algebra ℚ 𝔸] [T2Space 𝔸] {x y : 𝔸} (h : Commute x y) :
    Commute x (exp y) := by
  rw [exp_eq_tsum]
  exact Commute.tsum_right x fun n => (h.pow_right n).smul_right _
#align commute.exp_right Commute.exp_right

theorem Commute.exp_left [Algebra ℚ 𝔸] [T2Space 𝔸] {x y : 𝔸} (h : Commute x y) :
    Commute (exp x) y :=
  h.symm.exp_right.symm
#align commute.exp_left Commute.exp_left

theorem Commute.exp [Algebra ℚ 𝔸] [T2Space 𝔸] {x y : 𝔸} (h : Commute x y) :
    Commute (exp x) (exp y) :=
  h.exp_left.exp_right
#align commute.exp Commute.exp

end TopologicalAlgebra

section TopologicalDivisionAlgebra

variable {𝕂 𝔸 : Type*} [Field 𝕂] [DivisionRing 𝔸] [Algebra 𝕂 𝔸] [TopologicalSpace 𝔸]
  [TopologicalRing 𝔸]

theorem expSeries_apply_eq_div (x : 𝔸) (n : ℕ) : (expSeries 𝕂 𝔸 n fun _ => x) = x ^ n / n ! := by
  rw [div_eq_mul_inv, ← (Nat.cast_commute n ! (x ^ n)).inv_left₀.eq, ← smul_eq_mul,
    expSeries_apply_eq, inv_nat_cast_smul_eq 𝕂 𝔸 _ _]
#align exp_series_apply_eq_div expSeries_apply_eq_div

theorem expSeries_apply_eq_div' (x : 𝔸) :
    (fun n => expSeries 𝕂 𝔸 n fun _ => x) = fun n => x ^ n / n ! :=
  funext (expSeries_apply_eq_div x)
#align exp_series_apply_eq_div' expSeries_apply_eq_div'

theorem expSeries_sum_eq_div (x : 𝔸) : (expSeries 𝕂 𝔸).sum x = ∑' n : ℕ, x ^ n / n ! :=
  tsum_congr (expSeries_apply_eq_div x)
#align exp_series_sum_eq_div expSeries_sum_eq_div

theorem exp_eq_tsum_div [Algebra ℚ 𝔸] : exp = fun x : 𝔸 => ∑' n : ℕ, x ^ n / n ! :=
  funext expSeries_sum_eq_div
#align exp_eq_tsum_div exp_eq_tsum_div

end TopologicalDivisionAlgebra

section Normed

section AnyFieldAnyAlgebra

variable {𝕂 𝔸 𝔹 : Type*} [NontriviallyNormedField 𝕂]

variable [NormedRing 𝔸] [NormedRing 𝔹] [NormedAlgebra 𝕂 𝔸]

theorem norm_expSeries_summable_of_mem_ball (x : 𝔸)
    (hx : x ∈ EMetric.ball (0 : 𝔸) (expSeries 𝕂 𝔸).radius) :
    Summable fun n => ‖expSeries 𝕂 𝔸 n fun _ => x‖ :=
  (expSeries 𝕂 𝔸).summable_norm_apply hx
#align norm_exp_series_summable_of_mem_ball norm_expSeries_summable_of_mem_ball

theorem norm_expSeries_summable_of_mem_ball' [Algebra ℚ 𝔸] (x : 𝔸)
    (hx : x ∈ EMetric.ball (0 : 𝔸) (expSeries 𝕂 𝔸).radius) :
    Summable fun n => ‖(n !⁻¹ : ℚ) • x ^ n‖ := by
  change Summable (norm ∘ _)
  rw [← expSeries_apply_eq']
  convert norm_expSeries_summable_of_mem_ball x hx
  simp_rw [expSeries_eq_expSeries_rat, Function.comp_apply]
#align norm_exp_series_summable_of_mem_ball' norm_expSeries_summable_of_mem_ball'

section CompleteAlgebra

variable [CompleteSpace 𝔸]

theorem expSeries_summable_of_mem_ball (x : 𝔸)
    (hx : x ∈ EMetric.ball (0 : 𝔸) (expSeries 𝕂 𝔸).radius) :
    Summable fun n => expSeries 𝕂 𝔸 n fun _ => x :=
  (norm_expSeries_summable_of_mem_ball x hx).of_norm
#align exp_series_summable_of_mem_ball expSeries_summable_of_mem_ball

theorem expSeries_summable_of_mem_ball' [Algebra ℚ 𝔸] (x : 𝔸)
    (hx : x ∈ EMetric.ball (0 : 𝔸) (expSeries 𝕂 𝔸).radius) :
<<<<<<< HEAD
    Summable fun n => (n !⁻¹ : ℚ) • x ^ n :=
  summable_of_summable_norm (norm_expSeries_summable_of_mem_ball' x hx)
=======
    Summable fun n => (n !⁻¹ : 𝕂) • x ^ n :=
  (norm_expSeries_summable_of_mem_ball' x hx).of_norm
>>>>>>> 295f071b
#align exp_series_summable_of_mem_ball' expSeries_summable_of_mem_ball'

theorem expSeries_hasSum_exp_of_mem_ball [Algebra ℚ 𝔸] (x : 𝔸)
    (hx : x ∈ EMetric.ball (0 : 𝔸) (expSeries 𝕂 𝔸).radius) :
    HasSum (fun n => expSeries 𝕂 𝔸 n fun _ => x) (exp x) := by
  simpa only [exp, expSeries_sum_eq_rat] using FormalMultilinearSeries.hasSum (expSeries 𝕂 𝔸) hx
#align exp_series_has_sum_exp_of_mem_ball expSeries_hasSum_exp_of_mem_ball

theorem expSeries_hasSum_exp_of_mem_ball' [Algebra ℚ 𝔸] (x : 𝔸)
    (hx : x ∈ EMetric.ball (0 : 𝔸) (expSeries 𝕂 𝔸).radius) :
    HasSum (fun n => (n !⁻¹ : 𝕂) • x ^ n) (exp x) := by
  rw [← expSeries_apply_eq']
  exact expSeries_hasSum_exp_of_mem_ball x hx
#align exp_series_has_sum_exp_of_mem_ball' expSeries_hasSum_exp_of_mem_ball'

theorem hasFPowerSeriesOnBall_exp_of_radius_pos [Algebra ℚ 𝔸] (h : 0 < (expSeries 𝕂 𝔸).radius) :
    HasFPowerSeriesOnBall exp (expSeries 𝕂 𝔸) 0 (expSeries 𝕂 𝔸).radius := by
  simpa only [exp, expSeries_sum_eq_rat] using (expSeries 𝕂 𝔸).hasFPowerSeriesOnBall h
#align has_fpower_series_on_ball_exp_of_radius_pos hasFPowerSeriesOnBall_exp_of_radius_pos

theorem hasFPowerSeriesAt_exp_zero_of_radius_pos [Algebra ℚ 𝔸] (h : 0 < (expSeries 𝕂 𝔸).radius) :
    HasFPowerSeriesAt exp (expSeries 𝕂 𝔸) 0 := by
  simpa only [exp, expSeries_sum_eq_rat] using
  (hasFPowerSeriesOnBall_exp_of_radius_pos h).hasFPowerSeriesAt
#align has_fpower_series_at_exp_zero_of_radius_pos hasFPowerSeriesAt_exp_zero_of_radius_pos

theorem continuousOn_exp [Algebra ℚ 𝔸] :
    ContinuousOn (exp : 𝔸 → 𝔸) (EMetric.ball 0 (expSeries 𝕂 𝔸).radius) := by
  have := @FormalMultilinearSeries.continuousOn _ _ _ _ _ _ _ _ (expSeries 𝕂 𝔸)
  simpa only [exp, expSeries_sum_eq_rat] using this
#align continuous_on_exp continuousOn_exp

theorem analyticAt_exp_of_mem_ball [Algebra ℚ 𝔸] (x : 𝔸)
    (hx : x ∈ EMetric.ball (0 : 𝔸) (expSeries 𝕂 𝔸).radius) : AnalyticAt 𝕂 exp x := by
  by_cases h : (expSeries 𝕂 𝔸).radius = 0
  · rw [h] at hx; exact (ENNReal.not_lt_zero hx).elim
  · have h := pos_iff_ne_zero.mpr h
    exact (hasFPowerSeriesOnBall_exp_of_radius_pos h).analyticAt_of_mem hx
#align analytic_at_exp_of_mem_ball analyticAt_exp_of_mem_ball

variable (𝕂)

/-- In a Banach-algebra `𝔸` over a normed field `𝕂` of characteristic zero, if `x` and `y` are
in the disk of convergence and commute, then `exp (x + y) = (exp x) * (exp y)`. -/
theorem exp_add_of_commute_of_mem_ball [Algebra ℚ 𝔸] {x y : 𝔸} (hxy : Commute x y)
    (hx : x ∈ EMetric.ball (0 : 𝔸) (expSeries 𝕂 𝔸).radius)
    (hy : y ∈ EMetric.ball (0 : 𝔸) (expSeries 𝕂 𝔸).radius) : exp (x + y) = exp x * exp y := by
  rw [exp_eq_tsum,
    tsum_mul_tsum_eq_tsum_sum_antidiagonal_of_summable_norm
      (norm_expSeries_summable_of_mem_ball' x hx) (norm_expSeries_summable_of_mem_ball' y hy)]
  dsimp only
  conv_lhs =>
    congr
    ext
    rw [hxy.add_pow' _, Finset.smul_sum]
  refine' tsum_congr fun n => Finset.sum_congr rfl fun kl hkl => _
  rw [nsmul_eq_smul_cast ℚ, smul_smul, smul_mul_smul, ← Finset.mem_antidiagonal.mp hkl,
    Nat.cast_add_choose, Finset.mem_antidiagonal.mp hkl]
  congr 1
  have : (n ! : ℚ) ≠ 0 := Nat.cast_ne_zero.mpr n.factorial_ne_zero
  field_simp [this]
#align exp_add_of_commute_of_mem_ball exp_add_of_commute_of_mem_ball

/-- `exp x` has explicit two-sided inverse `exp (-x)`. -/
noncomputable def invertibleExpOfMemBall [Algebra ℚ 𝔸] {x : 𝔸}
    (hx : x ∈ EMetric.ball (0 : 𝔸) (expSeries 𝕂 𝔸).radius) : Invertible (exp x)
    where
  invOf := exp (-x)
  invOf_mul_self := by
    have hnx : -x ∈ EMetric.ball (0 : 𝔸) (expSeries 𝕂 𝔸).radius := by
      rw [EMetric.mem_ball, ← neg_zero, edist_neg_neg]
      exact hx
    rw [← exp_add_of_commute_of_mem_ball _ (Commute.neg_left <| Commute.refl x) hnx hx,
      neg_add_self, exp_zero]
  mul_invOf_self := by
    have hnx : -x ∈ EMetric.ball (0 : 𝔸) (expSeries 𝕂 𝔸).radius := by
      rw [EMetric.mem_ball, ← neg_zero, edist_neg_neg]
      exact hx
    rw [← exp_add_of_commute_of_mem_ball _ (Commute.neg_right <| Commute.refl x) hx hnx,
      add_neg_self, exp_zero]
#align invertible_exp_of_mem_ball invertibleExpOfMemBall

theorem isUnit_exp_of_mem_ball [Algebra ℚ 𝔸] {x : 𝔸}
    (hx : x ∈ EMetric.ball (0 : 𝔸) (expSeries 𝕂 𝔸).radius) : IsUnit (exp x) :=
  @isUnit_of_invertible _ _ _ (invertibleExpOfMemBall _ hx)
#align is_unit_exp_of_mem_ball isUnit_exp_of_mem_ball

theorem invOf_exp_of_mem_ball [Algebra ℚ 𝔸] {x : 𝔸}
    (hx : x ∈ EMetric.ball (0 : 𝔸) (expSeries 𝕂 𝔸).radius) [Invertible (exp x)] :
    ⅟ (exp x) = exp (-x) := by
  letI := invertibleExpOfMemBall _ hx; convert (rfl : ⅟ (exp x) = _)
#align inv_of_exp_of_mem_ball invOf_exp_of_mem_ball

/-- Any continuous ring homomorphism commutes with `exp`. -/
theorem map_exp_of_mem_ball [Algebra ℚ 𝔸] [Algebra ℚ 𝔹] {F} [RingHomClass F 𝔸 𝔹] (f : F)
    (hf : Continuous f) (x : 𝔸) (hx : x ∈ EMetric.ball (0 : 𝔸) (expSeries 𝕂 𝔸).radius) :
    f (exp x) = exp (f x) := by
  rw [exp_eq_tsum, exp_eq_tsum]
  refine' ((expSeries_summable_of_mem_ball' _ hx).hasSum.map f hf).tsum_eq.symm.trans _
  dsimp only [Function.comp]
  simp_rw [map_inv_nat_cast_smul f ℚ ℚ, map_pow]
#align map_exp_of_mem_ball map_exp_of_mem_ball

end CompleteAlgebra

theorem algebraMap_exp_comm_of_mem_ball [Algebra ℚ 𝔸] [CharZero 𝕂] [CompleteSpace 𝕂] (x : 𝕂)
    (hx : x ∈ EMetric.ball (0 : 𝕂) (expSeries 𝕂 𝕂).radius) :
    algebraMap 𝕂 𝔸 (exp x) = exp (algebraMap 𝕂 𝔸 x) :=
  map_exp_of_mem_ball _ _ (algebraMapClm _ _).continuous _ hx
#align algebra_map_exp_comm_of_mem_ball algebraMap_exp_comm_of_mem_ball

end AnyFieldAnyAlgebra

section AnyFieldDivisionAlgebra

variable {𝕂 𝔸 : Type*} [NontriviallyNormedField 𝕂] [NormedDivisionRing 𝔸] [NormedAlgebra 𝕂 𝔸]

variable (𝕂)

theorem norm_expSeries_div_summable_of_mem_ball (x : 𝔸)
    (hx : x ∈ EMetric.ball (0 : 𝔸) (expSeries 𝕂 𝔸).radius) : Summable fun n => ‖x ^ n / (n !)‖ := by
  change Summable (norm ∘ _)
  rw [← expSeries_apply_eq_div' (𝕂 := 𝕂) x]
  exact norm_expSeries_summable_of_mem_ball x hx
#align norm_exp_series_div_summable_of_mem_ball norm_expSeries_div_summable_of_mem_ball

theorem expSeries_div_summable_of_mem_ball [CompleteSpace 𝔸] (x : 𝔸)
    (hx : x ∈ EMetric.ball (0 : 𝔸) (expSeries 𝕂 𝔸).radius) : Summable fun n => x ^ n / n ! :=
  (norm_expSeries_div_summable_of_mem_ball 𝕂 x hx).of_norm
#align exp_series_div_summable_of_mem_ball expSeries_div_summable_of_mem_ball

theorem expSeries_div_hasSum_exp_of_mem_ball [Algebra ℚ 𝔸] [CompleteSpace 𝔸] (x : 𝔸)
    (hx : x ∈ EMetric.ball (0 : 𝔸) (expSeries 𝕂 𝔸).radius) :
    HasSum (fun n => x ^ n / n !) (exp x) := by
  rw [← expSeries_apply_eq_div' (𝕂 := 𝕂) x]
  exact expSeries_hasSum_exp_of_mem_ball x hx
#align exp_series_div_has_sum_exp_of_mem_ball expSeries_div_hasSum_exp_of_mem_ball

theorem exp_neg_of_mem_ball [Algebra ℚ 𝔸] [CompleteSpace 𝔸] {x : 𝔸}
    (hx : x ∈ EMetric.ball (0 : 𝔸) (expSeries 𝕂 𝔸).radius) : exp (-x) = (exp x)⁻¹ :=
  letI := invertibleExpOfMemBall _ hx
  invOf_eq_inv (exp x)
#align exp_neg_of_mem_ball exp_neg_of_mem_ball

end AnyFieldDivisionAlgebra

section AnyFieldCommAlgebra

variable {𝕂 𝔸 : Type*} [NontriviallyNormedField 𝕂] [NormedCommRing 𝔸] [NormedAlgebra 𝕂 𝔸]
  [CompleteSpace 𝔸]

variable (𝕂)

/-- In a commutative Banach-algebra `𝔸` over a normed field `𝕂` of characteristic zero,
`exp (x+y) = (exp x) * (exp y)` for all `x`, `y` in the disk of convergence. -/
theorem exp_add_of_mem_ball [Algebra ℚ 𝔸] {x y : 𝔸}
    (hx : x ∈ EMetric.ball (0 : 𝔸) (expSeries 𝕂 𝔸).radius)
    (hy : y ∈ EMetric.ball (0 : 𝔸) (expSeries 𝕂 𝔸).radius) : exp (x + y) = exp x * exp y :=
  exp_add_of_commute_of_mem_ball 𝕂 (Commute.all x y) hx hy
#align exp_add_of_mem_ball exp_add_of_mem_ball

end AnyFieldCommAlgebra

section IsROrC

section AnyAlgebra

variable (𝕂 𝔸 𝔹 : Type*) [IsROrC 𝕂] [NormedRing 𝔸] [NormedAlgebra 𝕂 𝔸]

variable [NormedRing 𝔹]

/-- In a normed algebra `𝔸` over `𝕂 = ℝ` or `𝕂 = ℂ`, the series defining the exponential map
has an infinite radius of convergence. -/
theorem expSeries_radius_eq_top : (expSeries 𝕂 𝔸).radius = ∞ := by
  refine' (expSeries 𝕂 𝔸).radius_eq_top_of_summable_norm fun r => _
  refine' .of_norm_bounded_eventually _ (Real.summable_pow_div_factorial r) _
  filter_upwards [eventually_cofinite_ne 0] with n hn
  rw [norm_mul, norm_norm (expSeries 𝕂 𝔸 n), expSeries]
  rw [norm_smul (n ! : 𝕂)⁻¹ (ContinuousMultilinearMap.mkPiAlgebraFin 𝕂 n 𝔸)]
  -- porting note: Lean needed this to be explicit for some reason
  rw [norm_inv, norm_pow, NNReal.norm_eq, norm_natCast, mul_comm, ← mul_assoc, ← div_eq_mul_inv]
  have : ‖ContinuousMultilinearMap.mkPiAlgebraFin 𝕂 n 𝔸‖ ≤ 1 :=
    norm_mkPiAlgebraFin_le_of_pos (Ei := fun _ => 𝔸) (Nat.pos_of_ne_zero hn)
  exact mul_le_of_le_one_right (div_nonneg (pow_nonneg r.coe_nonneg n) n !.cast_nonneg) this
#align exp_series_radius_eq_top expSeries_radius_eq_top

theorem expSeries_radius_pos : 0 < (expSeries 𝕂 𝔸).radius := by
  rw [expSeries_radius_eq_top]
  exact WithTop.zero_lt_top
#align exp_series_radius_pos expSeries_radius_pos

variable {𝕂 𝔸 𝔹}

theorem norm_expSeries_summable (x : 𝔸) : Summable fun n => ‖expSeries 𝕂 𝔸 n fun _ => x‖ :=
  norm_expSeries_summable_of_mem_ball x ((expSeries_radius_eq_top 𝕂 𝔸).symm ▸ edist_lt_top _ _)
#align norm_exp_series_summable norm_expSeries_summable

variable (𝕂)

theorem norm_expSeries_summable' [Algebra ℚ 𝔸] (x : 𝔸) : Summable fun n => ‖(n !⁻¹ : ℚ) • x ^ n‖ :=
  norm_expSeries_summable_of_mem_ball' x
    (show x ∈ EMetric.ball (0 : 𝔸) (expSeries 𝕂 𝔸).radius from
      (expSeries_radius_eq_top 𝕂 𝔸).symm ▸ edist_lt_top _ _)
#align norm_exp_series_summable' norm_expSeries_summable'

variable {𝕂}

section CompleteAlgebra

variable [CompleteSpace 𝔸]

theorem expSeries_summable (x : 𝔸) : Summable fun n => expSeries 𝕂 𝔸 n fun _ => x :=
  (norm_expSeries_summable x).of_norm
#align exp_series_summable expSeries_summable

<<<<<<< HEAD
theorem expSeries_summable' [Algebra ℚ 𝔸] (x : 𝔸) : Summable fun n => (n !⁻¹ : ℚ) • x ^ n :=
  summable_of_summable_norm (norm_expSeries_summable' 𝕂 x)
=======
theorem expSeries_summable' (x : 𝔸) : Summable fun n => (n !⁻¹ : 𝕂) • x ^ n :=
  (norm_expSeries_summable' x).of_norm
>>>>>>> 295f071b
#align exp_series_summable' expSeries_summable'

variable [Algebra ℚ 𝔸] [Algebra ℚ 𝔹]

theorem expSeries_hasSum_exp (x : 𝔸) : HasSum (fun n => expSeries 𝕂 𝔸 n fun _ => x) (exp x) :=
  expSeries_hasSum_exp_of_mem_ball x ((expSeries_radius_eq_top 𝕂 𝔸).symm ▸ edist_lt_top _ _)
#align exp_series_has_sum_exp expSeries_hasSum_exp

theorem exp_series_hasSum_exp' (x : 𝔸) : HasSum (fun n => (n !⁻¹ : 𝕂) • x ^ n) (exp x) :=
  expSeries_hasSum_exp_of_mem_ball' x ((expSeries_radius_eq_top 𝕂 𝔸).symm ▸ edist_lt_top _ _)
#align exp_series_has_sum_exp' exp_series_hasSum_exp'

theorem exp_hasFPowerSeriesOnBall : HasFPowerSeriesOnBall exp (expSeries 𝕂 𝔸) 0 ∞ :=
  expSeries_radius_eq_top 𝕂 𝔸 ▸ hasFPowerSeriesOnBall_exp_of_radius_pos (expSeries_radius_pos _ _)
#align exp_has_fpower_series_on_ball exp_hasFPowerSeriesOnBall

theorem exp_hasFPowerSeriesAt_zero : HasFPowerSeriesAt exp (expSeries 𝕂 𝔸) 0 :=
  exp_hasFPowerSeriesOnBall.hasFPowerSeriesAt
#align exp_has_fpower_series_at_zero exp_hasFPowerSeriesAt_zero

section

@[continuity]
theorem exp_continuous : Continuous (exp : 𝔸 → 𝔸) := by
  rw [continuous_iff_continuousOn_univ, ← Metric.eball_top_eq_univ (0 : 𝔸), ←
    expSeries_radius_eq_top 𝕂 𝔸]
  exact continuousOn_exp
#align exp_continuous exp_continuous

end

theorem exp_analytic (x : 𝔸) : AnalyticAt 𝕂 exp x :=
  analyticAt_exp_of_mem_ball x ((expSeries_radius_eq_top 𝕂 𝔸).symm ▸ edist_lt_top _ _)
#align exp_analytic exp_analytic

variable (𝕂)

/-- In a Banach-algebra `𝔸` over `𝕂 = ℝ` or `𝕂 = ℂ`, if `x` and `y` commute, then
`exp (x+y) = (exp x) * (exp y)`. -/
theorem exp_add_of_commute {x y : 𝔸} (hxy : Commute x y) : exp (x + y) = exp x * exp y :=
  exp_add_of_commute_of_mem_ball 𝕂 hxy ((expSeries_radius_eq_top 𝕂 𝔸).symm ▸ edist_lt_top _ _)
    ((expSeries_radius_eq_top 𝕂 𝔸).symm ▸ edist_lt_top _ _)
#align exp_add_of_commute exp_add_of_commute

section

/-- `exp x` has explicit two-sided inverse `exp (-x)`. -/
noncomputable def invertibleExp (x : 𝔸) : Invertible (exp x) :=
  invertibleExpOfMemBall 𝕂 <| (expSeries_radius_eq_top 𝕂 𝔸).symm ▸ edist_lt_top _ _
#align invertible_exp invertibleExp

theorem isUnit_exp (x : 𝔸) : IsUnit (exp x) :=
  isUnit_exp_of_mem_ball 𝕂 <| (expSeries_radius_eq_top 𝕂 𝔸).symm ▸ edist_lt_top _ _
#align is_unit_exp isUnit_exp

theorem invOf_exp (x : 𝔸) [Invertible (exp x)] : ⅟ (exp x) = exp (-x) :=
  invOf_exp_of_mem_ball 𝕂 <| (expSeries_radius_eq_top 𝕂 𝔸).symm ▸ edist_lt_top _ _
#align inv_of_exp invOf_exp

theorem Ring.inverse_exp (x : 𝔸) : Ring.inverse (exp x) = exp (-x) :=
  letI := invertibleExp 𝕂 x
  Ring.inverse_invertible _
#align ring.inverse_exp Ring.inverse_exp

theorem exp_mem_unitary_of_mem_skewAdjoint [StarRing 𝔸] [ContinuousStar 𝔸] {x : 𝔸}
    (h : x ∈ skewAdjoint 𝔸) : exp x ∈ unitary 𝔸 := by
  rw [unitary.mem_iff, star_exp, skewAdjoint.mem_iff.mp h, ←
    exp_add_of_commute 𝕂 (Commute.refl x).neg_left, ←
    exp_add_of_commute 𝕂 (Commute.refl x).neg_right, add_left_neg, add_right_neg, exp_zero,
    and_self_iff]
#align exp_mem_unitary_of_mem_skew_adjoint exp_mem_unitary_of_mem_skewAdjoint

end

/-- In a Banach-algebra `𝔸` over `𝕂 = ℝ` or `𝕂 = ℂ`, if a family of elements `f i` mutually
commute then `exp (∑ i, f i) = ∏ i, exp (f i)`. -/
theorem exp_sum_of_commute {ι} (s : Finset ι) (f : ι → 𝔸)
    (h : (s : Set ι).Pairwise fun i j => Commute (f i) (f j)) :
    exp (∑ i in s, f i) =
      s.noncommProd (fun i => exp (f i)) fun i hi j hj _ => (h.of_refl hi hj).exp := by
  classical
    induction' s using Finset.induction_on with a s ha ih
    · simp
    rw [Finset.noncommProd_insert_of_not_mem _ _ _ _ ha, Finset.sum_insert ha, exp_add_of_commute 𝕂,
      ih (h.mono <| Finset.subset_insert _ _)]
    refine' Commute.sum_right _ _ _ fun i hi => _
    exact h.of_refl (Finset.mem_insert_self _ _) (Finset.mem_insert_of_mem hi)
#align exp_sum_of_commute exp_sum_of_commute

theorem exp_nsmul (n : ℕ) (x : 𝔸) : exp (n • x) = exp x ^ n := by
  induction' n with n ih
  · rw [Nat.zero_eq, zero_smul, pow_zero, exp_zero]
  · rw [succ_nsmul, pow_succ, exp_add_of_commute 𝕂 ((Commute.refl x).smul_right n), ih]
#align exp_nsmul exp_nsmul

/-- Any continuous ring homomorphism commutes with `exp`. -/
theorem map_exp {F} [RingHomClass F 𝔸 𝔹] (f : F) (hf : Continuous f) (x : 𝔸) :
    f (exp x) = exp (f x) :=
  map_exp_of_mem_ball 𝕂 f hf x <| (expSeries_radius_eq_top 𝕂 𝔸).symm ▸ edist_lt_top _ _
#align map_exp map_exp

theorem exp_smul {G} [Monoid G] [MulSemiringAction G 𝔸] [ContinuousConstSMul G 𝔸] (g : G) (x : 𝔸) :
    exp (g • x) = g • exp x :=
  (map_exp 𝕂 (MulSemiringAction.toRingHom G 𝔸 g) (continuous_const_smul g) x).symm
#align exp_smul exp_smul

theorem exp_units_conj (y : 𝔸ˣ) (x : 𝔸) : exp (y * x * ↑y⁻¹ : 𝔸) = y * exp x * ↑y⁻¹ :=
  exp_smul 𝕂 (ConjAct.toConjAct y) x
#align exp_units_conj exp_units_conj

theorem exp_units_conj' (y : 𝔸ˣ) (x : 𝔸) : exp (↑y⁻¹ * x * y) = ↑y⁻¹ * exp x * y :=
  exp_units_conj 𝕂 _ _
#align exp_units_conj' exp_units_conj'

-- @[simp]
theorem Prod.fst_exp [NormedAlgebra 𝕂 𝔹] [CompleteSpace 𝔹] (x : 𝔸 × 𝔹) : (exp x).fst = exp x.fst :=
  map_exp 𝕂 (RingHom.fst 𝔸 𝔹) continuous_fst x
#align prod.fst_exp Prod.fst_exp

-- @[simp]
theorem Prod.snd_exp [NormedAlgebra 𝕂 𝔹] [CompleteSpace 𝔹] (x : 𝔸 × 𝔹) : (exp x).snd = exp x.snd :=
  map_exp 𝕂 (RingHom.snd 𝔸 𝔹) continuous_snd x
#align prod.snd_exp Prod.snd_exp

-- @[simp]
theorem Pi.exp_apply {ι : Type*} {𝔸 : ι → Type*} [Fintype ι] [∀ i, NormedRing (𝔸 i)]
    [∀ i, Algebra ℚ (𝔸 i)] [∀ i, NormedAlgebra 𝕂 (𝔸 i)] [∀ i, CompleteSpace (𝔸 i)] (x : ∀ i, 𝔸 i)
    (i : ι) :
    exp x i = exp (x i) :=
  -- porting note: Lean can now handle Π-types in type class inference!
  map_exp 𝕂 (Pi.evalRingHom 𝔸 i) (continuous_apply _) x
#align pi.exp_apply Pi.exp_apply

theorem Pi.exp_def {ι : Type*} {𝔸 : ι → Type*} [Fintype ι] [∀ i, NormedRing (𝔸 i)]
    [∀ i, NormedAlgebra 𝕂 (𝔸 i)] [∀ i, Algebra ℚ (𝔸 i)] [∀ i, CompleteSpace (𝔸 i)] (x : ∀ i, 𝔸 i) :
    exp x = fun i => exp (x i) :=
  funext <| Pi.exp_apply 𝕂 x
#align pi.exp_def Pi.exp_def

theorem Function.update_exp {ι : Type*} {𝔸 : ι → Type*} [Fintype ι] [DecidableEq ι]
    [∀ i, NormedRing (𝔸 i)] [∀ i, Algebra ℚ (𝔸 i)] [∀ i, NormedAlgebra 𝕂 (𝔸 i)]
    [∀ i, CompleteSpace (𝔸 i)] (x : ∀ i, 𝔸 i) (j : ι) (xj : 𝔸 j) :
    Function.update (exp x) j (exp xj) = exp (Function.update x j xj) := by
  ext i
  simp_rw [Pi.exp_def 𝕂]
  exact (Function.apply_update (fun i => exp) x j xj i).symm
#align function.update_exp Function.update_exp

end CompleteAlgebra

theorem algebraMap_exp_comm [Algebra ℚ 𝔸] (x : 𝕂) :
    algebraMap 𝕂 𝔸 (exp x) = exp (algebraMap 𝕂 𝔸 x) :=
  algebraMap_exp_comm_of_mem_ball x <| (expSeries_radius_eq_top 𝕂 𝕂).symm ▸ edist_lt_top _ _
#align algebra_map_exp_comm algebraMap_exp_comm

end AnyAlgebra

section DivisionAlgebra

variable {𝕂 𝔸 : Type*} [IsROrC 𝕂] [NormedDivisionRing 𝔸] [NormedAlgebra 𝕂 𝔸]

variable (𝕂)

theorem norm_expSeries_div_summable (x : 𝔸) : Summable fun n => ‖(x ^ n / n ! : 𝔸)‖ :=
  norm_expSeries_div_summable_of_mem_ball 𝕂 x
    ((expSeries_radius_eq_top 𝕂 𝔸).symm ▸ edist_lt_top _ _)
#align norm_exp_series_div_summable norm_expSeries_div_summable

variable [CompleteSpace 𝔸]

theorem expSeries_div_summable (x : 𝔸) : Summable fun n => x ^ n / n ! :=
  (norm_expSeries_div_summable 𝕂 x).of_norm
#align exp_series_div_summable expSeries_div_summable

variable [Algebra ℚ 𝔸]

theorem expSeries_div_hasSum_exp (x : 𝔸) : HasSum (fun n => x ^ n / n !) (exp x) :=
  expSeries_div_hasSum_exp_of_mem_ball 𝕂 x ((expSeries_radius_eq_top 𝕂 𝔸).symm ▸ edist_lt_top _ _)
#align exp_series_div_has_sum_exp expSeries_div_hasSum_exp

theorem exp_neg (x : 𝔸) : exp (-x) = (exp x)⁻¹ :=
  exp_neg_of_mem_ball 𝕂 <| (expSeries_radius_eq_top 𝕂 𝔸).symm ▸ edist_lt_top _ _
#align exp_neg exp_neg

theorem exp_zsmul (z : ℤ) (x : 𝔸) : exp (z • x) = exp x ^ z := by
  obtain ⟨n, rfl | rfl⟩ := z.eq_nat_or_neg
  · rw [zpow_ofNat, coe_nat_zsmul, exp_nsmul 𝕂]
  · rw [zpow_neg, zpow_ofNat, neg_smul, exp_neg 𝕂, coe_nat_zsmul, exp_nsmul 𝕂]
#align exp_zsmul exp_zsmul

theorem exp_conj (y : 𝔸) (x : 𝔸) (hy : y ≠ 0) : exp (y * x * y⁻¹) = y * exp x * y⁻¹ :=
  exp_units_conj 𝕂 (Units.mk0 y hy) x
#align exp_conj exp_conj

theorem exp_conj' (y : 𝔸) (x : 𝔸) (hy : y ≠ 0) : exp (y⁻¹ * x * y) = y⁻¹ * exp x * y :=
  exp_units_conj' 𝕂 (Units.mk0 y hy) x
#align exp_conj' exp_conj'

end DivisionAlgebra

section CommAlgebra

variable {𝕂 𝔸 : Type _} [IsROrC 𝕂] [NormedCommRing 𝔸] [NormedAlgebra 𝕂 𝔸] [CompleteSpace 𝔸]

variable [Algebra ℚ 𝔸]

/-- In a commutative Banach-algebra `𝔸` over `𝕂 = ℝ` or `𝕂 = ℂ`,
`exp (x+y) = (exp x) * (exp y)`. -/
theorem exp_add {x y : 𝔸} : exp (x + y) = exp x * exp y :=
  exp_add_of_mem_ball 𝕂 ((expSeries_radius_eq_top 𝕂 𝔸).symm ▸ edist_lt_top _ _)
    ((expSeries_radius_eq_top 𝕂 𝔸).symm ▸ edist_lt_top _ _)
#align exp_add exp_add

/-- A version of `exp_sum_of_commute` for a commutative Banach-algebra. -/
theorem exp_sum {ι} (s : Finset ι) (f : ι → 𝔸) : exp (∑ i in s, f i) = ∏ i in s, exp (f i) := by
  rw [exp_sum_of_commute 𝕂, Finset.noncommProd_eq_prod]
  exact fun i _hi j _hj _ => Commute.all _ _
#align exp_sum exp_sum

end CommAlgebra

end IsROrC

end Normed

section ScalarTower

variable (𝕂 𝕂' 𝔸 : Type*) [Field 𝕂] [Field 𝕂'] [Ring 𝔸] [Algebra 𝕂 𝔸] [Algebra 𝕂' 𝔸]
  [TopologicalSpace 𝔸] [TopologicalRing 𝔸]

/-- If a normed ring `𝔸` is a normed algebra over two fields, then they define the same
`expSeries` on `𝔸`. -/
theorem expSeries_eq_expSeries (n : ℕ) (x : 𝔸) :
    (expSeries 𝕂 𝔸 n fun _ => x) = expSeries 𝕂' 𝔸 n fun _ => x := by
  rw [expSeries_apply_eq, expSeries_apply_eq, inv_nat_cast_smul_eq 𝕂 𝕂']
#align exp_series_eq_exp_series expSeries_eq_expSeries

#noalign exp_eq_exp
#noalign exp_ℝ_ℂ_eq_exp_ℂ_ℂ

/-- A version of `Complex.ofReal_exp` for `exp` instead of `Complex.exp` -/
@[simp, norm_cast]
theorem of_real_exp_ℝ_ℝ (r : ℝ) : ↑(exp r) = exp (r : ℂ) :=
  map_exp ℝ (algebraMap ℝ ℂ) (continuous_algebraMap _ _) r
#align of_real_exp_ℝ_ℝ of_real_exp_ℝ_ℝ

end ScalarTower<|MERGE_RESOLUTION|>--- conflicted
+++ resolved
@@ -232,13 +232,8 @@
 
 theorem expSeries_summable_of_mem_ball' [Algebra ℚ 𝔸] (x : 𝔸)
     (hx : x ∈ EMetric.ball (0 : 𝔸) (expSeries 𝕂 𝔸).radius) :
-<<<<<<< HEAD
     Summable fun n => (n !⁻¹ : ℚ) • x ^ n :=
-  summable_of_summable_norm (norm_expSeries_summable_of_mem_ball' x hx)
-=======
-    Summable fun n => (n !⁻¹ : 𝕂) • x ^ n :=
   (norm_expSeries_summable_of_mem_ball' x hx).of_norm
->>>>>>> 295f071b
 #align exp_series_summable_of_mem_ball' expSeries_summable_of_mem_ball'
 
 theorem expSeries_hasSum_exp_of_mem_ball [Algebra ℚ 𝔸] (x : 𝔸)
@@ -454,13 +449,8 @@
   (norm_expSeries_summable x).of_norm
 #align exp_series_summable expSeries_summable
 
-<<<<<<< HEAD
 theorem expSeries_summable' [Algebra ℚ 𝔸] (x : 𝔸) : Summable fun n => (n !⁻¹ : ℚ) • x ^ n :=
-  summable_of_summable_norm (norm_expSeries_summable' 𝕂 x)
-=======
-theorem expSeries_summable' (x : 𝔸) : Summable fun n => (n !⁻¹ : 𝕂) • x ^ n :=
-  (norm_expSeries_summable' x).of_norm
->>>>>>> 295f071b
+  (norm_expSeries_summable' 𝕂 x).of_norm
 #align exp_series_summable' expSeries_summable'
 
 variable [Algebra ℚ 𝔸] [Algebra ℚ 𝔹]
