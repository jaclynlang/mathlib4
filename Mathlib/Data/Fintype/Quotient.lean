/-
Copyright (c) 2018 Mario Carneiro. All rights reserved.
Released under Apache 2.0 license as described in the file LICENSE.
Authors: Mario Carneiro
-/
import Mathlib.Data.Fintype.Basic

#align_import data.fintype.quotient from "leanprover-community/mathlib"@"d78597269638367c3863d40d45108f52207e03cf"

/-!
# Quotients of families indexed by a finite type

This file provides `Quotient.finChoice`, a mechanism to go from a finite family of quotients
to a quotient of finite families.

## Main definitions

* `Quotient.finChoice`

-/


/-- An auxiliary function for `Quotient.finChoice`.  Given a
collection of setoids indexed by a type `ι`, a (finite) list `l` of
indices, and a function that for each `i ∈ l` gives a term of the
corresponding quotient type, then there is a corresponding term in the
quotient of the product of the setoids indexed by `l`. -/
def Quotient.finChoiceAux {ι : Type*} [DecidableEq ι] {α : ι → Type*} [S : ∀ i, Setoid (α i)] :
    ∀ l : List ι, (∀ i ∈ l, Quotient (S i)) → @Quotient (∀ i ∈ l, α i) (by infer_instance)
  | [], _ => ⟦fun i h => nomatch List.not_mem_nil _ h⟧
  | i :: l, f => by
    refine'
      Quotient.liftOn₂ (f i (List.mem_cons_self _ _))
        (Quotient.finChoiceAux l fun j h => f j (List.mem_cons_of_mem _ h)) _ _
    · exact fun a l => ⟦fun j h =>
        if e : j = i then by rw [e]; exact a else l _ ((List.mem_cons.1 h).resolve_left e)⟧
    refine fun a₁ l₁ a₂ l₂ h₁ h₂ => Quotient.sound fun j h => ?_
    by_cases e : j = i <;> simp [e]
    · subst j
      exact h₁
    · exact h₂ _ _
#align quotient.fin_choice_aux Quotient.finChoiceAux

theorem Quotient.finChoiceAux_eq {ι : Type*} [DecidableEq ι] {α : ι → Type*}
    [S : ∀ i, Setoid (α i)] :
    ∀ (l : List ι) (f : ∀ i ∈ l, α i), (Quotient.finChoiceAux l fun i h => ⟦f i h⟧) = ⟦f⟧
  | [], f => Quotient.sound fun i h => nomatch List.not_mem_nil _ h
  | i :: l, f => by
    simp only [finChoiceAux, Quotient.finChoiceAux_eq l, eq_mpr_eq_cast, lift_mk]
    refine Quotient.sound fun j h => ?_
    by_cases e : j = i <;> simp [e] <;> try exact Setoid.refl _
    subst j; exact Setoid.refl _
#align quotient.fin_choice_aux_eq Quotient.finChoiceAux_eq

/-- Given a collection of setoids indexed by a fintype `ι` and a
function that for each `i : ι` gives a term of the corresponding
quotient type, then there is corresponding term in the quotient of the
product of the setoids. -/
def Quotient.finChoice {ι : Type*} [DecidableEq ι] [Fintype ι] {α : ι → Type*}
    [S : ∀ i, Setoid (α i)] (f : ∀ i, Quotient (S i)) : @Quotient (∀ i, α i) (by infer_instance) :=
  Quotient.liftOn
    (@Quotient.recOn _ _ (fun l : Multiset ι => @Quotient (∀ i ∈ l, α i) (by infer_instance))
      Finset.univ.1 (fun l => Quotient.finChoiceAux l fun i _ => f i) (fun a b h => by
      have := fun a => Quotient.finChoiceAux_eq a fun i _ => Quotient.out (f i)
      simp? [Quotient.out_eq] at this says simp only [out_eq] at this
      simp only [Multiset.quot_mk_to_coe, this]
      let g := fun a : Multiset ι =>
        (⟦fun (i : ι) (_ : i ∈ a) => Quotient.out (f i)⟧ : Quotient (by infer_instance))
      apply eq_of_heq
      trans (g a)
      · exact eq_rec_heq (φ := fun l : Multiset ι => @Quotient (∀ i ∈ l, α i) (by infer_instance))
          (Quotient.sound h) (g a)
      · change HEq (g a) (g b); congr 1; exact Quotient.sound h))
    (fun f => ⟦fun i => f i (Finset.mem_univ _)⟧) (fun a b h => Quotient.sound fun i => by apply h)
#align quotient.fin_choice Quotient.finChoice

theorem Quotient.finChoice_eq {ι : Type*} [DecidableEq ι] [Fintype ι] {α : ι → Type*}
    [∀ i, Setoid (α i)] (f : ∀ i, α i) : (Quotient.finChoice fun i => ⟦f i⟧) = ⟦f⟧ := by
  dsimp only [Quotient.finChoice]
  conv_lhs =>
    enter [1]
    tactic =>
      change _ = ⟦fun i _ => f i⟧
      exact Quotient.inductionOn (@Finset.univ ι _).1 fun l => Quotient.finChoiceAux_eq _ _
  rfl
#align quotient.fin_choice_eq Quotient.finChoice_eq

/-- Given a function that for each `i : ι` gives a term of the corresponding
truncation type, then there is corresponding term in the truncation of the product. -/
def Trunc.finChoice {ι : Type*} [DecidableEq ι] [Fintype ι] {α : ι → Type*}
    (f : ∀ i, Trunc (α i)) : Trunc (∀ i, α i) :=
<<<<<<< HEAD
  Quotient.congrRight (by exact fun _ _ => ⟨fun _ => True.intro, fun _ _ => True.intro⟩)
=======
  Quotient.map' id (fun _ _ _ => trivial)
>>>>>>> d9448c34
    (Quotient.finChoice f (S := fun _ => trueSetoid))

theorem Trunc.finChoice_eq {ι : Type*} [DecidableEq ι] [Fintype ι] {α : ι → Type*}
    (f : ∀ i, α i) : (Trunc.finChoice fun i => Trunc.mk (f i)) = Trunc.mk f :=
  Subsingleton.elim _ _<|MERGE_RESOLUTION|>--- conflicted
+++ resolved
@@ -89,11 +89,7 @@
 truncation type, then there is corresponding term in the truncation of the product. -/
 def Trunc.finChoice {ι : Type*} [DecidableEq ι] [Fintype ι] {α : ι → Type*}
     (f : ∀ i, Trunc (α i)) : Trunc (∀ i, α i) :=
-<<<<<<< HEAD
-  Quotient.congrRight (by exact fun _ _ => ⟨fun _ => True.intro, fun _ _ => True.intro⟩)
-=======
   Quotient.map' id (fun _ _ _ => trivial)
->>>>>>> d9448c34
     (Quotient.finChoice f (S := fun _ => trueSetoid))
 
 theorem Trunc.finChoice_eq {ι : Type*} [DecidableEq ι] [Fintype ι] {α : ι → Type*}
