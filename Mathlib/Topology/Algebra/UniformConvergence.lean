--- conflicted
+++ resolved
@@ -51,17 +51,14 @@
 -/
 
 open Filter
-open scoped Topology Pointwise UniformConvergence
+
+open scoped Topology Pointwise UniformConvergence Uniformity
 
 section AlgebraicInstances
 
 variable {α β ι R : Type*} {𝔖 : Set <| Set α} {x : α}
 
-<<<<<<< HEAD
-open scoped Topology Pointwise UniformConvergence Uniformity
-=======
 @[to_additive] instance [One β] : One (α →ᵤ β) := Pi.instOne
->>>>>>> 56ce93a6
 
 @[to_additive (attr := simp)]
 lemma UniformFun.toFun_one [One β] : toFun (1 : α →ᵤ β) = 1 := rfl
@@ -162,42 +159,6 @@
   Pi.commGroup
 
 instance {M : Type*} [SMul M β] : SMul M (α →ᵤ β) := Pi.instSMul
-<<<<<<< HEAD
-
-instance [Semiring R] [AddCommMonoid β] [Module R β] : Module R (α →ᵤ β) :=
-  Pi.module _ _ _
-
-instance {M : Type*} [SMul M β] : SMul M (α →ᵤ[𝔖] β) := Pi.instSMul
-
-instance [Semiring R] [AddCommMonoid β] [Module R β] : Module R (α →ᵤ[𝔖] β) :=
-  Pi.module _ _ _
-
--- Porting note: unfortunately `simp` will no longer use `Pi.one_apply` etc.
--- on `α →ᵤ β` or `α →ᵤ[𝔖] β`, so we restate some of these here. More may be needed later.
-@[to_additive (attr := simp)]
-lemma UniformFun.one_apply [Monoid β] : (1 : α →ᵤ β) x = 1 := rfl
-
-@[to_additive (attr := simp)]
-lemma UniformOnFun.one_apply [Monoid β] : (1 : α →ᵤ[𝔖] β) x = 1 := rfl
-
-@[to_additive (attr := simp)]
-lemma UniformFun.mul_apply [Monoid β] : (f * g : α →ᵤ β) x = f x * g x := rfl
-
-@[to_additive (attr := simp)]
-lemma UniformOnFun.mul_apply [Monoid β] : (f * g : α →ᵤ[𝔖] β) x = f x * g x := rfl
-
-@[to_additive (attr := simp)]
-lemma UniformFun.inv_apply [Group β] : (f : α →ᵤ β)⁻¹ x = (f x)⁻¹ := rfl
-
-@[to_additive (attr := simp)]
-lemma UniformOnFun.inv_apply [Group β] : (f : α →ᵤ[𝔖] β)⁻¹ x = (f x)⁻¹ := rfl
-
-@[to_additive (attr := simp)]
-lemma UniformFun.div_apply [Group β] : (f / g : α →ᵤ β) x = f x / g x := rfl
-
-@[to_additive (attr := simp)]
-lemma UniformOnFun.div_apply [Group β] : (f / g : α →ᵤ[𝔖] β) x = f x / g x := rfl
-=======
 
 @[simp]
 lemma UniformFun.toFun_smul {M : Type*} [SMul M β] (c : M) (f : α →ᵤ β) :
@@ -252,9 +213,10 @@
 instance [Semiring R] [AddCommMonoid β] [Module R β] : Module R (α →ᵤ β) :=
   Pi.module _ _ _
 
+instance {M : Type*} [SMul M β] : SMul M (α →ᵤ[𝔖] β) := Pi.instSMul
+
 instance [Semiring R] [AddCommMonoid β] [Module R β] : Module R (α →ᵤ[𝔖] β) :=
   Pi.module _ _ _
->>>>>>> 56ce93a6
 
 end AlgebraicInstances
 
@@ -426,7 +388,6 @@
 theorem UniformOnFun.continuousSMul_induced_of_image_bounded (φ : hom)
     (hφ : Inducing (ofFun 𝔖 ∘ φ)) (h : ∀ u : H, ∀ s ∈ 𝔖, Bornology.IsVonNBounded 𝕜 (φ u '' s)) :
     ContinuousSMul 𝕜 H := by
-<<<<<<< HEAD
   obtain rfl := hφ.induced; clear hφ
   simp only [induced_iInf, UniformOnFun.topologicalSpace_eq, induced_compose]
   refine continuousSMul_iInf fun s ↦ continuousSMul_iInf fun hs ↦ ?_
@@ -480,48 +441,6 @@
   --       rw [norm_inv, le_inv hrpos ha0]
   --       exact ha.le
   --     rwa [Set.mem_inv_smul_set_iff₀ ha0] at this
-=======
-  have : TopologicalAddGroup H := by
-    rw [hφ.induced]
-    exact topologicalAddGroup_induced φ
-  have : (𝓝 0 : Filter H).HasBasis _ _ := by
-    rw [hφ.induced, nhds_induced, map_zero]
-    exact (UniformOnFun.hasBasis_nhds_zero 𝔖 h𝔖₁ h𝔖₂).comap φ
-  refine' ContinuousSMul.of_basis_zero this _ _ _
-  · rintro ⟨S, V⟩ ⟨hS, hV⟩
-    have : Tendsto (fun kx : 𝕜 × E => kx.1 • kx.2) (𝓝 (0, 0)) (𝓝 <| (0 : 𝕜) • (0 : E)) :=
-      continuous_smul.tendsto (0 : 𝕜 × E)
-    rw [zero_smul, nhds_prod_eq] at this
-    have := this hV
-    rw [mem_map, mem_prod_iff] at this
-    rcases this with ⟨U, hU, W, hW, hUW⟩
-    refine' ⟨U, hU, ⟨S, W⟩, ⟨hS, hW⟩, _⟩
-    rw [Set.smul_subset_iff]
-    intro a ha u hu x hx
-    rw [map_smul]
-    exact hUW (⟨ha, hu x hx⟩ : (a, φ u x) ∈ U ×ˢ W)
-  · rintro a ⟨S, V⟩ ⟨hS, hV⟩
-    have : Tendsto (fun x : E => a • x) (𝓝 0) (𝓝 <| a • (0 : E)) := tendsto_id.const_smul a
-    rw [smul_zero] at this
-    refine' ⟨⟨S, (a • ·) ⁻¹' V⟩, ⟨hS, this hV⟩, fun f hf x hx => _⟩
-    rw [map_smul]
-    exact hf x hx
-  · rintro u ⟨S, V⟩ ⟨hS, hV⟩
-    rcases h u S hS hV with ⟨r, hrpos, hr⟩
-    rw [Metric.eventually_nhds_iff_ball]
-    refine' ⟨r⁻¹, inv_pos.mpr hrpos, fun a ha x hx => _⟩
-    by_cases ha0 : a = 0
-    · rw [ha0]
-      simpa using mem_of_mem_nhds hV
-    · rw [mem_ball_zero_iff] at ha
-      rw [map_smul, Pi.smul_apply]
-      have : φ u x ∈ a⁻¹ • V := by
-        have ha0 : 0 < ‖a‖ := norm_pos_iff.mpr ha0
-        refine' (hr a⁻¹ _) (Set.mem_image_of_mem (φ u) hx)
-        rw [norm_inv, le_inv hrpos ha0]
-        exact ha.le
-      rwa [Set.mem_inv_smul_set_iff₀ ha0] at this
->>>>>>> 56ce93a6
 #align uniform_on_fun.has_continuous_smul_induced_of_image_bounded UniformOnFun.continuousSMul_induced_of_image_bounded
 
 /-- Let `E` be a TVS, `𝔖 : Set (Set α)` and `H` a submodule of `α →ᵤ[𝔖] E`. If the image of any
