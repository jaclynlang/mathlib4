/-
Copyright (c) 2021 Aaron Anderson. All rights reserved.
Released under Apache 2.0 license as described in the file LICENSE.
Authors: Aaron Anderson, Scott Carnahan
-/
import Mathlib.Algebra.Algebra.Subalgebra.Basic
import Mathlib.Algebra.Order.AddTorsor
import Mathlib.RingTheory.HahnSeries.Addition
import Mathlib.Data.Finset.MulAntidiagonal

#align_import ring_theory.hahn_series from "leanprover-community/mathlib"@"a484a7d0eade4e1268f4fb402859b6686037f965"

/-!
# Multiplicative properties of Hahn series
If `Γ` is ordered and `R` has zero, then `HahnSeries Γ R` consists of formal series over `Γ` with
coefficients in `R`, whose supports are partially well-ordered. With further structure on `R` and
`Γ`, we can add further structure on `HahnSeries Γ R`.  We prove some facts about multiplying
Hahn series.

## Main Definitions
  * `HahnModule` is a type alias for `HahnSeries`, which we use for defining scalar multiplication
  of `HahnSeries Γ R` on `HahnModule Γ V` for an `R`-module `V`.
  * If `R` is a (commutative) (semi-)ring, then so is `HahnSeries Γ R`.

## To do

* something like `IsScalarTower R S (HahnSeries Γ V)` from `IsScalarTower R S V`

## References
- [J. van der Hoeven, *Operators on Generalized Power Series*][van_der_hoeven]
-/

set_option linter.uppercaseLean3 false

open Finset Function

open scoped Classical
open BigOperators Pointwise

noncomputable section

variable {Γ Γ' R V : Type*}

namespace HahnSeries

variable [PartialOrder Γ] [Zero Γ]

instance [Zero R] [One R] : One (HahnSeries Γ R) :=
  ⟨single 0 1⟩

@[simp]
theorem one_coeff [Zero R] [One R] {a : Γ} :
    (1 : HahnSeries Γ R).coeff a = if a = 0 then 1 else 0 :=
  single_coeff
#align hahn_series.one_coeff HahnSeries.one_coeff

@[simp]
theorem single_zero_one [Zero R] [One R] : single (0 : Γ) (1 : R) = 1 :=
  rfl
#align hahn_series.single_zero_one HahnSeries.single_zero_one

@[simp]
theorem support_one [MulZeroOneClass R] [Nontrivial R] : support (1 : HahnSeries Γ R) = {0} :=
  support_single_of_ne one_ne_zero
#align hahn_series.support_one HahnSeries.support_one

theorem orderTop_one [MulZeroOneClass R] [Nontrivial R] : orderTop (1 : HahnSeries Γ R) = 0 := by
  rw [← single_zero_one, orderTop_single one_ne_zero, WithTop.coe_eq_zero]

@[simp]
theorem order_one [MulZeroOneClass R] : order (1 : HahnSeries Γ R) = 0 := by
  cases' subsingleton_or_nontrivial R with h h <;> haveI := h
  · rw [Subsingleton.elim (1 : HahnSeries Γ R) 0, order_zero]
  · exact order_single one_ne_zero
#align hahn_series.order_one HahnSeries.order_one

@[simp]
theorem leadingCoeff_one [MulZeroOneClass R] : (1 : HahnSeries Γ R).leadingCoeff = 1 := by
  simp [leadingCoeff_eq]

end HahnSeries

/-- We introduce a type alias for `HahnSeries` in order to work with scalar multiplication by
series. If we wrote a `SMul (HahnSeries Γ R) (HahnSeries Γ V)` instance, then when
`V = HahnSeries Γ R`, we would have two different actions of `HahnSeries Γ R` on `HahnSeries Γ V`.
See `Mathlib.Algebra.Polynomial.Module` for more discussion on this problem. -/
@[nolint unusedArguments]
def HahnModule (Γ R V : Type*) [PartialOrder Γ] [Zero V] [SMul R V] :=
  HahnSeries Γ V

namespace HahnModule

/-- The casting function to the type synonym. -/
def of {Γ : Type*} (R : Type*) {V : Type*} [PartialOrder Γ] [Zero V] [SMul R V] :
    HahnSeries Γ V ≃ HahnModule Γ R V := Equiv.refl _

/-- Recursion principle to reduce a result about the synonym to the original type. -/
@[elab_as_elim]
def rec [PartialOrder Γ] [Zero V] [SMul R V] {motive : HahnModule Γ R V → Sort*}
    (h : ∀ x : HahnSeries Γ V, motive (of R x)) : ∀ x, motive x :=
  fun x => h <| (of R).symm x

@[ext]
theorem ext [PartialOrder Γ] [Zero V] [SMul R V] (x y : HahnModule Γ R V)
    (h : ((of R).symm x).coeff = ((of R).symm y).coeff) : x = y :=
  (of R).symm.injective <| HahnSeries.coeff_inj.1 h

theorem ext_iff {Γ R V : Type*} [PartialOrder Γ] [Zero V] [SMul R V]
    (x y : HahnModule Γ R V) : ((of R).symm x).coeff = ((of R).symm y).coeff ↔ x = y := by
  simp_all only [HahnSeries.coeff_inj, EmbeddingLike.apply_eq_iff_eq]

section SMul

variable [AddCommMonoid V] [SMul R V]

variable [PartialOrder Γ]

instance instAddCommMonoid : AddCommMonoid (HahnModule Γ R V) :=
  inferInstanceAs <| AddCommMonoid (HahnSeries Γ V)
instance instBaseSMul {V} [Monoid R] [AddMonoid V] [DistribMulAction R V] :
    SMul R (HahnModule Γ R V) :=
  inferInstanceAs <| SMul R (HahnSeries Γ V)

@[simp] theorem of_zero : of R (0 : HahnSeries Γ V) = 0 := rfl
@[simp] theorem of_add (x y : HahnSeries Γ V) : of R (x + y) = of R x + of R y := rfl

@[simp] theorem of_symm_zero : (of R).symm (0 : HahnModule Γ R V) = 0 := rfl
@[simp] theorem of_symm_add (x y : HahnModule Γ R V) :
  (of R).symm (x + y) = (of R).symm x + (of R).symm y := rfl

instance instBaseMod {V} [Semiring R] [AddCommMonoid V] [Module R V] :
    Module R (HahnModule Γ R V) :=
  inferInstanceAs <| Module R (HahnSeries Γ V)

variable [PartialOrder Γ'] [OrderedCancelVAdd Γ Γ']

instance instSMul [Zero R] : SMul (HahnSeries Γ R) (HahnModule Γ' R V) where
  smul x y := {
    coeff := fun a =>
      ∑ ij in vAddAntidiagonal x.isPWO_support y.isPWO_support a,
        x.coeff ij.fst • ((of R).symm y).coeff ij.snd
    isPWO_support' :=
        haveI h :
          { a : Γ' |
              (∑ ij : Γ × Γ' in vAddAntidiagonal x.isPWO_support y.isPWO_support a,
                  x.coeff ij.fst • y.coeff ij.snd) ≠
                0 } ⊆
            { a : Γ' | (vAddAntidiagonal x.isPWO_support y.isPWO_support a).Nonempty } := by
          intro a ha
          contrapose! ha
          simp [not_nonempty_iff_eq_empty.1 ha]
        isPWO_support_vAddAntidiagonal.mono h }

theorem smul_coeff [Zero R] (x : HahnSeries Γ R) (y : HahnModule Γ' R V) (a : Γ') :
    ((of R).symm <| x • y).coeff a =
      ∑ ij in vAddAntidiagonal x.isPWO_support y.isPWO_support a,
        x.coeff ij.fst • ((of R).symm y).coeff ij.snd :=
  rfl

end SMul

section SMulZeroClass

variable [PartialOrder Γ] [PartialOrder Γ'] [OrderedCancelVAdd Γ Γ'] [Zero R] [AddCommMonoid V]

instance instBaseSMulZeroClass [PartialOrder Γ] [SMulZeroClass R V] :
    SMulZeroClass R (HahnModule Γ R V) :=
  inferInstanceAs <| SMulZeroClass R (HahnSeries Γ V)

@[simp] theorem of_smul [PartialOrder Γ] [SMulZeroClass R V] (r : R) (x : HahnSeries Γ V) :
  (of R) (r • x) = r • (of R) x := rfl
@[simp] theorem of_symm_smul [PartialOrder Γ] [SMulZeroClass R V] (r : R) (x : HahnModule Γ R V) :
  (of R).symm (r • x) = r • (of R).symm x := rfl

instance instSMulZeroClass [SMulZeroClass R V] :
    SMulZeroClass (HahnSeries Γ R) (HahnModule Γ' R V) where
  smul_zero x := by
    ext
    simp [smul_coeff]

theorem smul_coeff_right [SMulZeroClass R V] {x : HahnSeries Γ R} {y : HahnModule Γ' R V} {a : Γ'}
    {s : Set Γ'} (hs : s.IsPWO) (hys : ((of R).symm y).support ⊆ s) :
    ((of R).symm <| x • y).coeff a =
      ∑ ij in vAddAntidiagonal x.isPWO_support hs a,
        x.coeff ij.fst • ((of R).symm y).coeff ij.snd := by
  rw [smul_coeff]
  apply sum_subset_zero_on_sdiff (vAddAntidiagonal_mono_right hys) _ fun _ _ => rfl
  intro b hb
  simp only [not_and, mem_sdiff, mem_vAddAntidiagonal, HahnSeries.mem_support, not_imp_not] at hb
  rw [hb.2 hb.1.1 hb.1.2.2, smul_zero]

theorem smul_coeff_left [SMulWithZero R V] {x : HahnSeries Γ R}
    {y : HahnModule Γ' R V} {a : Γ'} {s : Set Γ}
    (hs : s.IsPWO) (hxs : x.support ⊆ s) :
    ((of R).symm <| x • y).coeff a =
      ∑ ij in vAddAntidiagonal hs ((of R).symm y).isPWO_support a,
        x.coeff ij.fst • ((of R).symm y).coeff ij.snd := by
  rw [smul_coeff]
  apply sum_subset_zero_on_sdiff (vAddAntidiagonal_mono_left hxs) _ fun _ _ => rfl
  intro b hb
  simp only [not_and', mem_sdiff, mem_vAddAntidiagonal, HahnSeries.mem_support, not_ne_iff] at hb
  rw [hb.2 ⟨hb.1.2.1, hb.1.2.2⟩, zero_smul]

end SMulZeroClass

section DistribSMul

variable [PartialOrder Γ] [PartialOrder Γ'] [OrderedCancelVAdd Γ Γ'] [AddCommMonoid V]

theorem smul_add [Zero R] [DistribSMul R V] (x : HahnSeries Γ R) (y z : HahnModule Γ' R V) :
    x • (y + z) = x • y + x • z := by
  ext k
  have hwf := ((of R).symm y).isPWO_support.union ((of R).symm z).isPWO_support
  rw [smul_coeff_right hwf, of_symm_add]
  · simp_all only [HahnSeries.add_coeff', Pi.add_apply, smul_add, of_symm_add]
    rw [smul_coeff_right hwf (Set.subset_union_right _ _),
      smul_coeff_right hwf (Set.subset_union_left _ _)]
    simp_all [sum_add_distrib]
  · intro b
    simp_all only [Set.isPWO_union, HahnSeries.isPWO_support, and_self, of_symm_add,
      HahnSeries.add_coeff', Pi.add_apply, ne_eq, Set.mem_union, HahnSeries.mem_support]
    contrapose!
    intro h
    rw [h.1, h.2, add_zero]

instance instDistribSMul [MonoidWithZero R] [DistribSMul R V] : DistribSMul (HahnSeries Γ R)
    (HahnModule Γ' R V) where
  smul_add := smul_add

theorem add_smul [AddCommMonoid R] [SMulWithZero R V] {x y : HahnSeries Γ R}
    {z : HahnModule Γ' R V} (h : ∀(r s : R) (u : V), (r + s) • u = r • u + s • u) :
    (x + y) • z = x • z + y • z := by
  ext a
  have hwf := x.isPWO_support.union y.isPWO_support
  rw [smul_coeff_left hwf, HahnSeries.add_coeff', of_symm_add]
  simp_all only [Pi.add_apply, HahnSeries.add_coeff']
  rw [smul_coeff_left hwf (Set.subset_union_right _ _),
    smul_coeff_left hwf (Set.subset_union_left _ _)]
  · simp only [HahnSeries.add_coeff, h, sum_add_distrib]
  · intro b
    simp_all only [Set.isPWO_union, HahnSeries.isPWO_support, and_self, HahnSeries.mem_support,
      HahnSeries.add_coeff, ne_eq, Set.mem_union]
    contrapose!
    intro h
    rw [h.1, h.2, add_zero]

theorem single_smul_coeff_add [MulZeroClass R] [SMulWithZero R V] {r : R} {x : HahnModule Γ' R V}
    {a : Γ'} {b : Γ} :
    ((of R).symm (HahnSeries.single b r • x)).coeff (b +ᵥ a) = r • ((of R).symm x).coeff a := by
  by_cases hr : r = 0
  · simp_all only [map_zero, zero_smul, smul_coeff, HahnSeries.support_zero, HahnSeries.zero_coeff,
    sum_const_zero]
  simp only [smul_coeff, ne_eq, hr, not_false_eq_true, HahnSeries.support_single_of_ne]
  by_cases hx : ((of R).symm x).coeff a = 0
  · simp only [hx, smul_zero]
    rw [sum_congr _ fun _ _ => rfl, sum_empty]
    ext ⟨a1, a2⟩
    simp only [not_mem_empty, not_and, Set.mem_singleton_iff, Classical.not_not,
      mem_vAddAntidiagonal, Set.mem_setOf_eq, iff_false_iff]
    rintro rfl h2 h1
    rw [CancelVAdd.left_cancel a1 a2 a h1] at h2
    exact h2 hx
  trans ∑ ij : Γ × Γ' in {(b, a)},
    (HahnSeries.single b r).coeff ij.fst • ((of R).symm x).coeff ij.snd
  · apply sum_congr _ fun _ _ => rfl
    ext ⟨a1, a2⟩
    simp only [Set.mem_singleton_iff, Prod.mk.inj_iff, mem_vAddAntidiagonal, mem_singleton,
      Set.mem_setOf_eq]
    constructor
    · rintro ⟨rfl, _, h1⟩
      exact ⟨rfl, CancelVAdd.left_cancel a1 a2 a h1⟩
    · rintro ⟨rfl, rfl⟩
      exact ⟨rfl, by exact hx, rfl⟩
  · simp

theorem single_zero_smul_coeff {Γ} [OrderedAddCommMonoid Γ] [OrderedCancelAddAction Γ Γ']
    [MulZeroClass R] [SMulWithZero R V] {r : R} {x : HahnModule Γ' R V} {a : Γ'} :
    ((of R).symm ((HahnSeries.single 0 r : HahnSeries Γ R) • x)).coeff a =
      r • ((of R).symm x).coeff a := by
  nth_rw 1 [← zero_vadd Γ a]
  exact single_smul_coeff_add

@[simp]
theorem single_zero_smul_eq_smul (Γ) [OrderedAddCommMonoid Γ] [OrderedCancelAddAction Γ Γ']
    [MulZeroClass R] [SMulWithZero R V] {r : R} {x : HahnModule Γ' R V} :
    (HahnSeries.single (0 : Γ) r) • x = r • x := by
  ext
  exact single_zero_smul_coeff

@[simp]
theorem zero_smul' [Zero R] [SMulWithZero R V] {x : HahnModule Γ' R V} :
    (0 : HahnSeries Γ R) • x = 0 := by
  ext
  simp [smul_coeff]

@[simp]
theorem one_smul' {Γ} [OrderedAddCommMonoid Γ] [OrderedCancelAddAction Γ Γ'] [MonoidWithZero R]
    [MulActionWithZero R V] {x : HahnModule Γ' R V} : (1 : HahnSeries Γ R) • x = x := by
  ext g
  exact single_zero_smul_coeff.trans (one_smul R (x.coeff g))

theorem support_smul_subset_vAdd_support' [MulZeroClass R] [SMulWithZero R V] {x : HahnSeries Γ R}
    {y : HahnModule Γ' R V} : ((of R).symm (x • y)).support ⊆
      HahnSeries.support x +ᵥ HahnSeries.support y := by
  apply Set.Subset.trans (fun x hx => _) support_vAddAntidiagonal_subset_vAdd
  · exact x.isPWO_support
  · exact y.isPWO_support
  intro x hx
  contrapose! hx
  simp only [not_nonempty_iff_eq_empty, Set.mem_setOf_eq] at hx
  simp [hx, smul_coeff]

theorem support_smul_subset_vAdd_support [MulZeroClass R] [SMulWithZero R V] {x : HahnSeries Γ R}
    {y : HahnModule Γ' R V} :
    ((of R).symm (x • y)).support ⊆ x.support +ᵥ ((of R).symm y).support := by
  have h : x.support +ᵥ ((of R).symm y).support =
      x.support +ᵥ ((of R).symm y).support := by
    exact rfl
  rw [h]
  exact support_smul_subset_vAdd_support'

theorem smul_coeffTop_orderTop_vAdd_orderTop {Γ Γ'} [LinearOrder Γ] [LinearOrder Γ']
    [OrderedCancelVAdd Γ Γ'] [Zero R] [SMulWithZero R V] {x : HahnSeries Γ R}
    {y : HahnModule Γ' R V} :
    ((of R).symm (x • y)).coeffTop (x.orderTop +ᵥ ((of R).symm y).orderTop) =
      x.leadingCoeff • ((of R).symm y).leadingCoeff := by
  by_cases hx : x = 0; · simp_all [hx]
  by_cases hy : (of R).symm y = 0; · simp_all [hy]
  simp_rw [HahnSeries.orderTop_of_ne hx, HahnSeries.orderTop_of_ne hy,
    HahnSeries.leadingCoeff_of_ne hx, HahnSeries.leadingCoeff_of_ne hy, ← WithTop.coe_vAdd,
    HahnSeries.coeffTop_eq]
  rw [smul_coeff, Finset.vAddAntidiagonal_min_vAdd_min, Finset.sum_singleton]

theorem orderTop_smul_of_nonzero {Γ Γ'} [LinearOrder Γ] [LinearOrder Γ']
    [OrderedCancelVAdd Γ Γ'] [MulZeroClass R] [SMulWithZero R V] {x : HahnSeries Γ R}
    {y : HahnModule Γ' R V} (h : x.leadingCoeff • ((of R).symm y).leadingCoeff ≠ 0) :
    ((of R).symm (x • y)).orderTop = x.orderTop +ᵥ ((of R).symm y).orderTop := by
  by_cases hx : x = 0; · simp_all
  by_cases hy : (of R).symm y = 0; · simp_all
  refine le_antisymm (HahnSeries.orderTop_le_of_coeffTop_ne_zero ?_) ?_
  · rw [smul_coeffTop_orderTop_vAdd_orderTop]
    exact h
  · rw [HahnSeries.orderTop_of_ne hx, HahnSeries.orderTop_of_ne hy, ← WithTop.coe_vAdd,
      ← Set.IsWF.min_vAdd]
    have hxy : (of R).symm (x • y) ≠ 0 :=
      HahnSeries.ne_zero_of_coeffTop_ne_zero (ne_of_eq_of_ne smul_coeffTop_orderTop_vAdd_orderTop h)
    rw [HahnSeries.orderTop_of_ne hxy, WithTop.coe_le_coe]
    exact Set.IsWF.min_le_min_of_subset support_smul_subset_vAdd_support

theorem leadingCoeff_smul_of_nonzero {Γ Γ'} [LinearOrder Γ] [LinearOrder Γ']
    [OrderedCancelVAdd Γ Γ'] [MulZeroClass R] [SMulWithZero R V] {x : HahnSeries Γ R}
    {y : HahnModule Γ' R V} (h : x.leadingCoeff • ((of R).symm y).leadingCoeff ≠ 0) :
    ((of R).symm (x • y)).leadingCoeff = x.leadingCoeff • ((of R).symm y).leadingCoeff := by
  by_cases hx : x = 0; · simp_all
  by_cases hy : (of R).symm y = 0; · simp_all
  simp [HahnSeries.leadingCoeff, orderTop_smul_of_nonzero h, smul_coeffTop_orderTop_vAdd_orderTop]

theorem smul_coeff_order_add_order {Γ} [LinearOrderedCancelAddCommMonoid Γ] [Zero R]
    [SMulWithZero R V] (x : HahnSeries Γ R) (y : HahnModule Γ R V) :
    ((of R).symm (x • y)).coeff (x.order + ((of R).symm y).order) =
    x.leadingCoeff • ((of R).symm y).leadingCoeff := by
  by_cases hx : x = (0 : HahnSeries Γ R); · simp [HahnSeries.zero_coeff, hx]
  by_cases hy : (of R).symm y = 0; · simp [hy, smul_coeff]
  rw [HahnSeries.order_of_ne hx, HahnSeries.order_of_ne hy, smul_coeff,
    HahnSeries.leadingCoeff_of_ne hx, HahnSeries.leadingCoeff_of_ne hy]
  erw [Finset.vAddAntidiagonal_min_vAdd_min, Finset.sum_singleton]

end DistribSMul

end HahnModule

variable [OrderedCancelAddCommMonoid Γ]

variable [OrderedCancelAddCommMonoid Γ]

namespace HahnSeries

instance [NonUnitalNonAssocSemiring R] : Mul (HahnSeries Γ R) where
  mul x y := (HahnModule.of R).symm (x • HahnModule.of R y)

theorem of_symm_smul_of_eq_mul [NonUnitalNonAssocSemiring R] {x y : HahnSeries Γ R} :
    (HahnModule.of R).symm (x • HahnModule.of R y) = x * y := rfl

theorem mul_coeff [NonUnitalNonAssocSemiring R] {x y : HahnSeries Γ R} {a : Γ} :
    (x * y).coeff a =
      ∑ ij in addAntidiagonal x.isPWO_support y.isPWO_support a, x.coeff ij.fst * y.coeff ij.snd :=
  rfl
#align hahn_series.mul_coeff HahnSeries.mul_coeff

theorem mul_coeff_left' [NonUnitalNonAssocSemiring R] {x : HahnSeries Γ R}
    {y : HahnSeries Γ R} {a : Γ} {s : Set Γ}
    (hs : s.IsPWO) (hxs : x.support ⊆ s) :
    (x * y).coeff a =
      ∑ ij in addAntidiagonal hs y.isPWO_support a, x.coeff ij.fst * y.coeff ij.snd :=
  HahnModule.smul_coeff_left hs hxs
#align hahn_series.mul_coeff_left' HahnSeries.mul_coeff_left'

theorem mul_coeff_right' [NonUnitalNonAssocSemiring R] {x y : HahnSeries Γ R} {a : Γ} {s : Set Γ}
    (hs : s.IsPWO) (hys : y.support ⊆ s) :
    (x * y).coeff a =
      ∑ ij in addAntidiagonal x.isPWO_support hs a, x.coeff ij.fst * y.coeff ij.snd :=
  HahnModule.smul_coeff_right hs hys
#align hahn_series.mul_coeff_right' HahnSeries.mul_coeff_right'

instance [NonUnitalNonAssocSemiring R] : Distrib (HahnSeries Γ R) :=
  { inferInstanceAs (Mul (HahnSeries Γ R)),
    inferInstanceAs (Add (HahnSeries Γ R)) with
    left_distrib := fun x y z => by
      simp only [← smul_eq_mul]
      exact HahnModule.smul_add x y z
    right_distrib := fun x y z => by
      simp only [← smul_eq_mul]
      refine HahnModule.add_smul ?_
      simp only [smul_eq_mul]
      exact add_mul
  }

theorem single_mul_coeff_add [NonUnitalNonAssocSemiring R] {r : R} {x : HahnSeries Γ R} {a : Γ}
    {b : Γ} : (single b r * x).coeff (a + b) = r * x.coeff a := by
  rw [← smul_eq_mul, add_comm, ← smul_eq_mul]
  exact HahnModule.single_smul_coeff_add
#align hahn_series.single_mul_coeff_add HahnSeries.single_mul_coeff_add

theorem mul_single_coeff_add [NonUnitalNonAssocSemiring R] {r : R} {x : HahnSeries Γ R} {a : Γ}
    {b : Γ} : (x * single b r).coeff (a + b) = x.coeff a * r := by
  by_cases hr : r = 0
  · simp [hr, mul_coeff]
  simp only [hr, smul_coeff, mul_coeff, support_single_of_ne, Ne, not_false_iff, smul_eq_mul]
  by_cases hx : x.coeff a = 0
  · simp only [hx, zero_mul]
    rw [sum_congr _ fun _ _ => rfl, sum_empty]
    ext ⟨a1, a2⟩
    simp only [not_mem_empty, not_and, Set.mem_singleton_iff, Classical.not_not,
      mem_addAntidiagonal, Set.mem_setOf_eq, iff_false_iff]
    rintro h2 rfl h1
    rw [← add_right_cancel h1] at hx
    exact h2 hx
  trans ∑ ij : Γ × Γ in {(a, b)}, x.coeff ij.fst * (single b r).coeff ij.snd
  · apply sum_congr _ fun _ _ => rfl
    ext ⟨a1, a2⟩
    simp only [Set.mem_singleton_iff, Prod.mk.inj_iff, mem_addAntidiagonal, mem_singleton,
      Set.mem_setOf_eq]
    constructor
    · rintro ⟨_, rfl, h1⟩
      exact ⟨add_right_cancel h1, rfl⟩
    · rintro ⟨rfl, rfl⟩
      simp [hx]
  · simp
#align hahn_series.mul_single_coeff_add HahnSeries.mul_single_coeff_add

@[simp]
theorem mul_single_zero_coeff [NonUnitalNonAssocSemiring R] {r : R} {x : HahnSeries Γ R} {a : Γ} :
    (x * single 0 r).coeff a = x.coeff a * r := by rw [← add_zero a, mul_single_coeff_add, add_zero]
#align hahn_series.mul_single_zero_coeff HahnSeries.mul_single_zero_coeff

theorem single_zero_mul_coeff [NonUnitalNonAssocSemiring R] {r : R} {x : HahnSeries Γ R} {a : Γ} :
    ((single 0 r : HahnSeries Γ R) * x).coeff a = r * x.coeff a := by
  rw [← add_zero a, single_mul_coeff_add, add_zero]
#align hahn_series.single_zero_mul_coeff HahnSeries.single_zero_mul_coeff

@[simp]
theorem single_zero_mul_eq_smul [Semiring R] {r : R} {x : HahnSeries Γ R} :
    single 0 r * x = r • x := by
  ext
  exact single_zero_mul_coeff
#align hahn_series.single_zero_mul_eq_smul HahnSeries.single_zero_mul_eq_smul

theorem support_mul_subset_add_support [NonUnitalNonAssocSemiring R] {x y : HahnSeries Γ R} :
    support (x * y) ⊆ support x + support y := by
  rw [← smul_eq_mul]
  exact HahnModule.support_smul_subset_vAdd_support
#align hahn_series.support_mul_subset_add_support HahnSeries.support_mul_subset_add_support

theorem mul_coeff_order_add_order {Γ} [LinearOrderedCancelAddCommMonoid Γ]
    [NonUnitalNonAssocSemiring R] (x y : HahnSeries Γ R) :
    (x * y).coeff (x.order + y.order) = x.leadingCoeff * y.leadingCoeff := by
  simp only [← smul_eq_mul]
  exact HahnModule.smul_coeff_order_add_order x y
#align hahn_series.mul_coeff_order_add_order HahnSeries.mul_coeff_order_add_order

theorem orderTop_mul_of_nonzero {Γ} [LinearOrderedCancelAddCommMonoid Γ]
    [NonUnitalNonAssocSemiring R] {x y : HahnSeries Γ R} (h : x.leadingCoeff * y.leadingCoeff ≠ 0) :
    (x * y).orderTop = x.orderTop + y.orderTop := by
  by_cases hx : x = 0; · simp_all
  by_cases hy : y = 0; · simp_all
  rw [← smul_eq_mul]
  exact HahnModule.orderTop_smul_of_nonzero h

theorem order_mul_of_nonzero {Γ} [LinearOrderedCancelAddCommMonoid Γ]
    [NonUnitalNonAssocSemiring R] {x y : HahnSeries Γ R}
    (h : x.leadingCoeff * y.leadingCoeff ≠ 0) : (x * y).order = x.order + y.order := by
  have hx : x.leadingCoeff ≠ 0 := by aesop
  have hy : y.leadingCoeff ≠ 0 := by aesop
  have hxy : (x * y).coeff (x.order + y.order) ≠ 0 :=
    ne_of_eq_of_ne (mul_coeff_order_add_order x y) h
  refine le_antisymm (order_le_of_coeff_ne_zero
    (Eq.mpr (congrArg (fun _a ↦ _a ≠ 0) (mul_coeff_order_add_order x y)) h)) ?_
  rw [order_of_ne <| leadingCoeff_ne_iff.mpr hx, order_of_ne <| leadingCoeff_ne_iff.mpr hy,
    order_of_ne <| ne_zero_of_coeff_ne_zero hxy, ← Set.IsWF.min_add]
  exact Set.IsWF.min_le_min_of_subset support_mul_subset_add_support

theorem leadingCoeff_mul_of_nonzero {Γ} [LinearOrderedCancelAddCommMonoid Γ]
    [NonUnitalNonAssocSemiring R] {x y : HahnSeries Γ R} (h : x.leadingCoeff * y.leadingCoeff ≠ 0) :
    (x * y).leadingCoeff = x.leadingCoeff * y.leadingCoeff := by
  simp only [leadingCoeff_eq, order_mul_of_nonzero h, mul_coeff_order_add_order]

theorem order_mul_single_of_nonzero_divisor {Γ} [LinearOrderedCancelAddCommMonoid Γ]
    [NonUnitalNonAssocSemiring R] {g : Γ} {r : R} (hr : ∀ (s : R), r * s = 0 → s = 0)
    {x : HahnSeries Γ R} (hx : x ≠ 0) : (((single g) r) * x).order = g + x.order := by
  have hR : ∃ (y : R), y ≠ 0 := Exists.intro (x.coeff (order x)) (coeff_order_ne_zero hx)
  have hrne : r ≠ 0 := by
    by_contra hr'
    let y := Exists.choose hR
    exact (Exists.choose_spec hR) (hr y (mul_eq_zero_of_left hr' y))
  have hrx : ((single g) r).leadingCoeff * x.leadingCoeff ≠ 0 := by
    rw [leadingCoeff_of_single]
    exact fun hrx' => (leadingCoeff_ne_iff.mp hx) (hr x.leadingCoeff hrx')
  rw [order_mul_of_nonzero hrx, order_single hrne]

private theorem mul_assoc' [NonUnitalSemiring R] (x y z : HahnSeries Γ R) :
    x * y * z = x * (y * z) := by
  ext b
  rw [mul_coeff_left' (x.isPWO_support.add y.isPWO_support) support_mul_subset_add_support,
    mul_coeff_right' (y.isPWO_support.add z.isPWO_support) support_mul_subset_add_support]
  simp only [mul_coeff, add_coeff, sum_mul, mul_sum, sum_sigma']
  apply Finset.sum_nbij' (fun ⟨⟨_i, j⟩, ⟨k, l⟩⟩ ↦ ⟨(k, l + j), (l, j)⟩)
    (fun ⟨⟨i, _j⟩, ⟨k, l⟩⟩ ↦ ⟨(i + k, l), (i, k)⟩) <;>
  aesop (add safe Set.add_mem_add) (add simp [add_assoc, mul_assoc])

instance [NonUnitalNonAssocSemiring R] : NonUnitalNonAssocSemiring (HahnSeries Γ R) :=
  { inferInstanceAs (AddCommMonoid (HahnSeries Γ R)),
    inferInstanceAs (Distrib (HahnSeries Γ R)) with
    zero_mul := fun _ => by
      ext
      simp [mul_coeff]
    mul_zero := fun _ => by
      ext
      simp [mul_coeff] }

instance [NonUnitalSemiring R] : NonUnitalSemiring (HahnSeries Γ R) :=
  { inferInstanceAs (NonUnitalNonAssocSemiring (HahnSeries Γ R)) with
    mul_assoc := mul_assoc' }

instance [NonAssocSemiring R] : NonAssocSemiring (HahnSeries Γ R) :=
  { AddMonoidWithOne.unary,
    inferInstanceAs (NonUnitalNonAssocSemiring (HahnSeries Γ R)) with
    one_mul := fun x => by
      ext
      exact single_zero_mul_coeff.trans (one_mul _)
    mul_one := fun x => by
      ext
      exact mul_single_zero_coeff.trans (mul_one _) }

instance [Semiring R] : Semiring (HahnSeries Γ R) :=
  { inferInstanceAs (NonAssocSemiring (HahnSeries Γ R)),
    inferInstanceAs (NonUnitalSemiring (HahnSeries Γ R)) with }

instance [NonUnitalCommSemiring R] : NonUnitalCommSemiring (HahnSeries Γ R) where
  __ : NonUnitalSemiring (HahnSeries Γ R) := inferInstance
  mul_comm x y := by
    ext
    simp_rw [mul_coeff, mul_comm]
    exact Finset.sum_equiv (Equiv.prodComm _ _) (fun _ ↦ swap_mem_addAntidiagonal.symm) <| by simp

instance [CommSemiring R] : CommSemiring (HahnSeries Γ R) :=
  { inferInstanceAs (NonUnitalCommSemiring (HahnSeries Γ R)),
    inferInstanceAs (Semiring (HahnSeries Γ R)) with }

instance [NonUnitalNonAssocRing R] : NonUnitalNonAssocRing (HahnSeries Γ R) :=
  { inferInstanceAs (NonUnitalNonAssocSemiring (HahnSeries Γ R)),
    inferInstanceAs (AddGroup (HahnSeries Γ R)) with }

instance [NonUnitalRing R] : NonUnitalRing (HahnSeries Γ R) :=
  { inferInstanceAs (NonUnitalNonAssocRing (HahnSeries Γ R)),
    inferInstanceAs (NonUnitalSemiring (HahnSeries Γ R)) with }

instance [NonAssocRing R] : NonAssocRing (HahnSeries Γ R) :=
  { inferInstanceAs (NonUnitalNonAssocRing (HahnSeries Γ R)),
    inferInstanceAs (NonAssocSemiring (HahnSeries Γ R)) with }

instance [Ring R] : Ring (HahnSeries Γ R) :=
  { inferInstanceAs (Semiring (HahnSeries Γ R)),
    inferInstanceAs (AddCommGroup (HahnSeries Γ R)) with }

instance [NonUnitalCommRing R] : NonUnitalCommRing (HahnSeries Γ R) :=
  { inferInstanceAs (NonUnitalCommSemiring (HahnSeries Γ R)),
    inferInstanceAs (NonUnitalRing (HahnSeries Γ R)) with }

instance [CommRing R] : CommRing (HahnSeries Γ R) :=
  { inferInstanceAs (CommSemiring (HahnSeries Γ R)),
    inferInstanceAs (Ring (HahnSeries Γ R)) with }

end HahnSeries

namespace HahnModule

variable [PartialOrder Γ'] [OrderedCancelAddAction Γ Γ'] [AddCommMonoid V]

private theorem mul_smul' [Semiring R] [Module R V] (x y : HahnSeries Γ R)
    (z : HahnModule Γ' R V) : (x * y) • z = x • (y • z) := by
  ext b
  rw [smul_coeff_left (x.isPWO_support.add y.isPWO_support)
    HahnSeries.support_mul_subset_add_support, smul_coeff_right
    (y.isPWO_support.vAdd z.isPWO_support) support_smul_subset_vAdd_support']
  simp only [HahnSeries.mul_coeff, smul_coeff, HahnSeries.add_coeff, sum_smul, smul_sum, sum_sigma']
  apply Finset.sum_nbij' (fun ⟨⟨_i, j⟩, ⟨k, l⟩⟩ ↦ ⟨(k, l +ᵥ j), (l, j)⟩)
    (fun ⟨⟨i, _j⟩, ⟨k, l⟩⟩ ↦ ⟨(i + k, l), (i, k)⟩) <;>
    aesop (add safe [Set.vAdd_mem_vAdd, Set.add_mem_add]) (add simp [add_vadd, mul_smul])

instance instRModule [Semiring R] [Module R V] : Module R (HahnModule Γ R V) :=
  inferInstanceAs <| Module R (HahnSeries Γ V)

/-- The isomorphism between HahnSeries and HahnModules, as a linear map. -/
@[simps]
def lof (R : Type*) [Semiring R] [Module R V] : HahnSeries Γ V ≃ₗ[R] HahnModule Γ R V where
  toFun := of R
  map_add' := of_add
  map_smul' := of_smul
  invFun := (of R).symm
  left_inv := congrFun rfl
  right_inv := congrFun rfl

instance instModule [Semiring R] [Module R V] : Module (HahnSeries Γ R)
    (HahnModule Γ' R V) := {
  inferInstanceAs (DistribSMul (HahnSeries Γ R) (HahnModule Γ' R V)) with
  mul_smul := fun x y z => mul_smul' x y z
  one_smul := fun x => @one_smul' Γ' R V _ _ Γ _ _ _ _ x
  add_smul := fun _ _ _ => add_smul Module.add_smul
  zero_smul := fun _ => zero_smul'
  }

instance instGroupModule {V} [Ring R] [AddCommGroup V] [Module R V] : Module (HahnSeries Γ R)
    (HahnModule Γ' R V) where
  add_smul _ _ _ := add_smul Module.add_smul
  zero_smul _ := zero_smul'

instance SMulCommClass [CommRing R] [Module R V] :
    SMulCommClass R (HahnSeries Γ R) (HahnModule Γ' R V) where
  smul_comm r x y := by
    rw [← single_zero_smul_eq_smul Γ, ← mul_smul', mul_comm, mul_smul', single_zero_smul_eq_smul Γ]

theorem smul_comm [CommRing R] [Module R V] (r : R) (x : HahnSeries Γ R) (y : HahnModule Γ' R V) :
    r • x • y = x • r • y := by
  rw [@SMulCommClass.smul_comm]

instance instNoZeroSMulDivisors {Γ} [LinearOrderedCancelAddCommMonoid Γ] [Zero R] [SMulWithZero R V]
    [NoZeroSMulDivisors R V] : NoZeroSMulDivisors (HahnSeries Γ R) (HahnModule Γ R V) where
  eq_zero_or_eq_zero_of_smul_eq_zero {x y} hxy := by
    contrapose! hxy
    simp_all only [ne_eq]
    rw [← HahnModule.ext_iff, Function.funext_iff, not_forall]
    refine' ⟨x.order + ((of R).symm y).order, _⟩
    rw [smul_coeff_order_add_order x y, of_symm_zero, HahnSeries.zero_coeff, smul_eq_zero]
    simp only [HahnSeries.leadingCoeff_ne_iff.mp hxy.1, false_or]
    exact HahnSeries.leadingCoeff_ne_iff.mp hxy.2 -- defeq abuse?

end HahnModule

namespace HahnSeries

instance {Γ} [LinearOrderedCancelAddCommMonoid Γ] [NonUnitalNonAssocSemiring R] [NoZeroDivisors R] :
    NoZeroDivisors (HahnSeries Γ R) where
    eq_zero_or_eq_zero_of_mul_eq_zero {x y} xy := by
      have : NoZeroSMulDivisors (HahnSeries Γ R) (HahnSeries Γ R) :=
        HahnModule.instNoZeroSMulDivisors
      exact eq_zero_or_eq_zero_of_smul_eq_zero xy

instance {Γ} [LinearOrderedCancelAddCommMonoid Γ] [Ring R] [IsDomain R] :
    IsDomain (HahnSeries Γ R) :=
  NoZeroDivisors.to_isDomain _

@[simp]
theorem order_mul {Γ} [LinearOrderedCancelAddCommMonoid Γ] [NonUnitalNonAssocSemiring R]
    [NoZeroDivisors R] {x y : HahnSeries Γ R} (hx : x ≠ 0) (hy : y ≠ 0) :
    (x * y).order = x.order + y.order :=
  order_mul_of_nonzero (mul_ne_zero (leadingCoeff_ne_iff.mp hx) (leadingCoeff_ne_iff.mp hy))
#align hahn_series.order_mul HahnSeries.order_mul

@[simp]
theorem order_pow {Γ} [LinearOrderedCancelAddCommMonoid Γ] [Semiring R] [NoZeroDivisors R]
    (x : HahnSeries Γ R) (n : ℕ) : (x ^ n).order = n • x.order := by
  induction' n with h IH
  · simp
  rcases eq_or_ne x 0 with (rfl | hx)
  · simp
  rw [pow_succ, order_mul (pow_ne_zero _ hx) hx, succ_nsmul, IH]
#align hahn_series.order_pow HahnSeries.order_pow

section NonUnitalNonAssocSemiring

variable [NonUnitalNonAssocSemiring R]

@[simp]
theorem single_mul_single {a b : Γ} {r s : R} :
    single a r * single b s = single (a + b) (r * s) := by
  ext x
  by_cases h : x = a + b
  · rw [h, mul_single_coeff_add]
    simp
  · rw [single_coeff_of_ne h, mul_coeff, sum_eq_zero]
    simp_rw [mem_addAntidiagonal]
    rintro ⟨y, z⟩ ⟨hy, hz, rfl⟩
    rw [eq_of_mem_support_single hy, eq_of_mem_support_single hz] at h
    exact (h rfl).elim
#align hahn_series.single_mul_single HahnSeries.single_mul_single

end NonUnitalNonAssocSemiring

section Semiring

variable [Semiring R]

@[simp]
theorem single_pow (a : Γ) (n : ℕ) (r : R) : single a r ^ n = single (n • a) (r ^ n) := by
  induction' n with n IH
<<<<<<< HEAD
  · simp
=======
  · ext; simp only [pow_zero, one_coeff, zero_smul, single_coeff]
>>>>>>> dd53bf00
  · rw [pow_succ, pow_succ, IH, single_mul_single, succ_nsmul]

end Semiring

section NonAssocSemiring

variable [NonAssocSemiring R]

/-- `C a` is the constant Hahn Series `a`. `C` is provided as a ring homomorphism. -/
@[simps]
def C : R →+* HahnSeries Γ R where
  toFun := single 0
  map_zero' := single_eq_zero
  map_one' := rfl
  map_add' x y := by
    ext a
    by_cases h : a = 0 <;> simp [h]
  map_mul' x y := by rw [single_mul_single, zero_add]
#align hahn_series.C HahnSeries.C

--@[simp] Porting note (#10618): simp can prove it
theorem C_zero : C (0 : R) = (0 : HahnSeries Γ R) :=
  C.map_zero
#align hahn_series.C_zero HahnSeries.C_zero

--@[simp] Porting note (#10618): simp can prove it
theorem C_one : C (1 : R) = (1 : HahnSeries Γ R) :=
  C.map_one
#align hahn_series.C_one HahnSeries.C_one

theorem C_injective : Function.Injective (C : R → HahnSeries Γ R) := by
  intro r s rs
  rw [HahnSeries.ext_iff, Function.funext_iff] at rs
  have h := rs 0
  rwa [C_apply, single_coeff_same, C_apply, single_coeff_same] at h
#align hahn_series.C_injective HahnSeries.C_injective

theorem C_ne_zero {r : R} (h : r ≠ 0) : (C r : HahnSeries Γ R) ≠ 0 := by
  contrapose! h
  rw [← C_zero] at h
  exact C_injective h
#align hahn_series.C_ne_zero HahnSeries.C_ne_zero

theorem order_C {r : R} : order (C r : HahnSeries Γ R) = 0 := by
  by_cases h : r = 0
  · rw [h, C_zero, order_zero]
  · exact order_single h
#align hahn_series.order_C HahnSeries.order_C

end NonAssocSemiring

section Semiring

variable [Semiring R]

theorem C_mul_eq_smul {r : R} {x : HahnSeries Γ R} : C r * x = r • x :=
  single_zero_mul_eq_smul
#align hahn_series.C_mul_eq_smul HahnSeries.C_mul_eq_smul

end Semiring

section Domain

variable {Γ' : Type*} [OrderedCancelAddCommMonoid Γ']

theorem embDomain_mul [NonUnitalNonAssocSemiring R] (f : Γ ↪o Γ')
    (hf : ∀ x y, f (x + y) = f x + f y) (x y : HahnSeries Γ R) :
    embDomain f (x * y) = embDomain f x * embDomain f y := by
  ext g
  by_cases hg : g ∈ Set.range f
  · obtain ⟨g, rfl⟩ := hg
    simp only [mul_coeff, embDomain_coeff]
    trans
      ∑ ij in
        (addAntidiagonal x.isPWO_support y.isPWO_support g).map
          (Function.Embedding.prodMap f.toEmbedding f.toEmbedding),
        (embDomain f x).coeff ij.1 * (embDomain f y).coeff ij.2
    · simp
    apply sum_subset
    · rintro ⟨i, j⟩ hij
      simp only [exists_prop, mem_map, Prod.mk.inj_iff, mem_addAntidiagonal,
        Function.Embedding.coe_prodMap, mem_support, Prod.exists] at hij
      obtain ⟨i, j, ⟨hx, hy, rfl⟩, rfl, rfl⟩ := hij
      simp [hx, hy, hf]
    · rintro ⟨_, _⟩ h1 h2
      contrapose! h2
      obtain ⟨i, _, rfl⟩ := support_embDomain_subset (ne_zero_and_ne_zero_of_mul h2).1
      obtain ⟨j, _, rfl⟩ := support_embDomain_subset (ne_zero_and_ne_zero_of_mul h2).2
      simp only [exists_prop, mem_map, Prod.mk.inj_iff, mem_addAntidiagonal,
        Function.Embedding.coe_prodMap, mem_support, Prod.exists]
      simp only [mem_addAntidiagonal, embDomain_coeff, mem_support, ← hf,
        OrderEmbedding.eq_iff_eq] at h1
      exact ⟨i, j, h1, rfl⟩
  · rw [embDomain_notin_range hg, eq_comm]
    contrapose! hg
    obtain ⟨_, hi, _, hj, rfl⟩ := support_mul_subset_add_support ((mem_support _ _).2 hg)
    obtain ⟨i, _, rfl⟩ := support_embDomain_subset hi
    obtain ⟨j, _, rfl⟩ := support_embDomain_subset hj
    exact ⟨i + j, hf i j⟩
#align hahn_series.emb_domain_mul HahnSeries.embDomain_mul

theorem embDomain_one [NonAssocSemiring R] (f : Γ ↪o Γ') (hf : f 0 = 0) :
    embDomain f (1 : HahnSeries Γ R) = (1 : HahnSeries Γ' R) :=
  embDomain_single.trans <| hf.symm ▸ rfl
#align hahn_series.emb_domain_one HahnSeries.embDomain_one

/-- Extending the domain of Hahn series is a ring homomorphism. -/
@[simps]
def embDomainRingHom [NonAssocSemiring R] (f : Γ →+ Γ') (hfi : Function.Injective f)
    (hf : ∀ g g' : Γ, f g ≤ f g' ↔ g ≤ g') : HahnSeries Γ R →+* HahnSeries Γ' R where
  toFun := embDomain ⟨⟨f, hfi⟩, hf _ _⟩
  map_one' := embDomain_one _ f.map_zero
  map_mul' := embDomain_mul _ f.map_add
  map_zero' := embDomain_zero
  map_add' := embDomain_add _
#align hahn_series.emb_domain_ring_hom HahnSeries.embDomainRingHom

theorem embDomainRingHom_C [NonAssocSemiring R] {f : Γ →+ Γ'} {hfi : Function.Injective f}
    {hf : ∀ g g' : Γ, f g ≤ f g' ↔ g ≤ g'} {r : R} : embDomainRingHom f hfi hf (C r) = C r :=
  embDomain_single.trans (by simp)
#align hahn_series.emb_domain_ring_hom_C HahnSeries.embDomainRingHom_C

end Domain

section Algebra

variable [CommSemiring R] {A : Type*} [Semiring A] [Algebra R A]

instance : Algebra R (HahnSeries Γ A) where
  toRingHom := C.comp (algebraMap R A)
  smul_def' r x := by
    ext
    simp
  commutes' r x := by
    ext
    simp only [smul_coeff, single_zero_mul_eq_smul, RingHom.coe_comp, RingHom.toFun_eq_coe, C_apply,
      Function.comp_apply, algebraMap_smul, mul_single_zero_coeff]
    rw [← Algebra.commutes, Algebra.smul_def]

theorem C_eq_algebraMap : C = algebraMap R (HahnSeries Γ R) :=
  rfl
#align hahn_series.C_eq_algebra_map HahnSeries.C_eq_algebraMap

theorem algebraMap_apply {r : R} : algebraMap R (HahnSeries Γ A) r = C (algebraMap R A r) :=
  rfl
#align hahn_series.algebra_map_apply HahnSeries.algebraMap_apply

instance [Nontrivial Γ] [Nontrivial R] : Nontrivial (Subalgebra R (HahnSeries Γ R)) :=
  ⟨⟨⊥, ⊤, by
      rw [Ne, SetLike.ext_iff, not_forall]
      obtain ⟨a, ha⟩ := exists_ne (0 : Γ)
      refine' ⟨single a 1, _⟩
      simp only [Algebra.mem_bot, not_exists, Set.mem_range, iff_true_iff, Algebra.mem_top]
      intro x
      rw [HahnSeries.ext_iff, Function.funext_iff, not_forall]
      refine' ⟨a, _⟩
      rw [single_coeff_same, algebraMap_apply, C_apply, single_coeff_of_ne ha]
      exact zero_ne_one⟩⟩

section Domain

variable {Γ' : Type*} [OrderedCancelAddCommMonoid Γ']

/-- Extending the domain of Hahn series is an algebra homomorphism. -/
@[simps!]
def embDomainAlgHom (f : Γ →+ Γ') (hfi : Function.Injective f)
    (hf : ∀ g g' : Γ, f g ≤ f g' ↔ g ≤ g') : HahnSeries Γ A →ₐ[R] HahnSeries Γ' A :=
  { embDomainRingHom f hfi hf with commutes' := fun _ => embDomainRingHom_C (hf := hf) }
#align hahn_series.emb_domain_alg_hom HahnSeries.embDomainAlgHom

end Domain

end Algebra

end HahnSeries<|MERGE_RESOLUTION|>--- conflicted
+++ resolved
@@ -713,11 +713,7 @@
 @[simp]
 theorem single_pow (a : Γ) (n : ℕ) (r : R) : single a r ^ n = single (n • a) (r ^ n) := by
   induction' n with n IH
-<<<<<<< HEAD
-  · simp
-=======
   · ext; simp only [pow_zero, one_coeff, zero_smul, single_coeff]
->>>>>>> dd53bf00
   · rw [pow_succ, pow_succ, IH, single_mul_single, succ_nsmul]
 
 end Semiring
