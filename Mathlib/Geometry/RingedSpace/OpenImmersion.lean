/-
Copyright (c) 2021 Andrew Yang. All rights reserved.
Released under Apache 2.0 license as described in the file LICENSE.
Authors: Andrew Yang
-/
import Mathlib.Topology.Category.TopCat.Limits.Pullbacks
import Mathlib.Geometry.RingedSpace.LocallyRingedSpace

#align_import algebraic_geometry.open_immersion.basic from "leanprover-community/mathlib"@"533f62f4dd62a5aad24a04326e6e787c8f7e98b1"

/-!
# Open immersions of structured spaces

We say that a morphism of presheafed spaces `f : X ⟶ Y` is an open immersion if
the underlying map of spaces is an open embedding `f : X ⟶ U ⊆ Y`,
and the sheaf map `Y(V) ⟶ f _* X(V)` is an iso for each `V ⊆ U`.

Abbreviations are also provided for `SheafedSpace`, `LocallyRingedSpace` and `Scheme`.

## Main definitions

* `AlgebraicGeometry.PresheafedSpace.IsOpenImmersion`: the `Prop`-valued typeclass asserting
  that a PresheafedSpace hom `f` is an open_immersion.
* `AlgebraicGeometry.IsOpenImmersion`: the `Prop`-valued typeclass asserting
  that a Scheme morphism `f` is an open_immersion.
* `AlgebraicGeometry.PresheafedSpace.IsOpenImmersion.isoRestrict`: The source of an
  open immersion is isomorphic to the restriction of the target onto the image.
* `AlgebraicGeometry.PresheafedSpace.IsOpenImmersion.lift`: Any morphism whose range is
  contained in an open immersion factors though the open immersion.
* `AlgebraicGeometry.PresheafedSpace.IsOpenImmersion.toSheafedSpace`: If `f : X ⟶ Y` is an
  open immersion of presheafed spaces, and `Y` is a sheafed space, then `X` is also a sheafed
  space. The morphism as morphisms of sheafed spaces is given by `to_SheafedSpace_hom`.
* `AlgebraicGeometry.PresheafedSpace.IsOpenImmersion.toLocallyRingedSpace`: If `f : X ⟶ Y` is
  an open immersion of presheafed spaces, and `Y` is a locally ringed space, then `X` is also a
  locally ringed space. The morphism as morphisms of locally ringed spaces is given by
  `to_LocallyRingedSpace_hom`.

## Main results

* `AlgebraicGeometry.PresheafedSpace.IsOpenImmersion.comp`: The composition of two open
  immersions is an open immersion.
* `AlgebraicGeometry.PresheafedSpace.IsOpenImmersion.ofIso`: An iso is an open immersion.
* `AlgebraicGeometry.PresheafedSpace.IsOpenImmersion.to_iso`:
  A surjective open immersion is an isomorphism.
* `AlgebraicGeometry.PresheafedSpace.IsOpenImmersion.stalk_iso`: An open immersion induces
  an isomorphism on stalks.
* `AlgebraicGeometry.PresheafedSpace.IsOpenImmersion.hasPullback_of_left`: If `f` is an open
  immersion, then the pullback `(f, g)` exists (and the forgetful functor to `TopCat` preserves it).
* `AlgebraicGeometry.PresheafedSpace.IsOpenImmersion.pullbackSndOfLeft`: Open immersions
  are stable under pullbacks.
* `AlgebraicGeometry.SheafedSpace.IsOpenImmersion.of_stalk_iso` An (topological) open embedding
  between two sheafed spaces is an open immersion if all the stalk maps are isomorphisms.

-/

-- Porting note: due to `PresheafedSpace`, `SheafedSpace` and `LocallyRingedSpace`
set_option linter.uppercaseLean3 false

open TopologicalSpace CategoryTheory Opposite

open CategoryTheory.Limits

namespace AlgebraicGeometry

universe v v₁ v₂ u

variable {C : Type*} [Category C]

/-- An open immersion of PresheafedSpaces is an open embedding `f : X ⟶ U ⊆ Y` of the underlying
spaces, such that the sheaf map `Y(V) ⟶ f _* X(V)` is an iso for each `V ⊆ U`.
-/
class PresheafedSpace.IsOpenImmersion {X Y : PresheafedSpace C} (f : X ⟶ Y) : Prop where
  /-- the underlying continuous map of underlying spaces from the source to an open subset of the
    target. -/
  base_open : OpenEmbedding f.base
  /-- the underlying sheaf morphism is an isomorphism on each open subset-/
  c_iso : ∀ U : Opens X, IsIso (f.c.app (op (base_open.isOpenMap.functor.obj U)))
#align algebraic_geometry.PresheafedSpace.is_open_immersion AlgebraicGeometry.PresheafedSpace.IsOpenImmersion

/-- A morphism of SheafedSpaces is an open immersion if it is an open immersion as a morphism
of PresheafedSpaces
-/
abbrev SheafedSpace.IsOpenImmersion {X Y : SheafedSpace C} (f : X ⟶ Y) : Prop :=
  PresheafedSpace.IsOpenImmersion f
#align algebraic_geometry.SheafedSpace.is_open_immersion AlgebraicGeometry.SheafedSpace.IsOpenImmersion

/-- A morphism of LocallyRingedSpaces is an open immersion if it is an open immersion as a morphism
of SheafedSpaces
-/
abbrev LocallyRingedSpace.IsOpenImmersion {X Y : LocallyRingedSpace} (f : X ⟶ Y) : Prop :=
  SheafedSpace.IsOpenImmersion f.1
#align algebraic_geometry.LocallyRingedSpace.is_open_immersion AlgebraicGeometry.LocallyRingedSpace.IsOpenImmersion

namespace PresheafedSpace.IsOpenImmersion

open PresheafedSpace

local notation "IsOpenImmersion" => PresheafedSpace.IsOpenImmersion

attribute [instance] IsOpenImmersion.c_iso

section

variable {X Y : PresheafedSpace C} {f : X ⟶ Y} (H : IsOpenImmersion f)

/-- The functor `opens X ⥤ opens Y` associated with an open immersion `f : X ⟶ Y`. -/
abbrev openFunctor :=
  H.base_open.isOpenMap.functor
#align algebraic_geometry.PresheafedSpace.is_open_immersion.open_functor AlgebraicGeometry.PresheafedSpace.IsOpenImmersion.openFunctor

/-- An open immersion `f : X ⟶ Y` induces an isomorphism `X ≅ Y|_{f(X)}`. -/
@[simps! hom_c_app]
noncomputable def isoRestrict : X ≅ Y.restrict H.base_open :=
  PresheafedSpace.isoOfComponents (Iso.refl _) <| by
    symm
    fapply NatIso.ofComponents
    · intro U
      refine' asIso (f.c.app (op (H.openFunctor.obj (unop U)))) ≪≫ X.presheaf.mapIso (eqToIso _)
      · induction U using Opposite.rec' with | h U => ?_
        cases U
        dsimp only [IsOpenMap.functor, Functor.op, Opens.map]
        congr 2
        erw [Set.preimage_image_eq _ H.base_open.inj]
        rfl
    · intro U V i
      simp only [CategoryTheory.eqToIso.hom, TopCat.Presheaf.pushforwardObj_map, Category.assoc,
        Functor.op_map, Iso.trans_hom, asIso_hom, Functor.mapIso_hom, ← X.presheaf.map_comp]
      erw [f.c.naturality_assoc, ← X.presheaf.map_comp]
      congr 1
#align algebraic_geometry.PresheafedSpace.is_open_immersion.iso_restrict AlgebraicGeometry.PresheafedSpace.IsOpenImmersion.isoRestrict

@[simp]
theorem isoRestrict_hom_ofRestrict : H.isoRestrict.hom ≫ Y.ofRestrict _ = f := by
  -- Porting note: `ext` did not pick up `NatTrans.ext`
  refine PresheafedSpace.Hom.ext _ _ rfl <| NatTrans.ext _ _ <| funext fun x => ?_
  · simp only [isoRestrict_hom_c_app, NatTrans.comp_app, eqToHom_refl,
      ofRestrict_c_app, Category.assoc, whiskerRight_id']
    erw [Category.comp_id, comp_c_app, f.c.naturality_assoc, ← X.presheaf.map_comp]
    trans f.c.app x ≫ X.presheaf.map (𝟙 _)
    · congr 1
    · erw [X.presheaf.map_id, Category.comp_id]
#align algebraic_geometry.PresheafedSpace.is_open_immersion.iso_restrict_hom_of_restrict AlgebraicGeometry.PresheafedSpace.IsOpenImmersion.isoRestrict_hom_ofRestrict

@[simp]
theorem isoRestrict_inv_ofRestrict : H.isoRestrict.inv ≫ f = Y.ofRestrict _ := by
  rw [Iso.inv_comp_eq, isoRestrict_hom_ofRestrict]
#align algebraic_geometry.PresheafedSpace.is_open_immersion.iso_restrict_inv_of_restrict AlgebraicGeometry.PresheafedSpace.IsOpenImmersion.isoRestrict_inv_ofRestrict

instance mono [H : IsOpenImmersion f] : Mono f := by
  rw [← H.isoRestrict_hom_ofRestrict]; apply mono_comp
#align algebraic_geometry.PresheafedSpace.is_open_immersion.mono AlgebraicGeometry.PresheafedSpace.IsOpenImmersion.mono

/-- The composition of two open immersions is an open immersion. -/
instance comp {Z : PresheafedSpace C} (f : X ⟶ Y) [hf : IsOpenImmersion f] (g : Y ⟶ Z)
    [hg : IsOpenImmersion g] : IsOpenImmersion (f ≫ g) where
  base_open := hg.base_open.comp hf.base_open
  c_iso U := by
    generalize_proofs h
    dsimp only [AlgebraicGeometry.PresheafedSpace.comp_c_app, unop_op, Functor.op, comp_base,
      TopCat.Presheaf.pushforwardObj_obj, Opens.map_comp_obj]
    -- Porting note: was `apply (config := { instances := False }) ...`
    -- See https://github.com/leanprover/lean4/issues/2273
    have : IsIso (g.c.app (op <| (h.functor).obj U)) := by
      have : h.functor.obj U = hg.openFunctor.obj (hf.openFunctor.obj U) := by
        ext1
        dsimp only [IsOpenMap.functor_obj_coe]
        -- Porting note: slightly more hand holding here: `g ∘ f` and `fun x => g (f x)`
        rw [comp_base, coe_comp, show g.base ∘ f.base = fun x => g.base (f.base x) from rfl,
          ← Set.image_image]
      rw [this]
      infer_instance
    have : IsIso (f.c.app (op <| (Opens.map g.base).obj ((IsOpenMap.functor h).obj U))) := by
      have : (Opens.map g.base).obj (h.functor.obj U) = hf.openFunctor.obj U := by
        ext1
        dsimp only [Opens.map_coe, IsOpenMap.functor_obj_coe, comp_base]
        -- Porting note: slightly more hand holding here: `g ∘ f` and `fun x => g (f x)`
        rw [coe_comp, show g.base ∘ f.base = fun x => g.base (f.base x) from rfl,
          ← Set.image_image g.base f.base, Set.preimage_image_eq _ hg.base_open.inj]
      rw [this]
      infer_instance
    apply IsIso.comp_isIso
#align algebraic_geometry.PresheafedSpace.is_open_immersion.comp AlgebraicGeometry.PresheafedSpace.IsOpenImmersion.comp

/-- For an open immersion `f : X ⟶ Y` and an open set `U ⊆ X`, we have the map `X(U) ⟶ Y(U)`. -/
noncomputable def invApp (U : Opens X) :
    X.presheaf.obj (op U) ⟶ Y.presheaf.obj (op (H.openFunctor.obj U)) :=
  X.presheaf.map (eqToHom (by
    -- Porting note: was just `simp [opens.map, Set.preimage_image_eq _ H.base_open.inj]`
    -- See https://github.com/leanprover-community/mathlib4/issues/5026
    -- I think this is because `Set.preimage_image_eq _ H.base_open.inj` can't see through a
    -- structure
    congr; ext
    dsimp [openFunctor, IsOpenMap.functor]
    rw [Set.preimage_image_eq _ H.base_open.inj])) ≫
    inv (f.c.app (op (H.openFunctor.obj U)))
#align algebraic_geometry.PresheafedSpace.is_open_immersion.inv_app AlgebraicGeometry.PresheafedSpace.IsOpenImmersion.invApp

@[simp, reassoc]
theorem inv_naturality {U V : (Opens X)ᵒᵖ} (i : U ⟶ V) :
    X.presheaf.map i ≫ H.invApp (unop V) =
      H.invApp (unop U) ≫ Y.presheaf.map (H.openFunctor.op.map i) := by
  simp only [invApp, ← Category.assoc]
  rw [IsIso.comp_inv_eq]
  -- Porting note: `simp` can't pick up `f.c.naturality`
  -- See https://github.com/leanprover-community/mathlib4/issues/5026
  simp only [Category.assoc, ← X.presheaf.map_comp]
  erw [f.c.naturality]
  simp only [IsIso.inv_hom_id_assoc, ← X.presheaf.map_comp]
  erw [← X.presheaf.map_comp]
  congr 1
#align algebraic_geometry.PresheafedSpace.is_open_immersion.inv_naturality AlgebraicGeometry.PresheafedSpace.IsOpenImmersion.inv_naturality

instance (U : Opens X) : IsIso (H.invApp U) := by delta invApp; infer_instance

theorem inv_invApp (U : Opens X) :
    inv (H.invApp U) =
      f.c.app (op (H.openFunctor.obj U)) ≫
        X.presheaf.map (eqToHom (by
          -- Porting note: was just `simp [opens.map, Set.preimage_image_eq _ H.base_open.inj]`
          -- See https://github.com/leanprover-community/mathlib4/issues/5026
          -- I think this is because `Set.preimage_image_eq _ H.base_open.inj` can't see through a
          -- structure
          apply congr_arg (op ·); ext
          dsimp [openFunctor, IsOpenMap.functor]
          rw [Set.preimage_image_eq _ H.base_open.inj])) := by
  rw [← cancel_epi (H.invApp U), IsIso.hom_inv_id]
  delta invApp
  simp [← Functor.map_comp]
#align algebraic_geometry.PresheafedSpace.is_open_immersion.inv_inv_app AlgebraicGeometry.PresheafedSpace.IsOpenImmersion.inv_invApp

@[simp, reassoc, elementwise]
theorem invApp_app (U : Opens X) :
    H.invApp U ≫ f.c.app (op (H.openFunctor.obj U)) =
      X.presheaf.map (eqToHom (by
        -- Porting note: was just `simp [opens.map, Set.preimage_image_eq _ H.base_open.inj]`
        -- See https://github.com/leanprover-community/mathlib4/issues/5026
        -- I think this is because `Set.preimage_image_eq _ H.base_open.inj` can't see through a
        -- structure
        apply congr_arg (op ·); ext
        dsimp [openFunctor, IsOpenMap.functor]
        rw [Set.preimage_image_eq _ H.base_open.inj])) :=
  by rw [invApp, Category.assoc, IsIso.inv_hom_id, Category.comp_id]
#align algebraic_geometry.PresheafedSpace.is_open_immersion.inv_app_app AlgebraicGeometry.PresheafedSpace.IsOpenImmersion.invApp_app

@[simp, reassoc]
theorem app_invApp (U : Opens Y) :
    f.c.app (op U) ≫ H.invApp ((Opens.map f.base).obj U) =
      Y.presheaf.map
        ((homOfLE (Set.image_preimage_subset f.base U.1)).op :
          op U ⟶ op (H.openFunctor.obj ((Opens.map f.base).obj U))) :=
  by erw [← Category.assoc]; rw [IsIso.comp_inv_eq, f.c.naturality]; congr
#align algebraic_geometry.PresheafedSpace.is_open_immersion.app_inv_app AlgebraicGeometry.PresheafedSpace.IsOpenImmersion.app_invApp

/-- A variant of `app_inv_app` that gives an `eq_to_hom` instead of `hom_of_le`. -/
@[reassoc]
theorem app_inv_app' (U : Opens Y) (hU : (U : Set Y) ⊆ Set.range f.base) :
    f.c.app (op U) ≫ H.invApp ((Opens.map f.base).obj U) =
      Y.presheaf.map
        (eqToHom
            (by
              apply le_antisymm
              · exact Set.image_preimage_subset f.base U.1
              · rw [← SetLike.coe_subset_coe]
                refine' LE.le.trans_eq _ (@Set.image_preimage_eq_inter_range _ _ f.base U.1).symm
                exact Set.subset_inter_iff.mpr ⟨fun _ h => h, hU⟩)).op :=
  by erw [← Category.assoc]; rw [IsIso.comp_inv_eq, f.c.naturality]; congr
#align algebraic_geometry.PresheafedSpace.is_open_immersion.app_inv_app' AlgebraicGeometry.PresheafedSpace.IsOpenImmersion.app_inv_app'

/-- An isomorphism is an open immersion. -/
instance ofIso {X Y : PresheafedSpace C} (H : X ≅ Y) : IsOpenImmersion H.hom where
  base_open := (TopCat.homeoOfIso ((forget C).mapIso H)).openEmbedding
  -- Porting note: `inferInstance` will fail if Lean is not told that `H.hom.c` is iso
  c_iso _ := letI : IsIso H.hom.c := c_isIso_of_iso H.hom; inferInstance
#align algebraic_geometry.PresheafedSpace.is_open_immersion.of_iso AlgebraicGeometry.PresheafedSpace.IsOpenImmersion.ofIso

instance (priority := 100) ofIsIso {X Y : PresheafedSpace C} (f : X ⟶ Y) [IsIso f] :
    IsOpenImmersion f :=
  AlgebraicGeometry.PresheafedSpace.IsOpenImmersion.ofIso (asIso f)
#align algebraic_geometry.PresheafedSpace.is_open_immersion.of_is_iso AlgebraicGeometry.PresheafedSpace.IsOpenImmersion.ofIsIso

instance ofRestrict {X : TopCat} (Y : PresheafedSpace C) {f : X ⟶ Y.carrier}
    (hf : OpenEmbedding f) : IsOpenImmersion (Y.ofRestrict hf) where
  base_open := hf
  c_iso U := by
    dsimp
    have : (Opens.map f).obj (hf.isOpenMap.functor.obj U) = U := by
      ext1
      exact Set.preimage_image_eq _ hf.inj
    convert_to IsIso (Y.presheaf.map (𝟙 _))
    · congr
    · -- Porting note: was `apply Subsingleton.helim; rw [this]`
      -- See https://github.com/leanprover/lean4/issues/2273
      congr
      simp only [unop_op]
      congr
      apply Subsingleton.helim
      rw [this]
      rfl
    · infer_instance
#align algebraic_geometry.PresheafedSpace.is_open_immersion.of_restrict AlgebraicGeometry.PresheafedSpace.IsOpenImmersion.ofRestrict

@[elementwise, simp]
theorem ofRestrict_invApp {C : Type*} [Category C] (X : PresheafedSpace C) {Y : TopCat}
    {f : Y ⟶ TopCat.of X.carrier} (h : OpenEmbedding f) (U : Opens (X.restrict h).carrier) :
    (PresheafedSpace.IsOpenImmersion.ofRestrict X h).invApp U = 𝟙 _ := by
  delta invApp
  rw [IsIso.comp_inv_eq, Category.id_comp]
  change X.presheaf.map _ = X.presheaf.map _
  congr 1
#align algebraic_geometry.PresheafedSpace.is_open_immersion.of_restrict_inv_app AlgebraicGeometry.PresheafedSpace.IsOpenImmersion.ofRestrict_invApp

/-- An open immersion is an iso if the underlying continuous map is epi. -/
theorem to_iso (f : X ⟶ Y) [h : IsOpenImmersion f] [h' : Epi f.base] : IsIso f := by
  -- Porting note: was `apply (config := { instances := False }) ...`
  -- See https://github.com/leanprover/lean4/issues/2273
  have : ∀ (U : (Opens Y)ᵒᵖ), IsIso (f.c.app U) := by
    intro U
    have : U = op (h.openFunctor.obj ((Opens.map f.base).obj (unop U))) := by
      induction U using Opposite.rec' with | h U => ?_
      cases U
      dsimp only [Functor.op, Opens.map]
      congr
      exact (Set.image_preimage_eq _ ((TopCat.epi_iff_surjective _).mp h')).symm
    convert @IsOpenImmersion.c_iso _ _ _ _ _ h ((Opens.map f.base).obj (unop U))
  have : IsIso f.base := by
    let t : X ≃ₜ Y :=
      (Homeomorph.ofEmbedding _ h.base_open.toEmbedding).trans
        { toFun := Subtype.val
          invFun := fun x =>
            ⟨x, by rw [Set.range_iff_surjective.mpr ((TopCat.epi_iff_surjective _).mp h')]; trivial⟩
          left_inv := fun ⟨_, _⟩ => rfl
          right_inv := fun _ => rfl }
    convert IsIso.of_iso (TopCat.isoOfHomeo t)
  have : IsIso f.c := by apply NatIso.isIso_of_isIso_app
  apply isIso_of_components
#align algebraic_geometry.PresheafedSpace.is_open_immersion.to_iso AlgebraicGeometry.PresheafedSpace.IsOpenImmersion.to_iso

instance stalk_iso [HasColimits C] [H : IsOpenImmersion f] (x : X) : IsIso (stalkMap f x) := by
  rw [← H.isoRestrict_hom_ofRestrict]
  rw [PresheafedSpace.stalkMap.comp]
  infer_instance
#align algebraic_geometry.PresheafedSpace.is_open_immersion.stalk_iso AlgebraicGeometry.PresheafedSpace.IsOpenImmersion.stalk_iso

end

noncomputable section Pullback

variable {X Y Z : PresheafedSpace C} (f : X ⟶ Z) [hf : IsOpenImmersion f] (g : Y ⟶ Z)

/-- (Implementation.) The projection map when constructing the pullback along an open immersion.
-/
def pullbackConeOfLeftFst :
    Y.restrict (TopCat.snd_openEmbedding_of_left_openEmbedding hf.base_open g.base) ⟶ X where
  base := pullback.fst
  c :=
    { app := fun U =>
        hf.invApp (unop U) ≫
          g.c.app (op (hf.base_open.isOpenMap.functor.obj (unop U))) ≫
            Y.presheaf.map
              (eqToHom
                (by
                  simp only [IsOpenMap.functor, Subtype.mk_eq_mk, unop_op, op_inj_iff, Opens.map,
                    Subtype.coe_mk, Functor.op_obj]
                  apply LE.le.antisymm
                  · rintro _ ⟨_, h₁, h₂⟩
                    use (TopCat.pullbackIsoProdSubtype _ _).inv ⟨⟨_, _⟩, h₂⟩
                    -- Porting note: need a slight hand holding
                    change _ ∈ _ ⁻¹' _ ∧ _
                    simpa using h₁
                  · rintro _ ⟨x, h₁, rfl⟩
                    exact ⟨_, h₁, ConcreteCategory.congr_hom pullback.condition x⟩))
      naturality := by
        intro U V i
        induction U using Opposite.rec'
        induction V using Opposite.rec'
        simp only [Quiver.Hom.unop_op, Category.assoc, Functor.op_map, inv_naturality_assoc]
        -- Porting note: the following lemmas are not picked up by `simp`
        -- See https://github.com/leanprover-community/mathlib4/issues/5026
        erw [g.c.naturality_assoc, TopCat.Presheaf.pushforwardObj_map, ← Y.presheaf.map_comp,
          ← Y.presheaf.map_comp]
        congr 1 }
#align algebraic_geometry.PresheafedSpace.is_open_immersion.pullback_cone_of_left_fst AlgebraicGeometry.PresheafedSpace.IsOpenImmersion.pullbackConeOfLeftFst

theorem pullback_cone_of_left_condition : pullbackConeOfLeftFst f g ≫ f = Y.ofRestrict _ ≫ g := by
  -- Porting note: `ext` did not pick up `NatTrans.ext`
  refine PresheafedSpace.Hom.ext _ _ ?_ <| NatTrans.ext _ _ <| funext fun U => ?_
  · simpa using pullback.condition
  · induction U using Opposite.rec'
    -- Porting note: `NatTrans.comp_app` is not picked up by `dsimp`
    -- Perhaps see : https://github.com/leanprover-community/mathlib4/issues/5026
    rw [NatTrans.comp_app]
    dsimp only [comp_c_app, unop_op, whiskerRight_app, pullbackConeOfLeftFst]
    -- simp only [ofRestrict_c_app, NatTrans.comp_app]
    simp only [Quiver.Hom.unop_op, TopCat.Presheaf.pushforwardObj_map, app_invApp_assoc,
      eqToHom_app, eqToHom_unop, Category.assoc, NatTrans.naturality_assoc, Functor.op_map]
    erw [← Y.presheaf.map_comp, ← Y.presheaf.map_comp]
    congr 1
#align algebraic_geometry.PresheafedSpace.is_open_immersion.pullback_cone_of_left_condition AlgebraicGeometry.PresheafedSpace.IsOpenImmersion.pullback_cone_of_left_condition

/-- We construct the pullback along an open immersion via restricting along the pullback of the
maps of underlying spaces (which is also an open embedding).
-/
def pullbackConeOfLeft : PullbackCone f g :=
  PullbackCone.mk (pullbackConeOfLeftFst f g) (Y.ofRestrict _)
    (pullback_cone_of_left_condition f g)
#align algebraic_geometry.PresheafedSpace.is_open_immersion.pullback_cone_of_left AlgebraicGeometry.PresheafedSpace.IsOpenImmersion.pullbackConeOfLeft

variable (s : PullbackCone f g)

/-- (Implementation.) Any cone over `cospan f g` indeed factors through the constructed cone.
-/
def pullbackConeOfLeftLift : s.pt ⟶ (pullbackConeOfLeft f g).pt where
  base :=
    pullback.lift s.fst.base s.snd.base
      (congr_arg (fun x => PresheafedSpace.Hom.base x) s.condition)
  c :=
    { app := fun U =>
        s.snd.c.app _ ≫
          s.pt.presheaf.map
            (eqToHom
              (by
                dsimp only [Opens.map, IsOpenMap.functor, Functor.op]
                congr 2
                let s' : PullbackCone f.base g.base := PullbackCone.mk s.fst.base s.snd.base
                  -- Porting note: in mathlib3, this is just an underscore
                  (congr_arg Hom.base s.condition)

                have : _ = s.snd.base := limit.lift_π s' WalkingCospan.right
                conv_lhs =>
                  erw [← this]
<<<<<<< HEAD
                  dsimp
=======
                  dsimp [s']
>>>>>>> ed027c1a
                  -- Porting note: need a bit more hand holding here about function composition
                  rw [coe_comp, show ∀ f g, f ∘ g = fun x => f (g x) from fun _ _ => rfl]
                  erw [← Set.preimage_preimage]
                erw [Set.preimage_image_eq _
                    (TopCat.snd_openEmbedding_of_left_openEmbedding hf.base_open g.base).inj]
                rfl))
      naturality := fun U V i => by
        erw [s.snd.c.naturality_assoc]
        rw [Category.assoc]
        erw [← s.pt.presheaf.map_comp, ← s.pt.presheaf.map_comp]
        congr 1 }
#align algebraic_geometry.PresheafedSpace.is_open_immersion.pullback_cone_of_left_lift AlgebraicGeometry.PresheafedSpace.IsOpenImmersion.pullbackConeOfLeftLift

-- this lemma is not a `simp` lemma, because it is an implementation detail
theorem pullbackConeOfLeftLift_fst :
    pullbackConeOfLeftLift f g s ≫ (pullbackConeOfLeft f g).fst = s.fst := by
  -- Porting note: `ext` did not pick up `NatTrans.ext`
  refine PresheafedSpace.Hom.ext _ _ ?_ <| NatTrans.ext _ _ <| funext fun x => ?_
  · change pullback.lift _ _ _ ≫ pullback.fst = _
    simp
  · induction x using Opposite.rec' with | h x => ?_
    change ((_ ≫ _) ≫ _ ≫ _) ≫ _ = _
    simp_rw [Category.assoc]
    erw [← s.pt.presheaf.map_comp]
    erw [s.snd.c.naturality_assoc]
    have := congr_app s.condition (op (hf.openFunctor.obj x))
    dsimp only [comp_c_app, unop_op] at this
    rw [← IsIso.comp_inv_eq] at this
    replace this := reassoc_of% this
    erw [← this, hf.invApp_app_assoc, s.fst.c.naturality_assoc]
    simp [eqToHom_map]
#align algebraic_geometry.PresheafedSpace.is_open_immersion.pullback_cone_of_left_lift_fst AlgebraicGeometry.PresheafedSpace.IsOpenImmersion.pullbackConeOfLeftLift_fst

-- this lemma is not a `simp` lemma, because it is an implementation detail
theorem pullbackConeOfLeftLift_snd :
    pullbackConeOfLeftLift f g s ≫ (pullbackConeOfLeft f g).snd = s.snd := by
  -- Porting note: `ext` did not pick up `NatTrans.ext`
  refine PresheafedSpace.Hom.ext _ _ ?_ <| NatTrans.ext _ _ <| funext fun x => ?_
  · change pullback.lift _ _ _ ≫ pullback.snd = _
    simp
  · change (_ ≫ _ ≫ _) ≫ _ = _
    simp_rw [Category.assoc]
    erw [s.snd.c.naturality_assoc]
    erw [← s.pt.presheaf.map_comp, ← s.pt.presheaf.map_comp]
    trans s.snd.c.app x ≫ s.pt.presheaf.map (𝟙 _)
    · congr 1
    · rw [s.pt.presheaf.map_id]; erw [Category.comp_id]
#align algebraic_geometry.PresheafedSpace.is_open_immersion.pullback_cone_of_left_lift_snd AlgebraicGeometry.PresheafedSpace.IsOpenImmersion.pullbackConeOfLeftLift_snd

instance pullbackConeSndIsOpenImmersion : IsOpenImmersion (pullbackConeOfLeft f g).snd := by
  erw [CategoryTheory.Limits.PullbackCone.mk_snd]
  infer_instance
#align algebraic_geometry.PresheafedSpace.is_open_immersion.pullback_cone_snd_is_open_immersion AlgebraicGeometry.PresheafedSpace.IsOpenImmersion.pullbackConeSndIsOpenImmersion

/-- The constructed pullback cone is indeed the pullback. -/
def pullbackConeOfLeftIsLimit : IsLimit (pullbackConeOfLeft f g) := by
  apply PullbackCone.isLimitAux'
  intro s
  use pullbackConeOfLeftLift f g s
  use pullbackConeOfLeftLift_fst f g s
  use pullbackConeOfLeftLift_snd f g s
  intro m _ h₂
  rw [← cancel_mono (pullbackConeOfLeft f g).snd]
  exact h₂.trans (pullbackConeOfLeftLift_snd f g s).symm
#align algebraic_geometry.PresheafedSpace.is_open_immersion.pullback_cone_of_left_is_limit AlgebraicGeometry.PresheafedSpace.IsOpenImmersion.pullbackConeOfLeftIsLimit

instance hasPullback_of_left : HasPullback f g :=
  ⟨⟨⟨_, pullbackConeOfLeftIsLimit f g⟩⟩⟩
#align algebraic_geometry.PresheafedSpace.is_open_immersion.has_pullback_of_left AlgebraicGeometry.PresheafedSpace.IsOpenImmersion.hasPullback_of_left

instance hasPullback_of_right : HasPullback g f :=
  hasPullback_symmetry f g
#align algebraic_geometry.PresheafedSpace.is_open_immersion.has_pullback_of_right AlgebraicGeometry.PresheafedSpace.IsOpenImmersion.hasPullback_of_right

/-- Open immersions are stable under base-change. -/
instance pullbackSndOfLeft : IsOpenImmersion (pullback.snd : pullback f g ⟶ _) := by
  delta pullback.snd
  rw [← limit.isoLimitCone_hom_π ⟨_, pullbackConeOfLeftIsLimit f g⟩ WalkingCospan.right]
  infer_instance
#align algebraic_geometry.PresheafedSpace.is_open_immersion.pullback_snd_of_left AlgebraicGeometry.PresheafedSpace.IsOpenImmersion.pullbackSndOfLeft

/-- Open immersions are stable under base-change. -/
instance pullbackFstOfRight : IsOpenImmersion (pullback.fst : pullback g f ⟶ _) := by
  rw [← pullbackSymmetry_hom_comp_snd]
  infer_instance
#align algebraic_geometry.PresheafedSpace.is_open_immersion.pullback_fst_of_right AlgebraicGeometry.PresheafedSpace.IsOpenImmersion.pullbackFstOfRight

instance pullbackToBaseIsOpenImmersion [IsOpenImmersion g] :
    IsOpenImmersion (limit.π (cospan f g) WalkingCospan.one) := by
  rw [← limit.w (cospan f g) WalkingCospan.Hom.inl, cospan_map_inl]
  infer_instance
#align algebraic_geometry.PresheafedSpace.is_open_immersion.pullback_to_base_is_open_immersion AlgebraicGeometry.PresheafedSpace.IsOpenImmersion.pullbackToBaseIsOpenImmersion

instance forgetPreservesLimitsOfLeft : PreservesLimit (cospan f g) (forget C) :=
  preservesLimitOfPreservesLimitCone (pullbackConeOfLeftIsLimit f g)
    (by
      apply (IsLimit.postcomposeHomEquiv (diagramIsoCospan _) _).toFun
      refine' (IsLimit.equivIsoLimit _).toFun (limit.isLimit (cospan f.base g.base))
      fapply Cones.ext
      · exact Iso.refl _
      change ∀ j, _ = 𝟙 _ ≫ _ ≫ _
      simp_rw [Category.id_comp]
      rintro (_ | _ | _) <;> symm
      · erw [Category.comp_id]
        exact limit.w (cospan f.base g.base) WalkingCospan.Hom.inl
      · exact Category.comp_id _
      · exact Category.comp_id _)
#align algebraic_geometry.PresheafedSpace.is_open_immersion.forget_preserves_limits_of_left AlgebraicGeometry.PresheafedSpace.IsOpenImmersion.forgetPreservesLimitsOfLeft

instance forgetPreservesLimitsOfRight : PreservesLimit (cospan g f) (forget C) :=
  preservesPullbackSymmetry (forget C) f g
#align algebraic_geometry.PresheafedSpace.is_open_immersion.forget_preserves_limits_of_right AlgebraicGeometry.PresheafedSpace.IsOpenImmersion.forgetPreservesLimitsOfRight

theorem pullback_snd_isIso_of_range_subset (H : Set.range g.base ⊆ Set.range f.base) :
    IsIso (pullback.snd : pullback f g ⟶ _) := by
  haveI := TopCat.snd_iso_of_left_embedding_range_subset hf.base_open.toEmbedding g.base H
  have : IsIso (pullback.snd : pullback f g ⟶ _).base := by
    delta pullback.snd
    rw [← limit.isoLimitCone_hom_π ⟨_, pullbackConeOfLeftIsLimit f g⟩ WalkingCospan.right]
    change IsIso (_ ≫ pullback.snd)
    infer_instance
  apply to_iso
#align algebraic_geometry.PresheafedSpace.is_open_immersion.pullback_snd_is_iso_of_range_subset AlgebraicGeometry.PresheafedSpace.IsOpenImmersion.pullback_snd_isIso_of_range_subset

/-- The universal property of open immersions:
For an open immersion `f : X ⟶ Z`, given any morphism of schemes `g : Y ⟶ Z` whose topological
image is contained in the image of `f`, we can lift this morphism to a unique `Y ⟶ X` that
commutes with these maps.
-/
def lift (H : Set.range g.base ⊆ Set.range f.base) : Y ⟶ X :=
  haveI := pullback_snd_isIso_of_range_subset f g H
  inv (pullback.snd : pullback f g ⟶ _) ≫ pullback.fst
#align algebraic_geometry.PresheafedSpace.is_open_immersion.lift AlgebraicGeometry.PresheafedSpace.IsOpenImmersion.lift

@[simp, reassoc]
theorem lift_fac (H : Set.range g.base ⊆ Set.range f.base) : lift f g H ≫ f = g := by
  -- Porting note: this instance was automatic
  letI := pullback_snd_isIso_of_range_subset _ _ H
  erw [Category.assoc]; rw [IsIso.inv_comp_eq]; exact pullback.condition
#align algebraic_geometry.PresheafedSpace.is_open_immersion.lift_fac AlgebraicGeometry.PresheafedSpace.IsOpenImmersion.lift_fac

theorem lift_uniq (H : Set.range g.base ⊆ Set.range f.base) (l : Y ⟶ X) (hl : l ≫ f = g) :
    l = lift f g H := by rw [← cancel_mono f, hl, lift_fac]
#align algebraic_geometry.PresheafedSpace.is_open_immersion.lift_uniq AlgebraicGeometry.PresheafedSpace.IsOpenImmersion.lift_uniq

/-- Two open immersions with equal range is isomorphic. -/
@[simps]
def isoOfRangeEq [IsOpenImmersion g] (e : Set.range f.base = Set.range g.base) : X ≅ Y where
  hom := lift g f (le_of_eq e)
  inv := lift f g (le_of_eq e.symm)
  hom_inv_id := by rw [← cancel_mono f]; simp
  inv_hom_id := by rw [← cancel_mono g]; simp
#align algebraic_geometry.PresheafedSpace.is_open_immersion.iso_of_range_eq AlgebraicGeometry.PresheafedSpace.IsOpenImmersion.isoOfRangeEq

end Pullback

open CategoryTheory.Limits.WalkingCospan

section ToSheafedSpace

variable {X : PresheafedSpace C} (Y : SheafedSpace C)

variable (f : X ⟶ Y.toPresheafedSpace) [H : IsOpenImmersion f]

/-- If `X ⟶ Y` is an open immersion, and `Y` is a SheafedSpace, then so is `X`. -/
def toSheafedSpace : SheafedSpace C where
  IsSheaf := by
    apply TopCat.Presheaf.isSheaf_of_iso (sheafIsoOfIso H.isoRestrict.symm).symm
    apply TopCat.Sheaf.pushforward_sheaf_of_sheaf
    exact (Y.restrict H.base_open).IsSheaf
  toPresheafedSpace := X
#align algebraic_geometry.PresheafedSpace.is_open_immersion.to_SheafedSpace AlgebraicGeometry.PresheafedSpace.IsOpenImmersion.toSheafedSpace

@[simp]
theorem toSheafedSpace_toPresheafedSpace : (toSheafedSpace Y f).toPresheafedSpace = X :=
  rfl
#align algebraic_geometry.PresheafedSpace.is_open_immersion.to_SheafedSpace_to_PresheafedSpace AlgebraicGeometry.PresheafedSpace.IsOpenImmersion.toSheafedSpace_toPresheafedSpace

/-- If `X ⟶ Y` is an open immersion of PresheafedSpaces, and `Y` is a SheafedSpace, we can
upgrade it into a morphism of SheafedSpaces.
-/
def toSheafedSpaceHom : toSheafedSpace Y f ⟶ Y :=
  f
#align algebraic_geometry.PresheafedSpace.is_open_immersion.to_SheafedSpace_hom AlgebraicGeometry.PresheafedSpace.IsOpenImmersion.toSheafedSpaceHom

@[simp]
theorem toSheafedSpaceHom_base : (toSheafedSpaceHom Y f).base = f.base :=
  rfl
#align algebraic_geometry.PresheafedSpace.is_open_immersion.to_SheafedSpace_hom_base AlgebraicGeometry.PresheafedSpace.IsOpenImmersion.toSheafedSpaceHom_base

@[simp]
theorem toSheafedSpaceHom_c : (toSheafedSpaceHom Y f).c = f.c :=
  rfl
#align algebraic_geometry.PresheafedSpace.is_open_immersion.to_SheafedSpace_hom_c AlgebraicGeometry.PresheafedSpace.IsOpenImmersion.toSheafedSpaceHom_c

instance toSheafedSpace_isOpenImmersion : SheafedSpace.IsOpenImmersion (toSheafedSpaceHom Y f) :=
  H
#align algebraic_geometry.PresheafedSpace.is_open_immersion.to_SheafedSpace_is_open_immersion AlgebraicGeometry.PresheafedSpace.IsOpenImmersion.toSheafedSpace_isOpenImmersion

@[simp]
theorem sheafedSpace_toSheafedSpace {X Y : SheafedSpace C} (f : X ⟶ Y) [IsOpenImmersion f] :
    toSheafedSpace Y f = X := by cases X; rfl
#align algebraic_geometry.PresheafedSpace.is_open_immersion.SheafedSpace_to_SheafedSpace AlgebraicGeometry.PresheafedSpace.IsOpenImmersion.sheafedSpace_toSheafedSpace

end ToSheafedSpace

section ToLocallyRingedSpace

variable {X : PresheafedSpace CommRingCat} (Y : LocallyRingedSpace)

variable (f : X ⟶ Y.toPresheafedSpace) [H : IsOpenImmersion f]

/-- If `X ⟶ Y` is an open immersion, and `Y` is a LocallyRingedSpace, then so is `X`. -/
def toLocallyRingedSpace : LocallyRingedSpace where
  toSheafedSpace := toSheafedSpace Y.toSheafedSpace f
  localRing x :=
    haveI : LocalRing (Y.stalk (f.base x)) := Y.localRing _
    (asIso (stalkMap f x)).commRingCatIsoToRingEquiv.localRing
#align algebraic_geometry.PresheafedSpace.is_open_immersion.to_LocallyRingedSpace AlgebraicGeometry.PresheafedSpace.IsOpenImmersion.toLocallyRingedSpace

@[simp]
theorem toLocallyRingedSpace_toSheafedSpace :
    (toLocallyRingedSpace Y f).toSheafedSpace = toSheafedSpace Y.1 f :=
  rfl
#align algebraic_geometry.PresheafedSpace.is_open_immersion.to_LocallyRingedSpace_to_SheafedSpace AlgebraicGeometry.PresheafedSpace.IsOpenImmersion.toLocallyRingedSpace_toSheafedSpace

/-- If `X ⟶ Y` is an open immersion of PresheafedSpaces, and `Y` is a LocallyRingedSpace, we can
upgrade it into a morphism of LocallyRingedSpace.
-/
def toLocallyRingedSpaceHom : toLocallyRingedSpace Y f ⟶ Y :=
  ⟨f, fun _ => inferInstance⟩
#align algebraic_geometry.PresheafedSpace.is_open_immersion.to_LocallyRingedSpace_hom AlgebraicGeometry.PresheafedSpace.IsOpenImmersion.toLocallyRingedSpaceHom

@[simp]
theorem toLocallyRingedSpaceHom_val : (toLocallyRingedSpaceHom Y f).val = f :=
  rfl
#align algebraic_geometry.PresheafedSpace.is_open_immersion.to_LocallyRingedSpace_hom_val AlgebraicGeometry.PresheafedSpace.IsOpenImmersion.toLocallyRingedSpaceHom_val

instance toLocallyRingedSpace_isOpenImmersion :
    LocallyRingedSpace.IsOpenImmersion (toLocallyRingedSpaceHom Y f) :=
  H
#align algebraic_geometry.PresheafedSpace.is_open_immersion.to_LocallyRingedSpace_is_open_immersion AlgebraicGeometry.PresheafedSpace.IsOpenImmersion.toLocallyRingedSpace_isOpenImmersion

@[simp]
theorem locallyRingedSpace_toLocallyRingedSpace {X Y : LocallyRingedSpace} (f : X ⟶ Y)
    [LocallyRingedSpace.IsOpenImmersion f] : toLocallyRingedSpace Y f.1 = X := by
    cases X; delta toLocallyRingedSpace; simp
#align algebraic_geometry.PresheafedSpace.is_open_immersion.LocallyRingedSpace_to_LocallyRingedSpace AlgebraicGeometry.PresheafedSpace.IsOpenImmersion.locallyRingedSpace_toLocallyRingedSpace

end ToLocallyRingedSpace

theorem isIso_of_subset {X Y : PresheafedSpace C} (f : X ⟶ Y)
    [H : PresheafedSpace.IsOpenImmersion f] (U : Opens Y.carrier)
    (hU : (U : Set Y.carrier) ⊆ Set.range f.base) : IsIso (f.c.app <| op U) := by
  have : U = H.base_open.isOpenMap.functor.obj ((Opens.map f.base).obj U) := by
    ext1
    exact (Set.inter_eq_left.mpr hU).symm.trans Set.image_preimage_eq_inter_range.symm
  convert H.c_iso ((Opens.map f.base).obj U)
#align algebraic_geometry.PresheafedSpace.is_open_immersion.is_iso_of_subset AlgebraicGeometry.PresheafedSpace.IsOpenImmersion.isIso_of_subset

end PresheafedSpace.IsOpenImmersion

namespace SheafedSpace.IsOpenImmersion

instance (priority := 100) of_isIso {X Y : SheafedSpace C} (f : X ⟶ Y) [IsIso f] :
    SheafedSpace.IsOpenImmersion f :=
  @PresheafedSpace.IsOpenImmersion.ofIsIso _ _ _ _ f
    (SheafedSpace.forgetToPresheafedSpace.map_isIso _)
#align algebraic_geometry.SheafedSpace.is_open_immersion.of_is_iso AlgebraicGeometry.SheafedSpace.IsOpenImmersion.of_isIso

instance comp {X Y Z : SheafedSpace C} (f : X ⟶ Y) (g : Y ⟶ Z) [SheafedSpace.IsOpenImmersion f]
    [SheafedSpace.IsOpenImmersion g] : SheafedSpace.IsOpenImmersion (f ≫ g) :=
  PresheafedSpace.IsOpenImmersion.comp f g
#align algebraic_geometry.SheafedSpace.is_open_immersion.comp AlgebraicGeometry.SheafedSpace.IsOpenImmersion.comp

noncomputable section Pullback

variable {X Y Z : SheafedSpace C} (f : X ⟶ Z) (g : Y ⟶ Z)

variable [H : SheafedSpace.IsOpenImmersion f]

-- Porting note: in mathlib3, this local notation is often followed by a space to avoid confusion
-- with the forgetful functor, now it is often wrapped in a parenthesis
local notation "forget" => SheafedSpace.forgetToPresheafedSpace

open CategoryTheory.Limits.WalkingCospan

instance : Mono f :=
  (forget).mono_of_mono_map (show @Mono (PresheafedSpace C) _ _ _ f by infer_instance)

instance forgetMapIsOpenImmersion : PresheafedSpace.IsOpenImmersion ((forget).map f) :=
  ⟨H.base_open, H.c_iso⟩
#align algebraic_geometry.SheafedSpace.is_open_immersion.forget_map_is_open_immersion AlgebraicGeometry.SheafedSpace.IsOpenImmersion.forgetMapIsOpenImmersion

instance hasLimit_cospan_forget_of_left : HasLimit (cospan f g ⋙ forget) := by
  have : HasLimit (cospan ((cospan f g ⋙ forget).map Hom.inl)
      ((cospan f g ⋙ forget).map Hom.inr)) := by
    change HasLimit (cospan ((forget).map f) ((forget).map g))
    infer_instance
  apply hasLimitOfIso (diagramIsoCospan _).symm
#align algebraic_geometry.SheafedSpace.is_open_immersion.has_limit_cospan_forget_of_left AlgebraicGeometry.SheafedSpace.IsOpenImmersion.hasLimit_cospan_forget_of_left

instance hasLimit_cospan_forget_of_left' :
    HasLimit (cospan ((cospan f g ⋙ forget).map Hom.inl) ((cospan f g ⋙ forget).map Hom.inr)) :=
  show HasLimit (cospan ((forget).map f) ((forget).map g)) from inferInstance
#align algebraic_geometry.SheafedSpace.is_open_immersion.has_limit_cospan_forget_of_left' AlgebraicGeometry.SheafedSpace.IsOpenImmersion.hasLimit_cospan_forget_of_left'

instance hasLimit_cospan_forget_of_right : HasLimit (cospan g f ⋙ forget) := by
  have : HasLimit (cospan ((cospan g f ⋙ forget).map Hom.inl)
      ((cospan g f ⋙ forget).map Hom.inr)) := by
    change HasLimit (cospan ((forget).map g) ((forget).map f))
    infer_instance
  apply hasLimitOfIso (diagramIsoCospan _).symm
#align algebraic_geometry.SheafedSpace.is_open_immersion.has_limit_cospan_forget_of_right AlgebraicGeometry.SheafedSpace.IsOpenImmersion.hasLimit_cospan_forget_of_right

instance hasLimit_cospan_forget_of_right' :
    HasLimit (cospan ((cospan g f ⋙ forget).map Hom.inl) ((cospan g f ⋙ forget).map Hom.inr)) :=
  show HasLimit (cospan ((forget).map g) ((forget).map f)) from inferInstance
#align algebraic_geometry.SheafedSpace.is_open_immersion.has_limit_cospan_forget_of_right' AlgebraicGeometry.SheafedSpace.IsOpenImmersion.hasLimit_cospan_forget_of_right'

instance forgetCreatesPullbackOfLeft : CreatesLimit (cospan f g) forget :=
  createsLimitOfFullyFaithfulOfIso
    (PresheafedSpace.IsOpenImmersion.toSheafedSpace Y
      (@pullback.snd (PresheafedSpace C) _ _ _ _ f g _))
    (eqToIso (show pullback _ _ = pullback _ _ by congr) ≪≫
      HasLimit.isoOfNatIso (diagramIsoCospan _).symm)
#align algebraic_geometry.SheafedSpace.is_open_immersion.forget_creates_pullback_of_left AlgebraicGeometry.SheafedSpace.IsOpenImmersion.forgetCreatesPullbackOfLeft

instance forgetCreatesPullbackOfRight : CreatesLimit (cospan g f) forget :=
  createsLimitOfFullyFaithfulOfIso
    (PresheafedSpace.IsOpenImmersion.toSheafedSpace Y
      (@pullback.fst (PresheafedSpace C) _ _ _ _ g f _))
    (eqToIso (show pullback _ _ = pullback _ _ by congr) ≪≫
      HasLimit.isoOfNatIso (diagramIsoCospan _).symm)
#align algebraic_geometry.SheafedSpace.is_open_immersion.forget_creates_pullback_of_right AlgebraicGeometry.SheafedSpace.IsOpenImmersion.forgetCreatesPullbackOfRight

instance sheafedSpaceForgetPreservesOfLeft : PreservesLimit (cospan f g) (SheafedSpace.forget C) :=
  @Limits.compPreservesLimit _ _ _ _ _ _ (cospan f g) _ _ forget (PresheafedSpace.forget C)
    inferInstance <| by
      have : PreservesLimit
        (cospan ((cospan f g ⋙ forget).map Hom.inl)
          ((cospan f g ⋙ forget).map Hom.inr)) (PresheafedSpace.forget C) := by
        dsimp
        infer_instance
      apply preservesLimitOfIsoDiagram _ (diagramIsoCospan _).symm
#align algebraic_geometry.SheafedSpace.is_open_immersion.SheafedSpace_forget_preserves_of_left AlgebraicGeometry.SheafedSpace.IsOpenImmersion.sheafedSpaceForgetPreservesOfLeft

instance sheafedSpaceForgetPreservesOfRight : PreservesLimit (cospan g f) (SheafedSpace.forget C) :=
  preservesPullbackSymmetry _ _ _
#align algebraic_geometry.SheafedSpace.is_open_immersion.SheafedSpace_forget_preserves_of_right AlgebraicGeometry.SheafedSpace.IsOpenImmersion.sheafedSpaceForgetPreservesOfRight

instance sheafedSpace_hasPullback_of_left : HasPullback f g :=
  hasLimit_of_created (cospan f g) forget
#align algebraic_geometry.SheafedSpace.is_open_immersion.SheafedSpace_has_pullback_of_left AlgebraicGeometry.SheafedSpace.IsOpenImmersion.sheafedSpace_hasPullback_of_left

instance sheafedSpace_hasPullback_of_right : HasPullback g f :=
  hasLimit_of_created (cospan g f) forget
#align algebraic_geometry.SheafedSpace.is_open_immersion.SheafedSpace_has_pullback_of_right AlgebraicGeometry.SheafedSpace.IsOpenImmersion.sheafedSpace_hasPullback_of_right

/-- Open immersions are stable under base-change. -/
instance sheafedSpace_pullback_snd_of_left :
    SheafedSpace.IsOpenImmersion (pullback.snd : pullback f g ⟶ _) := by
  delta pullback.snd
  have : _ = limit.π (cospan f g) right := preservesLimitsIso_hom_π forget (cospan f g) right
  rw [← this]
  have := HasLimit.isoOfNatIso_hom_π (diagramIsoCospan (cospan f g ⋙ forget)) right
  erw [Category.comp_id] at this
  rw [← this]
  dsimp
  infer_instance
#align algebraic_geometry.SheafedSpace.is_open_immersion.SheafedSpace_pullback_snd_of_left AlgebraicGeometry.SheafedSpace.IsOpenImmersion.sheafedSpace_pullback_snd_of_left

instance sheafedSpace_pullback_fst_of_right :
    SheafedSpace.IsOpenImmersion (pullback.fst : pullback g f ⟶ _) := by
  delta pullback.fst
  have : _ = limit.π (cospan g f) left := preservesLimitsIso_hom_π forget (cospan g f) left
  rw [← this]
  have := HasLimit.isoOfNatIso_hom_π (diagramIsoCospan (cospan g f ⋙ forget)) left
  erw [Category.comp_id] at this
  rw [← this]
  dsimp
  infer_instance
#align algebraic_geometry.SheafedSpace.is_open_immersion.SheafedSpace_pullback_fst_of_right AlgebraicGeometry.SheafedSpace.IsOpenImmersion.sheafedSpace_pullback_fst_of_right

instance sheafedSpace_pullback_to_base_isOpenImmersion [SheafedSpace.IsOpenImmersion g] :
    SheafedSpace.IsOpenImmersion (limit.π (cospan f g) one : pullback f g ⟶ Z) := by
  rw [← limit.w (cospan f g) Hom.inl, cospan_map_inl]
  infer_instance
#align algebraic_geometry.SheafedSpace.is_open_immersion.SheafedSpace_pullback_to_base_is_open_immersion AlgebraicGeometry.SheafedSpace.IsOpenImmersion.sheafedSpace_pullback_to_base_isOpenImmersion

end Pullback

section OfStalkIso

variable [HasLimits C] [HasColimits C] [ConcreteCategory C]

variable [ReflectsIsomorphisms (CategoryTheory.forget C)]
  [PreservesLimits (CategoryTheory.forget C)]

variable [PreservesFilteredColimits (CategoryTheory.forget C)]

/-- Suppose `X Y : SheafedSpace C`, where `C` is a concrete category,
whose forgetful functor reflects isomorphisms, preserves limits and filtered colimits.
Then a morphism `X ⟶ Y` that is a topological open embedding
is an open immersion iff every stalk map is an iso.
-/
theorem of_stalk_iso {X Y : SheafedSpace C} (f : X ⟶ Y) (hf : OpenEmbedding f.base)
    [H : ∀ x : X.1, IsIso (PresheafedSpace.stalkMap f x)] : SheafedSpace.IsOpenImmersion f :=
  { base_open := hf
    c_iso := fun U => by
      -- Porting note: was `apply (config := { instances := False }) ...`
      -- See https://github.com/leanprover/lean4/issues/2273
      have h := TopCat.Presheaf.app_isIso_of_stalkFunctor_map_iso
          (show Y.sheaf ⟶ (TopCat.Sheaf.pushforward _ f.base).obj X.sheaf from ⟨f.c⟩)
      refine @h _ ?_
      rintro ⟨_, y, hy, rfl⟩
      specialize H y
      delta PresheafedSpace.stalkMap at H
      haveI H' :=
        TopCat.Presheaf.stalkPushforward.stalkPushforward_iso_of_openEmbedding C hf X.presheaf y
      have := @IsIso.comp_isIso _ _ _ _ _ _ _ H (@IsIso.inv_isIso _ _ _ _ _ H')
      rwa [Category.assoc, IsIso.hom_inv_id, Category.comp_id] at this }
#align algebraic_geometry.SheafedSpace.is_open_immersion.of_stalk_iso AlgebraicGeometry.SheafedSpace.IsOpenImmersion.of_stalk_iso

end OfStalkIso

section Prod

-- Porting note: here `ι` should have same universe level as morphism of `C`, so needs explicit
-- universe level now
variable [HasLimits C] {ι : Type v} (F : Discrete ι ⥤ SheafedSpace.{_, v, v} C) [HasColimit F]
  (i : Discrete ι)

theorem sigma_ι_openEmbedding : OpenEmbedding (colimit.ι F i).base := by
  rw [← show _ = (colimit.ι F i).base from ι_preservesColimitsIso_inv (SheafedSpace.forget C) F i]
  have : _ = _ ≫ colimit.ι (Discrete.functor ((F ⋙ SheafedSpace.forget C).obj ∘ Discrete.mk)) i :=
    HasColimit.isoOfNatIso_ι_hom Discrete.natIsoFunctor i
  rw [← Iso.eq_comp_inv] at this
  rw [this]
  have : colimit.ι _ _ ≫ _ = _ :=
    TopCat.sigmaIsoSigma_hom_ι.{v, v} ((F ⋙ SheafedSpace.forget C).obj ∘ Discrete.mk) i.as
  rw [← Iso.eq_comp_inv] at this
  cases i
  rw [this, ← Category.assoc]
  -- Porting note: `simp_rw` can't use `TopCat.openEmbedding_iff_comp_isIso` and
  -- `TopCat.openEmbedding_iff_isIso_comp`.
  -- See https://github.com/leanprover-community/mathlib4/issues/5026
  erw [TopCat.openEmbedding_iff_comp_isIso, TopCat.openEmbedding_iff_comp_isIso,
    TopCat.openEmbedding_iff_comp_isIso, TopCat.openEmbedding_iff_isIso_comp]
  exact openEmbedding_sigmaMk
#align algebraic_geometry.SheafedSpace.is_open_immersion.sigma_ι_open_embedding AlgebraicGeometry.SheafedSpace.IsOpenImmersion.sigma_ι_openEmbedding

theorem image_preimage_is_empty (j : Discrete ι) (h : i ≠ j) (U : Opens (F.obj i)) :
    (Opens.map (colimit.ι (F ⋙ SheafedSpace.forgetToPresheafedSpace) j).base).obj
        ((Opens.map (preservesColimitIso SheafedSpace.forgetToPresheafedSpace F).inv.base).obj
          ((sigma_ι_openEmbedding F i).isOpenMap.functor.obj U)) =
      ⊥ := by
  ext x
  apply iff_false_intro
  rintro ⟨y, hy, eq⟩
  replace eq := ConcreteCategory.congr_arg (preservesColimitIso (SheafedSpace.forget C) F ≪≫
    HasColimit.isoOfNatIso Discrete.natIsoFunctor ≪≫ TopCat.sigmaIsoSigma.{v, v} _).hom eq
  simp_rw [CategoryTheory.Iso.trans_hom, ← TopCat.comp_app, ← PresheafedSpace.comp_base] at eq
  rw [ι_preservesColimitsIso_inv] at eq
  -- Porting note: without this `erw`, change does not work
  erw [← comp_apply, ← comp_apply] at eq
  change
    ((SheafedSpace.forget C).map (colimit.ι F i) ≫ _) y =
      ((SheafedSpace.forget C).map (colimit.ι F j) ≫ _) x at eq
  cases i; cases j
  rw [ι_preservesColimitsIso_hom_assoc, ι_preservesColimitsIso_hom_assoc,
    HasColimit.isoOfNatIso_ι_hom_assoc, HasColimit.isoOfNatIso_ι_hom_assoc,
    TopCat.sigmaIsoSigma_hom_ι, TopCat.sigmaIsoSigma_hom_ι] at eq
  exact h (congr_arg Discrete.mk (congr_arg Sigma.fst eq))
#align algebraic_geometry.SheafedSpace.is_open_immersion.image_preimage_is_empty AlgebraicGeometry.SheafedSpace.IsOpenImmersion.image_preimage_is_empty

instance sigma_ι_isOpenImmersion [HasStrictTerminalObjects C] :
    SheafedSpace.IsOpenImmersion (colimit.ι F i) where
  base_open := sigma_ι_openEmbedding F i
  c_iso U := by
    have e : colimit.ι F i = _ :=
      (ι_preservesColimitsIso_inv SheafedSpace.forgetToPresheafedSpace F i).symm
    have H :
      OpenEmbedding
        (colimit.ι (F ⋙ SheafedSpace.forgetToPresheafedSpace) i ≫
            (preservesColimitIso SheafedSpace.forgetToPresheafedSpace F).inv).base :=
      e ▸ sigma_ι_openEmbedding F i
    suffices IsIso <| (colimit.ι (F ⋙ SheafedSpace.forgetToPresheafedSpace) i ≫
        (preservesColimitIso SheafedSpace.forgetToPresheafedSpace F).inv).c.app <|
      op (H.isOpenMap.functor.obj U) by
      -- Porting note: just `convert` is very slow, so helps it a bit
      convert this using 2 <;> congr
    rw [PresheafedSpace.comp_c_app,
      ← PresheafedSpace.colimitPresheafObjIsoComponentwiseLimit_hom_π]
    -- Porting note: this instance created manually to make the `inferInstance` below work
    have inst1 : IsIso (preservesColimitIso forgetToPresheafedSpace F).inv.c :=
      PresheafedSpace.c_isIso_of_iso _
    rsuffices : IsIso
        (limit.π
          (PresheafedSpace.componentwiseDiagram (F ⋙ SheafedSpace.forgetToPresheafedSpace)
            ((Opens.map
                  (preservesColimitIso SheafedSpace.forgetToPresheafedSpace F).inv.base).obj
              (unop <| op <| H.isOpenMap.functor.obj U)))
          (op i))
    · infer_instance
    apply limit_π_isIso_of_is_strict_terminal
    intro j hj
    induction j using Opposite.rec' with | h j => ?_
    dsimp
    convert (F.obj j).sheaf.isTerminalOfEmpty using 3
    convert image_preimage_is_empty F i j (fun h => hj (congr_arg op h.symm)) U using 6
    exact (congr_arg PresheafedSpace.Hom.base e).symm
#align algebraic_geometry.SheafedSpace.is_open_immersion.sigma_ι_is_open_immersion AlgebraicGeometry.SheafedSpace.IsOpenImmersion.sigma_ι_isOpenImmersion

end Prod

end SheafedSpace.IsOpenImmersion

namespace LocallyRingedSpace.IsOpenImmersion

noncomputable section Pullback

variable {X Y Z : LocallyRingedSpace} (f : X ⟶ Z) (g : Y ⟶ Z)

variable [H : LocallyRingedSpace.IsOpenImmersion f]

instance (priority := 100) of_isIso [IsIso g] : LocallyRingedSpace.IsOpenImmersion g :=
  @PresheafedSpace.IsOpenImmersion.ofIsIso _ _ _ _ g.1
    ⟨⟨(inv g).1, by
        erw [← LocallyRingedSpace.comp_val]; rw [IsIso.hom_inv_id]
        erw [← LocallyRingedSpace.comp_val]; rw [IsIso.inv_hom_id]; constructor <;> rfl⟩⟩
#align algebraic_geometry.LocallyRingedSpace.is_open_immersion.of_is_iso AlgebraicGeometry.LocallyRingedSpace.IsOpenImmersion.of_isIso

instance comp (g : Z ⟶ Y) [LocallyRingedSpace.IsOpenImmersion g] :
    LocallyRingedSpace.IsOpenImmersion (f ≫ g) :=
  PresheafedSpace.IsOpenImmersion.comp f.1 g.1
#align algebraic_geometry.LocallyRingedSpace.is_open_immersion.comp AlgebraicGeometry.LocallyRingedSpace.IsOpenImmersion.comp

instance mono : Mono f :=
  LocallyRingedSpace.forgetToSheafedSpace.mono_of_mono_map (show Mono f.1 by infer_instance)
#align algebraic_geometry.LocallyRingedSpace.is_open_immersion.mono AlgebraicGeometry.LocallyRingedSpace.IsOpenImmersion.mono

instance : SheafedSpace.IsOpenImmersion (LocallyRingedSpace.forgetToSheafedSpace.map f) :=
  H

/-- An explicit pullback cone over `cospan f g` if `f` is an open immersion. -/
def pullbackConeOfLeft : PullbackCone f g := by
  refine' PullbackCone.mk _
      (Y.ofRestrict (TopCat.snd_openEmbedding_of_left_openEmbedding H.base_open g.1.base)) _
  · use PresheafedSpace.IsOpenImmersion.pullbackConeOfLeftFst f.1 g.1
    intro x
    have := PresheafedSpace.stalkMap.congr_hom _ _
        (PresheafedSpace.IsOpenImmersion.pullback_cone_of_left_condition f.1 g.1) x
    rw [PresheafedSpace.stalkMap.comp, PresheafedSpace.stalkMap.comp] at this
    rw [← IsIso.eq_inv_comp] at this
    rw [this]
    infer_instance
  · exact LocallyRingedSpace.Hom.ext _ _
        (PresheafedSpace.IsOpenImmersion.pullback_cone_of_left_condition _ _)
#align algebraic_geometry.LocallyRingedSpace.is_open_immersion.pullback_cone_of_left AlgebraicGeometry.LocallyRingedSpace.IsOpenImmersion.pullbackConeOfLeft

instance : LocallyRingedSpace.IsOpenImmersion (pullbackConeOfLeft f g).snd :=
  show PresheafedSpace.IsOpenImmersion (Y.toPresheafedSpace.ofRestrict _) by infer_instance

/-- The constructed `pullbackConeOfLeft` is indeed limiting. -/
def pullbackConeOfLeftIsLimit : IsLimit (pullbackConeOfLeft f g) :=
  PullbackCone.isLimitAux' _ fun s => by
    refine' ⟨LocallyRingedSpace.Hom.mk (PresheafedSpace.IsOpenImmersion.pullbackConeOfLeftLift
        f.1 g.1 (PullbackCone.mk _ _ (congr_arg LocallyRingedSpace.Hom.val s.condition))) _,
      LocallyRingedSpace.Hom.ext _ _
        (PresheafedSpace.IsOpenImmersion.pullbackConeOfLeftLift_fst f.1 g.1 _),
      LocallyRingedSpace.Hom.ext _ _
          (PresheafedSpace.IsOpenImmersion.pullbackConeOfLeftLift_snd f.1 g.1 _), _⟩
    · intro x
      have :=
        PresheafedSpace.stalkMap.congr_hom _ _
          (PresheafedSpace.IsOpenImmersion.pullbackConeOfLeftLift_snd f.1 g.1
            (PullbackCone.mk s.fst.1 s.snd.1 (congr_arg LocallyRingedSpace.Hom.val s.condition)))
          x
      change _ = _ ≫ PresheafedSpace.stalkMap s.snd.1 x at this
      rw [PresheafedSpace.stalkMap.comp, ← IsIso.eq_inv_comp] at this
      rw [this]
      infer_instance
    · intro m _ h₂
      rw [← cancel_mono (pullbackConeOfLeft f g).snd]
      exact h₂.trans <| LocallyRingedSpace.Hom.ext _ _
        (PresheafedSpace.IsOpenImmersion.pullbackConeOfLeftLift_snd f.1 g.1 <|
          PullbackCone.mk s.fst.1 s.snd.1 <| congr_arg LocallyRingedSpace.Hom.val s.condition).symm
#align algebraic_geometry.LocallyRingedSpace.is_open_immersion.pullback_cone_of_left_is_limit AlgebraicGeometry.LocallyRingedSpace.IsOpenImmersion.pullbackConeOfLeftIsLimit

instance hasPullback_of_left : HasPullback f g :=
  ⟨⟨⟨_, pullbackConeOfLeftIsLimit f g⟩⟩⟩
#align algebraic_geometry.LocallyRingedSpace.is_open_immersion.has_pullback_of_left AlgebraicGeometry.LocallyRingedSpace.IsOpenImmersion.hasPullback_of_left

instance hasPullback_of_right : HasPullback g f :=
  hasPullback_symmetry f g
#align algebraic_geometry.LocallyRingedSpace.is_open_immersion.has_pullback_of_right AlgebraicGeometry.LocallyRingedSpace.IsOpenImmersion.hasPullback_of_right

/-- Open immersions are stable under base-change. -/
instance pullback_snd_of_left :
    LocallyRingedSpace.IsOpenImmersion (pullback.snd : pullback f g ⟶ _) := by
  delta pullback.snd
  rw [← limit.isoLimitCone_hom_π ⟨_, pullbackConeOfLeftIsLimit f g⟩ WalkingCospan.right]
  infer_instance
#align algebraic_geometry.LocallyRingedSpace.is_open_immersion.pullback_snd_of_left AlgebraicGeometry.LocallyRingedSpace.IsOpenImmersion.pullback_snd_of_left

/-- Open immersions are stable under base-change. -/
instance pullback_fst_of_right :
    LocallyRingedSpace.IsOpenImmersion (pullback.fst : pullback g f ⟶ _) := by
  rw [← pullbackSymmetry_hom_comp_snd]
  infer_instance
#align algebraic_geometry.LocallyRingedSpace.is_open_immersion.pullback_fst_of_right AlgebraicGeometry.LocallyRingedSpace.IsOpenImmersion.pullback_fst_of_right

instance pullback_to_base_isOpenImmersion [LocallyRingedSpace.IsOpenImmersion g] :
    LocallyRingedSpace.IsOpenImmersion (limit.π (cospan f g) WalkingCospan.one) := by
  rw [← limit.w (cospan f g) WalkingCospan.Hom.inl, cospan_map_inl]
  infer_instance
#align algebraic_geometry.LocallyRingedSpace.is_open_immersion.pullback_to_base_is_open_immersion AlgebraicGeometry.LocallyRingedSpace.IsOpenImmersion.pullback_to_base_isOpenImmersion

instance forgetPreservesPullbackOfLeft :
    PreservesLimit (cospan f g) LocallyRingedSpace.forgetToSheafedSpace :=
  preservesLimitOfPreservesLimitCone (pullbackConeOfLeftIsLimit f g) <| by
    apply (isLimitMapConePullbackConeEquiv _ _).symm.toFun
    apply isLimitOfIsLimitPullbackConeMap SheafedSpace.forgetToPresheafedSpace
    exact PresheafedSpace.IsOpenImmersion.pullbackConeOfLeftIsLimit f.1 g.1
#align algebraic_geometry.LocallyRingedSpace.is_open_immersion.forget_preserves_pullback_of_left AlgebraicGeometry.LocallyRingedSpace.IsOpenImmersion.forgetPreservesPullbackOfLeft

instance forgetToPresheafedSpacePreservesPullbackOfLeft :
    PreservesLimit (cospan f g)
      (LocallyRingedSpace.forgetToSheafedSpace ⋙ SheafedSpace.forgetToPresheafedSpace) :=
  preservesLimitOfPreservesLimitCone (pullbackConeOfLeftIsLimit f g) <| by
    apply (isLimitMapConePullbackConeEquiv _ _).symm.toFun
    exact PresheafedSpace.IsOpenImmersion.pullbackConeOfLeftIsLimit f.1 g.1
#align algebraic_geometry.LocallyRingedSpace.is_open_immersion.forgetToPresheafedSpace_preserves_pullback_of_left AlgebraicGeometry.LocallyRingedSpace.IsOpenImmersion.forgetToPresheafedSpacePreservesPullbackOfLeft

instance forgetToPresheafedSpacePreservesOpenImmersion :
    PresheafedSpace.IsOpenImmersion
      ((LocallyRingedSpace.forgetToSheafedSpace ⋙ SheafedSpace.forgetToPresheafedSpace).map f) :=
  H
#align algebraic_geometry.LocallyRingedSpace.is_open_immersion.forgetToPresheafedSpace_preserves_open_immersion AlgebraicGeometry.LocallyRingedSpace.IsOpenImmersion.forgetToPresheafedSpacePreservesOpenImmersion

instance forgetToTopPreservesPullbackOfLeft :
    PreservesLimit (cospan f g)
      (LocallyRingedSpace.forgetToSheafedSpace ⋙ SheafedSpace.forget _) := by
  change PreservesLimit _ <|
    (LocallyRingedSpace.forgetToSheafedSpace ⋙ SheafedSpace.forgetToPresheafedSpace) ⋙
    PresheafedSpace.forget _
  -- Porting note: was `apply (config := { instances := False }) ...`
  -- See https://github.com/leanprover/lean4/issues/2273
  have : PreservesLimit
      (cospan ((cospan f g ⋙ forgetToSheafedSpace ⋙ SheafedSpace.forgetToPresheafedSpace).map
        WalkingCospan.Hom.inl)
      ((cospan f g ⋙ forgetToSheafedSpace ⋙ SheafedSpace.forgetToPresheafedSpace).map
        WalkingCospan.Hom.inr)) (PresheafedSpace.forget CommRingCat) := by
    dsimp; infer_instance
  have : PreservesLimit (cospan f g ⋙ forgetToSheafedSpace ⋙ SheafedSpace.forgetToPresheafedSpace)
      (PresheafedSpace.forget CommRingCat) := by
    apply preservesLimitOfIsoDiagram _ (diagramIsoCospan _).symm
  apply Limits.compPreservesLimit
#align algebraic_geometry.LocallyRingedSpace.is_open_immersion.forget_to_Top_preserves_pullback_of_left AlgebraicGeometry.LocallyRingedSpace.IsOpenImmersion.forgetToTopPreservesPullbackOfLeft

instance forgetReflectsPullbackOfLeft :
    ReflectsLimit (cospan f g) LocallyRingedSpace.forgetToSheafedSpace :=
  reflectsLimitOfReflectsIsomorphisms _ _
#align algebraic_geometry.LocallyRingedSpace.is_open_immersion.forget_reflects_pullback_of_left AlgebraicGeometry.LocallyRingedSpace.IsOpenImmersion.forgetReflectsPullbackOfLeft

instance forgetPreservesPullbackOfRight :
    PreservesLimit (cospan g f) LocallyRingedSpace.forgetToSheafedSpace :=
  preservesPullbackSymmetry _ _ _
#align algebraic_geometry.LocallyRingedSpace.is_open_immersion.forget_preserves_pullback_of_right AlgebraicGeometry.LocallyRingedSpace.IsOpenImmersion.forgetPreservesPullbackOfRight

instance forgetToPresheafedSpacePreservesPullbackOfRight :
    PreservesLimit (cospan g f)
      (LocallyRingedSpace.forgetToSheafedSpace ⋙ SheafedSpace.forgetToPresheafedSpace) :=
  preservesPullbackSymmetry _ _ _
#align algebraic_geometry.LocallyRingedSpace.is_open_immersion.forgetToPresheafedSpace_preserves_pullback_of_right AlgebraicGeometry.LocallyRingedSpace.IsOpenImmersion.forgetToPresheafedSpacePreservesPullbackOfRight

instance forgetReflectsPullbackOfRight :
    ReflectsLimit (cospan g f) LocallyRingedSpace.forgetToSheafedSpace :=
  reflectsLimitOfReflectsIsomorphisms _ _
#align algebraic_geometry.LocallyRingedSpace.is_open_immersion.forget_reflects_pullback_of_right AlgebraicGeometry.LocallyRingedSpace.IsOpenImmersion.forgetReflectsPullbackOfRight

instance forgetToPresheafedSpaceReflectsPullbackOfLeft :
    ReflectsLimit (cospan f g)
      (LocallyRingedSpace.forgetToSheafedSpace ⋙ SheafedSpace.forgetToPresheafedSpace) :=
  reflectsLimitOfReflectsIsomorphisms _ _
#align algebraic_geometry.LocallyRingedSpace.is_open_immersion.forgetToPresheafedSpace_reflects_pullback_of_left AlgebraicGeometry.LocallyRingedSpace.IsOpenImmersion.forgetToPresheafedSpaceReflectsPullbackOfLeft

instance forgetToPresheafedSpaceReflectsPullbackOfRight :
    ReflectsLimit (cospan g f)
      (LocallyRingedSpace.forgetToSheafedSpace ⋙ SheafedSpace.forgetToPresheafedSpace) :=
  reflectsLimitOfReflectsIsomorphisms _ _
#align algebraic_geometry.LocallyRingedSpace.is_open_immersion.forgetToPresheafedSpace_reflects_pullback_of_right AlgebraicGeometry.LocallyRingedSpace.IsOpenImmersion.forgetToPresheafedSpaceReflectsPullbackOfRight

theorem pullback_snd_isIso_of_range_subset (H' : Set.range g.1.base ⊆ Set.range f.1.base) :
    IsIso (pullback.snd : pullback f g ⟶ _) := by
  -- Porting note: was `apply (config := { instances := False }) ...`
  -- See https://github.com/leanprover/lean4/issues/2273
  have h1 := @ReflectsIsomorphisms.reflects (F := LocallyRingedSpace.forgetToSheafedSpace) _ _ _
  refine @h1 _ _ _ ?_; clear h1
  -- Porting note: was `apply (config := { instances := False }) ...`
  -- See https://github.com/leanprover/lean4/issues/2273
  have h2 := @ReflectsIsomorphisms.reflects
    (F := SheafedSpace.forgetToPresheafedSpace (C := CommRingCat)) _ _ _
  refine @h2 _ _ _ ?_; clear h2
  erw [← PreservesPullback.iso_hom_snd
      (LocallyRingedSpace.forgetToSheafedSpace ⋙ SheafedSpace.forgetToPresheafedSpace) f g]
  -- Porting note: was `inferInstance`
  exact @IsIso.comp_isIso _ _ _ _ _ _ _ _ <|
    PresheafedSpace.IsOpenImmersion.pullback_snd_isIso_of_range_subset _ _ H'
#align algebraic_geometry.LocallyRingedSpace.is_open_immersion.pullback_snd_is_iso_of_range_subset AlgebraicGeometry.LocallyRingedSpace.IsOpenImmersion.pullback_snd_isIso_of_range_subset

/-- The universal property of open immersions:
For an open immersion `f : X ⟶ Z`, given any morphism of schemes `g : Y ⟶ Z` whose topological
image is contained in the image of `f`, we can lift this morphism to a unique `Y ⟶ X` that
commutes with these maps.
-/
def lift (H' : Set.range g.1.base ⊆ Set.range f.1.base) : Y ⟶ X :=
  -- Porting note (#10754): added instance manually
  have := pullback_snd_isIso_of_range_subset f g H'
  inv (pullback.snd : pullback f g ⟶ _) ≫ pullback.fst
#align algebraic_geometry.LocallyRingedSpace.is_open_immersion.lift AlgebraicGeometry.LocallyRingedSpace.IsOpenImmersion.lift

@[simp, reassoc]
theorem lift_fac (H' : Set.range g.1.base ⊆ Set.range f.1.base) : lift f g H' ≫ f = g := by
  -- Porting note (#10754): added instance manually
  haveI := pullback_snd_isIso_of_range_subset f g H'
  erw [Category.assoc]; rw [IsIso.inv_comp_eq]; exact pullback.condition
#align algebraic_geometry.LocallyRingedSpace.is_open_immersion.lift_fac AlgebraicGeometry.LocallyRingedSpace.IsOpenImmersion.lift_fac

theorem lift_uniq (H' : Set.range g.1.base ⊆ Set.range f.1.base) (l : Y ⟶ X) (hl : l ≫ f = g) :
    l = lift f g H' := by rw [← cancel_mono f, hl, lift_fac]
#align algebraic_geometry.LocallyRingedSpace.is_open_immersion.lift_uniq AlgebraicGeometry.LocallyRingedSpace.IsOpenImmersion.lift_uniq

theorem lift_range (H' : Set.range g.1.base ⊆ Set.range f.1.base) :
    Set.range (lift f g H').1.base = f.1.base ⁻¹' Set.range g.1.base := by
  -- Porting note (#10754): added instance manually
  have := pullback_snd_isIso_of_range_subset f g H'
  dsimp only [lift]
  have : _ = (pullback.fst : pullback f g ⟶ _).val.base :=
    PreservesPullback.iso_hom_fst
      (LocallyRingedSpace.forgetToSheafedSpace ⋙ SheafedSpace.forget _) f g
  rw [LocallyRingedSpace.comp_val, SheafedSpace.comp_base, ← this, ← Category.assoc, coe_comp]
  rw [Set.range_comp, Set.range_iff_surjective.mpr, Set.image_univ]
  -- Porting note: change `rw` to `erw` on this lemma
  erw [TopCat.pullback_fst_range]
  ext
  constructor
  · rintro ⟨y, eq⟩; exact ⟨y, eq.symm⟩
  · rintro ⟨y, eq⟩; exact ⟨y, eq.symm⟩
  · rw [← TopCat.epi_iff_surjective]
    rw [show (inv (pullback.snd : pullback f g ⟶ _)).val.base = _ from
        (LocallyRingedSpace.forgetToSheafedSpace ⋙ SheafedSpace.forget _).map_inv _]
    infer_instance
#align algebraic_geometry.LocallyRingedSpace.is_open_immersion.lift_range AlgebraicGeometry.LocallyRingedSpace.IsOpenImmersion.lift_range

end Pullback

/-- An open immersion is isomorphic to the induced open subscheme on its image. -/
noncomputable def isoRestrict {X Y : LocallyRingedSpace} {f : X ⟶ Y}
    (H : LocallyRingedSpace.IsOpenImmersion f) :
    X ≅ Y.restrict H.base_open := by
  apply LocallyRingedSpace.isoOfSheafedSpaceIso
  refine' SheafedSpace.forgetToPresheafedSpace.preimageIso _
  exact PresheafedSpace.IsOpenImmersion.isoRestrict H
#align algebraic_geometry.LocallyRingedSpace.is_open_immersion.iso_restrict AlgebraicGeometry.LocallyRingedSpace.IsOpenImmersion.isoRestrict

end LocallyRingedSpace.IsOpenImmersion

end AlgebraicGeometry<|MERGE_RESOLUTION|>--- conflicted
+++ resolved
@@ -428,11 +428,7 @@
                 have : _ = s.snd.base := limit.lift_π s' WalkingCospan.right
                 conv_lhs =>
                   erw [← this]
-<<<<<<< HEAD
-                  dsimp
-=======
                   dsimp [s']
->>>>>>> ed027c1a
                   -- Porting note: need a bit more hand holding here about function composition
                   rw [coe_comp, show ∀ f g, f ∘ g = fun x => f (g x) from fun _ _ => rfl]
                   erw [← Set.preimage_preimage]
