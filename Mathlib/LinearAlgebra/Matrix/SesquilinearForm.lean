--- conflicted
+++ resolved
@@ -47,11 +47,7 @@
 
 section AuxToLinearMap
 
-<<<<<<< HEAD
-variable [CommSemiring R] [CommSemiring R₁] [CommSemiring R₂] [AddCommMonoid N₂] [Module R N₂]
-=======
-variable [CommSemiring R] [Semiring R₁] [Semiring R₂]
->>>>>>> 2ec32102
+variable [CommSemiring R] [Semiring R₁] [Semiring R₂] [AddCommMonoid N₂] [Module R N₂]
 
 variable [Fintype n] [Fintype m]
 
