--- conflicted
+++ resolved
@@ -1405,7 +1405,7 @@
     closure_minimal (image_subset f subset_closure) (hs.image_of_continuousOn hf).isClosed
 #align image_closure_of_is_compact image_closure_of_isCompact
 
-<<<<<<< HEAD
+-- TODO fix variables
 lemma Pi.isCompact_iff {ι : Type*} {π : ι → Type*} [∀ i, TopologicalSpace (π i)]
     [∀ i, T2Space (π i)] {s : Set (∀ i, π i)} :
     IsCompact s ↔ IsClosed s ∧ ∀ i, IsCompact (eval i '' s):= by
@@ -1430,8 +1430,6 @@
       rw [← diff_inter, hO.inter_eq, diff_empty]⟩
 #align is_compact.binary_compact_cover IsCompact.binary_compact_cover
 
-=======
->>>>>>> 1fec3c4a
 /-- A continuous map from a compact space to a Hausdorff space is a closed map. -/
 protected theorem Continuous.isClosedMap [CompactSpace X] [T2Space Y] {f : X → Y}
     (h : Continuous f) : IsClosedMap f := fun _s hs => (hs.isCompact.image h).isClosed
