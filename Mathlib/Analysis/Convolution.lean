--- conflicted
+++ resolved
@@ -652,11 +652,7 @@
   apply
     (continuousOn_convolution_right_with_param L hk hgs hf hg).comp (continuousOn_id.prod hv)
   intro x hx
-<<<<<<< HEAD
-  simp only [hx, prod_mk_mem_set_prod_eq, mem_univ, and_self_iff, id.eq_def]
-=======
   simp only [hx, prod_mk_mem_set_prod_eq, mem_univ, and_self_iff, _root_.id]
->>>>>>> 252575a0
 #align continuous_on_convolution_right_with_param_comp' continuousOn_convolution_right_with_param_comp
 #align continuous_on_convolution_right_with_param_comp continuousOn_convolution_right_with_param_comp
 
@@ -1241,11 +1237,7 @@
     have Z' :
         HasFDerivAt (fun x : P × G => (x.1, x.2 - a)) (ContinuousLinearMap.id 𝕜 (P × G)) x := by
       have : (fun x : P × G => (x.1, x.2 - a)) = _root_.id - fun x => (0, a) := by
-<<<<<<< HEAD
-        ext x <;> simp only [Pi.sub_apply, id.eq_def, Prod.fst_sub, sub_zero, Prod.snd_sub]
-=======
         ext x <;> simp only [Pi.sub_apply, _root_.id, Prod.fst_sub, sub_zero, Prod.snd_sub]
->>>>>>> 252575a0
       rw [this]
       exact (hasFDerivAt_id x).sub_const (0, a)
     exact Z.comp x Z'
@@ -1382,11 +1374,7 @@
     (hg : ContDiffOn 𝕜 n (↿g) (s ×ˢ univ)) : ContDiffOn 𝕜 n (fun x => (f ⋆[L, μ] g x) (v x)) s := by
   apply (contDiffOn_convolution_right_with_param L hs hk hgs hf hg).comp (contDiffOn_id.prod hv)
   intro x hx
-<<<<<<< HEAD
-  simp only [hx, mem_preimage, prod_mk_mem_set_prod_eq, mem_univ, and_self_iff, id.eq_def]
-=======
   simp only [hx, mem_preimage, prod_mk_mem_set_prod_eq, mem_univ, and_self_iff, _root_.id]
->>>>>>> 252575a0
 #align cont_diff_on_convolution_right_with_param_comp contDiffOn_convolution_right_with_param_comp
 
 /-- The convolution `g * f` is `C^n` when `f` is locally integrable and `g` is `C^n` and compactly
@@ -1411,11 +1399,7 @@
     (hg : ContDiffOn 𝕜 n (↿g) (s ×ˢ univ)) : ContDiffOn 𝕜 n (fun x => (g x ⋆[L, μ] f) (v x)) s := by
   apply (contDiffOn_convolution_left_with_param L hs hk hgs hf hg).comp (contDiffOn_id.prod hv)
   intro x hx
-<<<<<<< HEAD
-  simp only [hx, mem_preimage, prod_mk_mem_set_prod_eq, mem_univ, and_self_iff, id.eq_def]
-=======
   simp only [hx, mem_preimage, prod_mk_mem_set_prod_eq, mem_univ, and_self_iff, _root_.id]
->>>>>>> 252575a0
 #align cont_diff_on_convolution_left_with_param_comp contDiffOn_convolution_left_with_param_comp
 
 theorem HasCompactSupport.contDiff_convolution_right {n : ℕ∞} (hcg : HasCompactSupport g)
