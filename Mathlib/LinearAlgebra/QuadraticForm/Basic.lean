--- conflicted
+++ resolved
@@ -423,19 +423,11 @@
   rfl
 #align quadratic_form.smul_apply QuadraticForm.smul_apply
 
-<<<<<<< HEAD
 instance [SMulCommClass S T N] : SMulCommClass S T (QuadraticForm R M N) where
   smul_comm _s _t _q := ext <| fun _ => smul_comm _ _ _
 
 instance [SMul S T] [IsScalarTower S T N] : IsScalarTower S T (QuadraticForm R M N) where
   smul_assoc _s _t _q := ext <| fun _ => smul_assoc _ _ _
-=======
-instance [SMulCommClass S T R] : SMulCommClass S T (QuadraticForm R M) where
-  smul_comm _s _t _q := ext fun _ => smul_comm _ _ _
-
-instance [SMul S T] [IsScalarTower S T R] : IsScalarTower S T (QuadraticForm R M) where
-  smul_assoc _s _t _q := ext fun _ => smul_assoc _ _ _
->>>>>>> b180173c
 
 end SMul
 
@@ -827,15 +819,9 @@
 variable [CommRing S] [Algebra S R] [Module S M] [IsScalarTower S R M]
 variable [AddCommGroup N'] [Module R N']
 
-<<<<<<< HEAD
 theorem _root_.QuadraticForm.polarBilin_comp (Q : QuadraticForm R N' N) (f : M →ₗ[R] N') :
     polarBilin (Q.comp f) = LinearMap.compl₁₂ (polarBilin Q) f f :=
   LinearMap.ext₂ <| fun x y => by simp [polar]
-=======
-theorem _root_.QuadraticForm.polarBilin_comp (Q : QuadraticForm R N) (f : M →ₗ[R] N) :
-    polarBilin (Q.comp f) = BilinForm.comp (polarBilin Q) f f :=
-  BilinForm.ext fun x y => by simp [polar]
->>>>>>> b180173c
 
 theorem _root_.LinearMap.compQuadraticForm_polar (f : N →ₗ[R] N')
     (Q : QuadraticForm R M N) (x y : M) : polar (f.compQuadraticForm Q) x y = f (polar Q x y) := by
