/-
Copyright (c) 2021 Sébastien Gouëzel. All rights reserved.
Released under Apache 2.0 license as described in the file LICENSE.
Authors: Sébastien Gouëzel, Floris Van Doorn, Yury Kudryashov
-/
import Mathlib.Topology.MetricSpace.HausdorffDistance
import Mathlib.MeasureTheory.Constructions.BorelSpace.Order

#align_import measure_theory.measure.regular from "leanprover-community/mathlib"@"bf6a01357ff5684b1ebcd0f1a13be314fc82c0bf"

/-!
# Regular measures

A measure is `OuterRegular` if the measure of any measurable set `A` is the infimum of `μ U` over
all open sets `U` containing `A`.

A measure is `WeaklyRegular` if it satisfies the following properties:
* it is outer regular;
* it is inner regular for open sets with respect to closed sets: the measure of any open set `U`
  is the supremum of `μ F` over all closed sets `F` contained in `U`.

A measure is `Regular` if it satisfies the following properties:
* it is finite on compact sets;
* it is outer regular;
* it is inner regular for open sets with respect to compacts closed sets: the measure of any open
  set `U` is the supremum of `μ K` over all compact sets `K` contained in `U`.

A measure is `InnerRegular` if it is inner regular for measurable sets with respect to compact
sets: the measure of any measurable set `s` is the supremum of `μ K` over all compact
sets contained in `s`.

A measure is `InnerRegularCompactLTTop` if it is inner regular for measurable sets of finite
measure with respect to compact sets: the measure of any measurable set `s` is the supremum
of `μ K` over all compact sets contained in `s`.

There is a reason for this zoo of regularity classes:
* A finite measure on a metric space is always weakly regular. Therefore, in probability theory,
  weakly regular measures play a prominent role.
* In locally compact topological spaces, there are two competing notions of Radon measures: the
  ones that are regular, and the ones that are inner regular. For any of these two notions, there is
  a Riesz representation theorem, and an existence and uniqueness statement for the Haar measure in
  locally compact topological groups. The two notions coincide in sigma-compact spaces, but they
  differ in general, so it is worth having the two of them.
* Both notions of Haar measure satisfy the weaker notion `InnerRegularCompactLTTop`, so it is worth
  trying to express theorems using this weaker notion whenever possible, to make sure that it
  applies to both Haar measures simultaneously.

While traditional textbooks on measure theory on locally compact spaces emphasize regular measures,
more recent textbooks emphasize that inner regular Haar measures are better behaved than regular
Haar measures, so we will develop both notions.

The five conditions above are registered as typeclasses for a measure `μ`, and implications between
them are recorded as instances. For example, in a Hausdorff topological space, regularity implies
weak regularity. Also, regularity or inner regularity both imply `InnerRegularCompactLTTop`.
In a regular locally compact finite measure space, then regularity, inner regularity
and `InnerRegularCompactLTTop` are all equivalent.

In order to avoid code duplication, we also define a measure `μ` to be `InnerRegularWRT` for sets
satisfying a predicate `q` with respect to sets satisfying a predicate `p` if for any set
`U ∈ {U | q U}` and a number `r < μ U` there exists `F ⊆ U` such that `p F` and `r < μ F`.

There are two main nontrivial results in the development below:
* `InnerRegularWRT.measurableSet_of_isOpen` shows that, for an outer regular measure, inner
regularity for open sets with respect to compact sets or closed sets implies inner regularity for
all measurable sets of finite measure (with respect to compact sets or closed sets respectively).
* `InnerRegularWRT.weaklyRegular_of_finite` shows that a finite measure which is inner regular for
open sets with respect to closed sets (for instance a finite measure on a metric space) is weakly
regular.

All other results are deduced from these ones.

Here is an example showing how regularity and inner regularity may differ even on locally compact
spaces. Consider the group `ℝ × ℝ` where the first factor has the discrete topology and the second
one the usual topology. It is a locally compact Hausdorff topological group, with Haar measure equal
to Lebesgue measure on each vertical fiber. Let us consider the regular version of Haar measure.
Then the set `ℝ × {0}` has infinite measure (by outer regularity), but any compact set it contains
has zero measure (as it is finite). In fact, this set only contains subset with measure zero or
infinity. The inner regular version of Haar measure, on the other hand, gives zero mass to the
set `ℝ × {0}`.

Another interesting example is the sum of the Dirac masses at rational points in the real line.
It is a σ-finite measure on a locally compact metric space, but it is not outer regular: for
outer regularity, one needs additional locally finite assumptions. On the other hand, it is
inner regular.

Several authors require both regularity and inner regularity for their measures. We have opted
for the more fine grained definitions above as they apply more generally.

## Main definitions

* `MeasureTheory.Measure.OuterRegular μ`: a typeclass registering that a measure `μ` on a
  topological space is outer regular.
* `MeasureTheory.Measure.Regular μ`: a typeclass registering that a measure `μ` on a topological
  space is regular.
* `MeasureTheory.Measure.WeaklyRegular μ`: a typeclass registering that a measure `μ` on a
  topological space is weakly regular.
* `MeasureTheory.Measure.InnerRegularWRT μ p q`: a non-typeclass predicate saying that a measure `μ`
  is inner regular for sets satisfying `q` with respect to sets satisfying `p`.
* `MeasureTheory.Measure.InnerRegular μ`: a typeclass registering that a measure `μ` on a
  topological space is inner regular for measurable sets with respect to compact sets.
* `MeasureTheory.Measure.InnerRegularCompactLTTop μ`: a typeclass registering that a measure `μ`
  on a topological space is inner regular for measurable sets of finite measure with respect to
  compact sets.

## Main results

### Outer regular measures

* `Set.measure_eq_iInf_isOpen` asserts that, when `μ` is outer regular, the measure of a
  set is the infimum of the measure of open sets containing it.
* `Set.exists_isOpen_lt_of_lt` asserts that, when `μ` is outer regular, for every set `s`
  and `r > μ s` there exists an open superset `U ⊇ s` of measure less than `r`.
* push forward of an outer regular measure is outer regular, and scalar multiplication of a regular
  measure by a finite number is outer regular.

### Weakly regular measures

* `IsOpen.measure_eq_iSup_isClosed` asserts that the measure of an open set is the supremum of
  the measure of closed sets it contains.
* `IsOpen.exists_lt_isClosed`: for an open set `U` and `r < μ U`, there exists a closed `F ⊆ U`
  of measure greater than `r`;
* `MeasurableSet.measure_eq_iSup_isClosed_of_ne_top` asserts that the measure of a measurable set
  of finite measure is the supremum of the measure of closed sets it contains.
*  `MeasurableSet.exists_lt_isClosed_of_ne_top` and `MeasurableSet.exists_isClosed_lt_add`:
  a measurable set of finite measure can be approximated by a closed subset (stated as
  `r < μ F` and `μ s < μ F + ε`, respectively).
* `MeasureTheory.Measure.WeaklyRegular.of_pseudoMetrizableSpace_of_isFiniteMeasure` is an
  instance registering that a finite measure on a metric space is weakly regular (in fact, a pseudo
  metrizable space is enough);
* `MeasureTheory.Measure.WeaklyRegular.of_pseudoMetrizableSpace_secondCountable_of_locallyFinite`
  is an instance registering that a locally finite measure on a second countable metric space (or
  even a pseudo metrizable space) is weakly regular.

### Regular measures

* `IsOpen.measure_eq_iSup_isCompact` asserts that the measure of an open set is the supremum of
  the measure of compact sets it contains.
* `IsOpen.exists_lt_isCompact`: for an open set `U` and `r < μ U`, there exists a compact `K ⊆ U`
  of measure greater than `r`;
* `MeasureTheory.Measure.Regular.of_sigmaCompactSpace_of_isLocallyFiniteMeasure` is an
  instance registering that a locally finite measure on a `σ`-compact metric space is regular (in
  fact, an emetric space is enough).

### Inner regular measures

* `MeasurableSet.measure_eq_iSup_isCompact` asserts that the measure of a measurable set is the
  supremum of the measure of compact sets it contains.
* `MeasurableSet.exists_lt_isCompact`: for a measurable set `s` and `r < μ s`, there exists a
  compact `K ⊆ s` of measure greater than `r`;

### Inner regular measures for finite measure sets with respect to compact sets

* `MeasurableSet.measure_eq_iSup_isCompact_of_ne_top` asserts that the measure of a measurable set
  of finite measure is the supremum of the measure of compact sets it contains.
*  `MeasurableSet.exists_lt_isCompact_of_ne_top` and `MeasurableSet.exists_isCompact_lt_add`:
  a measurable set of finite measure can be approximated by a compact subset (stated as
  `r < μ K` and `μ s < μ K + ε`, respectively).

## Implementation notes

The main nontrivial statement is `MeasureTheory.Measure.InnerRegular.weaklyRegular_of_finite`,
expressing that in a finite measure space, if every open set can be approximated from inside by
closed sets, then the measure is in fact weakly regular. To prove that we show that any measurable
set can be approximated from inside by closed sets and from outside by open sets. This statement is
proved by measurable induction, starting from open sets and checking that it is stable by taking
complements (this is the point of this condition, being symmetrical between inside and outside) and
countable disjoint unions.

Once this statement is proved, one deduces results for `σ`-finite measures from this statement, by
restricting them to finite measure sets (and proving that this restriction is weakly regular, using
again the same statement).

For non-Hausdorff spaces, one may argue whether the right condition for inner regularity is with
respect to compact sets, or to compact closed sets. For instance,
[Fremlin, *Measure Theory* (volume 4, 411J)][fremlin_vol4] considers measures which are inner
regular with respect to compact closed sets (and calls them *tight*). However, since most of the
literature uses mere compact sets, we have chosen to follow this convention. It doesn't make a
difference in Hausdorff spaces, of course. In locally compact topological groups, the two
conditions coincide, since if a compact set `k` is contained in a measurable set `u`, then the
closure of `k` is a compact closed set still contained in `u`, see
`IsCompact.closure_subset_of_measurableSet_of_group`.

## References

[Halmos, Measure Theory, §52][halmos1950measure]. Note that Halmos uses an unusual definition of
Borel sets (for him, they are elements of the `σ`-algebra generated by compact sets!), so his
proofs or statements do not apply directly.

[Billingsley, Convergence of Probability Measures][billingsley1999]

[Bogachev, Measure Theory, volume 2, Theorem 7.11.1][bogachev2007]
-/

open Set Filter ENNReal Topology NNReal TopologicalSpace

namespace MeasureTheory

namespace Measure

/-- We say that a measure `μ` is *inner regular* with respect to predicates `p q : Set α → Prop`,
if for every `U` such that `q U` and `r < μ U`, there exists a subset `K ⊆ U` satisfying `p K`
of measure greater than `r`.

This definition is used to prove some facts about regular and weakly regular measures without
repeating the proofs. -/
def InnerRegularWRT {α} {_ : MeasurableSpace α} (μ : Measure α) (p q : Set α → Prop) :=
  ∀ ⦃U⦄, q U → ∀ r < μ U, ∃ K, K ⊆ U ∧ p K ∧ r < μ K
#align measure_theory.measure.inner_regular MeasureTheory.Measure.InnerRegularWRT

namespace InnerRegularWRT

variable {α : Type*} {m : MeasurableSpace α} {μ : Measure α} {p q : Set α → Prop} {U : Set α}
  {ε : ℝ≥0∞}

theorem measure_eq_iSup (H : InnerRegularWRT μ p q) (hU : q U) :
    μ U = ⨆ (K) (_ : K ⊆ U) (_ : p K), μ K := by
  refine
    le_antisymm (le_of_forall_lt fun r hr => ?_) (iSup₂_le fun K hK => iSup_le fun _ => μ.mono hK)
  simpa only [lt_iSup_iff, exists_prop] using H hU r hr
#align measure_theory.measure.inner_regular.measure_eq_supr MeasureTheory.Measure.InnerRegularWRT.measure_eq_iSup

theorem exists_subset_lt_add (H : InnerRegularWRT μ p q) (h0 : p ∅) (hU : q U) (hμU : μ U ≠ ∞)
    (hε : ε ≠ 0) : ∃ K, K ⊆ U ∧ p K ∧ μ U < μ K + ε := by
  rcases eq_or_ne (μ U) 0 with h₀ | h₀
  · refine ⟨∅, empty_subset _, h0, ?_⟩
    rwa [measure_empty, h₀, zero_add, pos_iff_ne_zero]
  · rcases H hU _ (ENNReal.sub_lt_self hμU h₀ hε) with ⟨K, hKU, hKc, hrK⟩
    exact ⟨K, hKU, hKc, ENNReal.lt_add_of_sub_lt_right (Or.inl hμU) hrK⟩
#align measure_theory.measure.inner_regular.exists_subset_lt_add MeasureTheory.Measure.InnerRegularWRT.exists_subset_lt_add

protected theorem map {α β} [MeasurableSpace α] [MeasurableSpace β]
    {μ : Measure α} {pa qa : Set α → Prop}
    (H : InnerRegularWRT μ pa qa) {f : α → β} (hf : AEMeasurable f μ) {pb qb : Set β → Prop}
    (hAB : ∀ U, qb U → qa (f ⁻¹' U)) (hAB' : ∀ K, pa K → pb (f '' K))
    (hB₂ : ∀ U, qb U → MeasurableSet U) :
    InnerRegularWRT (map f μ) pb qb := by
  intro U hU r hr
  rw [map_apply_of_aemeasurable hf (hB₂ _ hU)] at hr
  rcases H (hAB U hU) r hr with ⟨K, hKU, hKc, hK⟩
  refine ⟨f '' K, image_subset_iff.2 hKU, hAB' _ hKc, ?_⟩
  exact hK.trans_le (le_map_apply_image hf _)
#align measure_theory.measure.inner_regular.map MeasureTheory.Measure.InnerRegularWRT.map

theorem map' {α β} [MeasurableSpace α] [MeasurableSpace β] {μ : Measure α} {pa qa : Set α → Prop}
    (H : InnerRegularWRT μ pa qa) (f : α ≃ᵐ β) {pb qb : Set β → Prop}
    (hAB : ∀ U, qb U → qa (f ⁻¹' U)) (hAB' : ∀ K, pa K → pb (f '' K)) :
    InnerRegularWRT (map f μ) pb qb := by
  intro U hU r hr
  rw [f.map_apply U] at hr
  rcases H (hAB U hU) r hr with ⟨K, hKU, hKc, hK⟩
  refine ⟨f '' K, image_subset_iff.2 hKU, hAB' _ hKc, ?_⟩
  rwa [f.map_apply, f.preimage_image]

theorem smul (H : InnerRegularWRT μ p q) (c : ℝ≥0∞) : InnerRegularWRT (c • μ) p q := by
  intro U hU r hr
  rw [smul_apply, H.measure_eq_iSup hU, smul_eq_mul] at hr
  simpa only [ENNReal.mul_iSup, lt_iSup_iff, exists_prop] using hr
#align measure_theory.measure.inner_regular.smul MeasureTheory.Measure.InnerRegularWRT.smul

theorem trans {q' : Set α → Prop} (H : InnerRegularWRT μ p q) (H' : InnerRegularWRT μ q q') :
    InnerRegularWRT μ p q' := by
  intro U hU r hr
  rcases H' hU r hr with ⟨F, hFU, hqF, hF⟩; rcases H hqF _ hF with ⟨K, hKF, hpK, hrK⟩
  exact ⟨K, hKF.trans hFU, hpK, hrK⟩
#align measure_theory.measure.inner_regular.trans MeasureTheory.Measure.InnerRegularWRT.trans

theorem rfl {p : Set α → Prop} : InnerRegularWRT μ p p :=
  fun U hU _r hr ↦ ⟨U, Subset.rfl, hU, hr⟩

theorem of_imp (h : ∀ s, q s → p s) : InnerRegularWRT μ p q :=
  fun U hU _ hr ↦ ⟨U, Subset.rfl, h U hU, hr⟩

theorem mono {p' q' : Set α → Prop} (H : InnerRegularWRT μ p q)
    (h : ∀ s, q' s → q s) (h' : ∀ s, p s → p' s) : InnerRegularWRT μ p' q' :=
  of_imp h' |>.trans H |>.trans (of_imp h)

end InnerRegularWRT

variable {α β : Type*} [MeasurableSpace α] [TopologicalSpace α] {μ : Measure α}

/-- A measure `μ` is outer regular if `μ(A) = inf {μ(U) | A ⊆ U open}` for a measurable set `A`.

This definition implies the same equality for any (not necessarily measurable) set, see
`Set.measure_eq_iInf_isOpen`. -/
class OuterRegular (μ : Measure α) : Prop where
  protected outerRegular :
    ∀ ⦃A : Set α⦄, MeasurableSet A → ∀ r > μ A, ∃ U, U ⊇ A ∧ IsOpen U ∧ μ U < r
#align measure_theory.measure.outer_regular MeasureTheory.Measure.OuterRegular
#align measure_theory.measure.outer_regular.outer_regular MeasureTheory.Measure.OuterRegular.outerRegular

/-- A measure `μ` is regular if
  - it is finite on all compact sets;
  - it is outer regular: `μ(A) = inf {μ(U) | A ⊆ U open}` for `A` measurable;
  - it is inner regular for open sets, using compact sets:
    `μ(U) = sup {μ(K) | K ⊆ U compact}` for `U` open. -/
class Regular (μ : Measure α) extends IsFiniteMeasureOnCompacts μ, OuterRegular μ : Prop where
  innerRegular : InnerRegularWRT μ IsCompact IsOpen
#align measure_theory.measure.regular MeasureTheory.Measure.Regular

/-- A measure `μ` is weakly regular if
  - it is outer regular: `μ(A) = inf {μ(U) | A ⊆ U open}` for `A` measurable;
  - it is inner regular for open sets, using closed sets:
    `μ(U) = sup {μ(F) | F ⊆ U closed}` for `U` open. -/
class WeaklyRegular (μ : Measure α) extends OuterRegular μ : Prop where
  protected innerRegular : InnerRegularWRT μ IsClosed IsOpen
#align measure_theory.measure.weakly_regular MeasureTheory.Measure.WeaklyRegular
#align measure_theory.measure.weakly_regular.inner_regular MeasureTheory.Measure.WeaklyRegular.innerRegular

/-- A measure `μ` is inner regular if, for any measurable set `s`, then
`μ(s) = sup {μ(K) | K ⊆ s compact}`. -/
class InnerRegular (μ : Measure α) : Prop where
  protected innerRegular : InnerRegularWRT μ IsCompact (fun s ↦ MeasurableSet s)

/-- A measure `μ` is inner regular for finite measure sets with respect to compact sets:
for any measurable set `s` with finite measure, then `μ(s) = sup {μ(K) | K ⊆ s compact}`.
The main interest of this class is that it is satisfied for both natural Haar measures (the
regular one and the inner regular one). -/
class InnerRegularCompactLTTop (μ : Measure α) : Prop where
  protected innerRegular : InnerRegularWRT μ IsCompact (fun s ↦ MeasurableSet s ∧ μ s ≠ ∞)

-- see Note [lower instance priority]
/-- A regular measure is weakly regular in an R₁ space. -/
instance (priority := 100) Regular.weaklyRegular [R1Space α] [Regular μ] :
    WeaklyRegular μ where
  innerRegular := fun _U hU r hr ↦
    let ⟨K, KU, K_comp, hK⟩ := Regular.innerRegular hU r hr
    ⟨closure K, K_comp.closure_subset_of_isOpen hU KU, isClosed_closure,
      hK.trans_le (measure_mono subset_closure)⟩
#align measure_theory.measure.regular.weakly_regular MeasureTheory.Measure.Regular.weaklyRegular

namespace OuterRegular

instance zero : OuterRegular (0 : Measure α) :=
  ⟨fun A _ _r hr => ⟨univ, subset_univ A, isOpen_univ, hr⟩⟩
#align measure_theory.measure.outer_regular.zero MeasureTheory.Measure.OuterRegular.zero

/-- Given `r` larger than the measure of a set `A`, there exists an open superset of `A` with
measure less than `r`. -/
theorem _root_.Set.exists_isOpen_lt_of_lt [OuterRegular μ] (A : Set α) (r : ℝ≥0∞) (hr : μ A < r) :
    ∃ U, U ⊇ A ∧ IsOpen U ∧ μ U < r := by
  rcases OuterRegular.outerRegular (measurableSet_toMeasurable μ A) r
      (by rwa [measure_toMeasurable]) with
    ⟨U, hAU, hUo, hU⟩
  exact ⟨U, (subset_toMeasurable _ _).trans hAU, hUo, hU⟩
#align set.exists_is_open_lt_of_lt Set.exists_isOpen_lt_of_lt

/-- For an outer regular measure, the measure of a set is the infimum of the measures of open sets
containing it. -/
theorem _root_.Set.measure_eq_iInf_isOpen (A : Set α) (μ : Measure α) [OuterRegular μ] :
    μ A = ⨅ (U : Set α) (_ : A ⊆ U) (_ : IsOpen U), μ U := by
  refine le_antisymm (le_iInf₂ fun s hs => le_iInf fun _ => μ.mono hs) ?_
  refine le_of_forall_lt' fun r hr => ?_
  simpa only [iInf_lt_iff, exists_prop] using A.exists_isOpen_lt_of_lt r hr
#align set.measure_eq_infi_is_open Set.measure_eq_iInf_isOpen

theorem _root_.Set.exists_isOpen_lt_add [OuterRegular μ] (A : Set α) (hA : μ A ≠ ∞) {ε : ℝ≥0∞}
    (hε : ε ≠ 0) : ∃ U, U ⊇ A ∧ IsOpen U ∧ μ U < μ A + ε :=
  A.exists_isOpen_lt_of_lt _ (ENNReal.lt_add_right hA hε)
#align set.exists_is_open_lt_add Set.exists_isOpen_lt_add

theorem _root_.Set.exists_isOpen_le_add (A : Set α) (μ : Measure α) [OuterRegular μ] {ε : ℝ≥0∞}
    (hε : ε ≠ 0) : ∃ U, U ⊇ A ∧ IsOpen U ∧ μ U ≤ μ A + ε := by
  rcases eq_or_ne (μ A) ∞ with (H | H)
  · exact ⟨univ, subset_univ _, isOpen_univ, by simp only [H, _root_.top_add, le_top]⟩
  · rcases A.exists_isOpen_lt_add H hε with ⟨U, AU, U_open, hU⟩
    exact ⟨U, AU, U_open, hU.le⟩
#align set.exists_is_open_le_add Set.exists_isOpen_le_add

theorem _root_.MeasurableSet.exists_isOpen_diff_lt [OuterRegular μ] {A : Set α}
    (hA : MeasurableSet A) (hA' : μ A ≠ ∞) {ε : ℝ≥0∞} (hε : ε ≠ 0) :
    ∃ U, U ⊇ A ∧ IsOpen U ∧ μ U < ∞ ∧ μ (U \ A) < ε := by
  rcases A.exists_isOpen_lt_add hA' hε with ⟨U, hAU, hUo, hU⟩
  use U, hAU, hUo, hU.trans_le le_top
  exact measure_diff_lt_of_lt_add hA hAU hA' hU
#align measurable_set.exists_is_open_diff_lt MeasurableSet.exists_isOpen_diff_lt

protected theorem map [OpensMeasurableSpace α] [MeasurableSpace β] [TopologicalSpace β]
    [BorelSpace β] (f : α ≃ₜ β) (μ : Measure α) [OuterRegular μ] :
    (Measure.map f μ).OuterRegular := by
  refine ⟨fun A hA r hr => ?_⟩
  rw [map_apply f.measurable hA, ← f.image_symm] at hr
  rcases Set.exists_isOpen_lt_of_lt _ r hr with ⟨U, hAU, hUo, hU⟩
  have : IsOpen (f.symm ⁻¹' U) := hUo.preimage f.symm.continuous
  refine ⟨f.symm ⁻¹' U, image_subset_iff.1 hAU, this, ?_⟩
  rwa [map_apply f.measurable this.measurableSet, f.preimage_symm, f.preimage_image]
#align measure_theory.measure.outer_regular.map MeasureTheory.Measure.OuterRegular.map

protected theorem smul (μ : Measure α) [OuterRegular μ] {x : ℝ≥0∞} (hx : x ≠ ∞) :
    (x • μ).OuterRegular := by
  rcases eq_or_ne x 0 with (rfl | h0)
  · rw [zero_smul]
    exact OuterRegular.zero
  · refine ⟨fun A _ r hr => ?_⟩
    rw [smul_apply, A.measure_eq_iInf_isOpen, smul_eq_mul] at hr
    simpa only [ENNReal.mul_iInf_of_ne h0 hx, gt_iff_lt, iInf_lt_iff, exists_prop] using hr
#align measure_theory.measure.outer_regular.smul MeasureTheory.Measure.OuterRegular.smul

instance smul_nnreal (μ : Measure α) [OuterRegular μ] (c : ℝ≥0) :
    OuterRegular (c • μ) :=
  OuterRegular.smul μ coe_ne_top

/-- If the restrictions of a measure to countably many open sets covering the space are
outer regular, then the measure itself is outer regular. -/
lemma of_restrict [OpensMeasurableSpace α] {μ : Measure α} {s : ℕ → Set α}
    (h : ∀ n, OuterRegular (μ.restrict (s n))) (h' : ∀ n, IsOpen (s n)) (h'' : univ ⊆ ⋃ n, s n) :
    OuterRegular μ := by
  refine ⟨fun A hA r hr => ?_⟩
  have HA : μ A < ∞ := lt_of_lt_of_le hr le_top
  have hm : ∀ n, MeasurableSet (s n) := fun n => (h' n).measurableSet
  -- Note that `A = ⋃ n, A ∩ disjointed s n`. We replace `A` with this sequence.
  obtain ⟨A, hAm, hAs, hAd, rfl⟩ :
    ∃ A' : ℕ → Set α,
      (∀ n, MeasurableSet (A' n)) ∧
        (∀ n, A' n ⊆ s n) ∧ Pairwise (Disjoint on A') ∧ A = ⋃ n, A' n := by
    refine
      ⟨fun n => A ∩ disjointed s n, fun n => hA.inter (MeasurableSet.disjointed hm _), fun n =>
<<<<<<< HEAD
        (inter_subset_right _ _).trans (disjointed_subset _ _),
=======
        inter_subset_right.trans (disjointed_subset _ _),
>>>>>>> d97a437a
        (disjoint_disjointed s).mono fun k l hkl => hkl.mono inf_le_right inf_le_right, ?_⟩
    rw [← inter_iUnion, iUnion_disjointed, univ_subset_iff.mp h'', inter_univ]
  rcases ENNReal.exists_pos_sum_of_countable' (tsub_pos_iff_lt.2 hr).ne' ℕ with ⟨δ, δ0, hδε⟩
  rw [lt_tsub_iff_right, add_comm] at hδε
  have : ∀ n, ∃ U ⊇ A n, IsOpen U ∧ μ U < μ (A n) + δ n := by
    intro n
    have H₁ : ∀ t, μ.restrict (s n) t = μ (t ∩ s n) := fun t => restrict_apply' (hm n)
    have Ht : μ.restrict (s n) (A n) ≠ ∞ := by
      rw [H₁]
      exact ((measure_mono (inter_subset_left.trans (subset_iUnion A n))).trans_lt HA).ne
    rcases (A n).exists_isOpen_lt_add Ht (δ0 n).ne' with ⟨U, hAU, hUo, hU⟩
    rw [H₁, H₁, inter_eq_self_of_subset_left (hAs _)] at hU
    exact ⟨U ∩ s n, subset_inter hAU (hAs _), hUo.inter (h' n), hU⟩
  choose U hAU hUo hU using this
  refine ⟨⋃ n, U n, iUnion_mono hAU, isOpen_iUnion hUo, ?_⟩
  calc
    μ (⋃ n, U n) ≤ ∑' n, μ (U n) := measure_iUnion_le _
    _ ≤ ∑' n, (μ (A n) + δ n) := ENNReal.tsum_le_tsum fun n => (hU n).le
    _ = ∑' n, μ (A n) + ∑' n, δ n := ENNReal.tsum_add
    _ = μ (⋃ n, A n) + ∑' n, δ n := (congr_arg₂ (· + ·) (measure_iUnion hAd hAm).symm rfl)
    _ < r := hδε

/-- See also `IsCompact.measure_closure` for a version
that assumes the `σ`-algebra to be the Borel `σ`-algebra but makes no assumptions on `μ`. -/
lemma measure_closure_eq_of_isCompact [R1Space α] [OuterRegular μ]
    {k : Set α} (hk : IsCompact k) : μ (closure k) = μ k := by
  apply le_antisymm ?_ (measure_mono subset_closure)
  simp only [measure_eq_iInf_isOpen k, le_iInf_iff]
  intro u ku u_open
  exact measure_mono (hk.closure_subset_of_isOpen u_open ku)

end OuterRegular

/-- If a measure `μ` admits finite spanning open sets such that the restriction of `μ` to each set
is outer regular, then the original measure is outer regular as well. -/
protected theorem FiniteSpanningSetsIn.outerRegular [OpensMeasurableSpace α] {μ : Measure α}
    (s : μ.FiniteSpanningSetsIn { U | IsOpen U ∧ OuterRegular (μ.restrict U) }) :
    OuterRegular μ :=
  OuterRegular.of_restrict (s := fun n ↦ s.set n) (fun n ↦ (s.set_mem n).2)
    (fun n ↦ (s.set_mem n).1) s.spanning.symm.subset
#align measure_theory.measure.finite_spanning_sets_in.outer_regular MeasureTheory.Measure.FiniteSpanningSetsIn.outerRegular

namespace InnerRegularWRT

variable {p q : Set α → Prop} {U s : Set α} {ε r : ℝ≥0∞}

/-- If a measure is inner regular (using closed or compact sets) for open sets, then every
measurable set of finite measure can be approximated by a (closed or compact) subset. -/
theorem measurableSet_of_isOpen [OuterRegular μ] (H : InnerRegularWRT μ p IsOpen)
    (hd : ∀ ⦃s U⦄, p s → IsOpen U → p (s \ U)) :
    InnerRegularWRT μ p fun s => MeasurableSet s ∧ μ s ≠ ∞ := by
  rintro s ⟨hs, hμs⟩ r hr
  have h0 : p ∅ := by
    have : 0 < μ univ := (bot_le.trans_lt hr).trans_le (measure_mono (subset_univ _))
    obtain ⟨K, -, hK, -⟩ : ∃ K, K ⊆ univ ∧ p K ∧ 0 < μ K := H isOpen_univ _ this
    simpa using hd hK isOpen_univ
  obtain ⟨ε, hε, hεs, rfl⟩ : ∃ ε ≠ 0, ε + ε ≤ μ s ∧ r = μ s - (ε + ε) := by
    use (μ s - r) / 2
    simp [*, hr.le, ENNReal.add_halves, ENNReal.sub_sub_cancel, le_add_right, tsub_eq_zero_iff_le]
  rcases hs.exists_isOpen_diff_lt hμs hε with ⟨U, hsU, hUo, hUt, hμU⟩
  rcases (U \ s).exists_isOpen_lt_of_lt _ hμU with ⟨U', hsU', hU'o, hμU'⟩
  replace hsU' := diff_subset_comm.1 hsU'
  rcases H.exists_subset_lt_add h0 hUo hUt.ne hε with ⟨K, hKU, hKc, hKr⟩
  refine ⟨K \ U', fun x hx => hsU' ⟨hKU hx.1, hx.2⟩, hd hKc hU'o, ENNReal.sub_lt_of_lt_add hεs ?_⟩
  calc
    μ s ≤ μ U := μ.mono hsU
    _ < μ K + ε := hKr
    _ ≤ μ (K \ U') + μ U' + ε := add_le_add_right (tsub_le_iff_right.1 le_measure_diff) _
    _ ≤ μ (K \ U') + ε + ε := by gcongr
    _ = μ (K \ U') + (ε + ε) := add_assoc _ _ _
#align measure_theory.measure.inner_regular.measurable_set_of_open MeasureTheory.Measure.InnerRegularWRT.measurableSet_of_isOpen

open Finset in
/-- In a finite measure space, assume that any open set can be approximated from inside by closed
sets. Then the measure is weakly regular. -/
theorem weaklyRegular_of_finite [BorelSpace α] (μ : Measure α) [IsFiniteMeasure μ]
    (H : InnerRegularWRT μ IsClosed IsOpen) : WeaklyRegular μ := by
  have hfin : ∀ {s}, μ s ≠ ∞ := @(measure_ne_top μ)
  suffices ∀ s, MeasurableSet s → ∀ ε, ε ≠ 0 → ∃ F, F ⊆ s ∧ ∃ U, U ⊇ s ∧
      IsClosed F ∧ IsOpen U ∧ μ s ≤ μ F + ε ∧ μ U ≤ μ s + ε by
    refine
      { outerRegular := fun s hs r hr => ?_
        innerRegular := H }
    rcases exists_between hr with ⟨r', hsr', hr'r⟩
    rcases this s hs _ (tsub_pos_iff_lt.2 hsr').ne' with ⟨-, -, U, hsU, -, hUo, -, H⟩
    refine ⟨U, hsU, hUo, ?_⟩
    rw [add_tsub_cancel_of_le hsr'.le] at H
    exact H.trans_lt hr'r
  apply MeasurableSet.induction_on_open
  /- The proof is by measurable induction: we should check that the property is true for the empty
    set, for open sets, and is stable by taking the complement and by taking countable disjoint
    unions. The point of the property we are proving is that it is stable by taking complements
    (exchanging the roles of closed and open sets and thanks to the finiteness of the measure). -/
  -- check for open set
  · intro U hU ε hε
    rcases H.exists_subset_lt_add isClosed_empty hU hfin hε with ⟨F, hsF, hFc, hF⟩
    exact ⟨F, hsF, U, Subset.rfl, hFc, hU, hF.le, le_self_add⟩
  -- check for complements
  · rintro s hs H ε hε
    rcases H ε hε with ⟨F, hFs, U, hsU, hFc, hUo, hF, hU⟩
    refine
      ⟨Uᶜ, compl_subset_compl.2 hsU, Fᶜ, compl_subset_compl.2 hFs, hUo.isClosed_compl,
        hFc.isOpen_compl, ?_⟩
    simp only [measure_compl_le_add_iff, *, hUo.measurableSet, hFc.measurableSet, true_and_iff]
  -- check for disjoint unions
  · intro s hsd hsm H ε ε0
    have ε0' : ε / 2 ≠ 0 := (ENNReal.half_pos ε0).ne'
    rcases ENNReal.exists_pos_sum_of_countable' ε0' ℕ with ⟨δ, δ0, hδε⟩
    choose F hFs U hsU hFc hUo hF hU using fun n => H n (δ n) (δ0 n).ne'
    -- the approximating closed set is constructed by considering finitely many sets `s i`, which
    -- cover all the measure up to `ε/2`, approximating each of these by a closed set `F i`, and
    -- taking the union of these (finitely many) `F i`.
    have : Tendsto (fun t => (∑ k ∈ t, μ (s k)) + ε / 2) atTop (𝓝 <| μ (⋃ n, s n) + ε / 2) := by
      rw [measure_iUnion hsd hsm]
      exact Tendsto.add ENNReal.summable.hasSum tendsto_const_nhds
    rcases (this.eventually <| lt_mem_nhds <| ENNReal.lt_add_right hfin ε0').exists with ⟨t, ht⟩
    -- the approximating open set is constructed by taking for each `s n` an approximating open set
    -- `U n` with measure at most `μ (s n) + δ n` for a summable `δ`, and taking the union of these.
    refine
      ⟨⋃ k ∈ t, F k, iUnion_mono fun k => iUnion_subset fun _ => hFs _, ⋃ n, U n, iUnion_mono hsU,
        isClosed_biUnion_finset fun k _ => hFc k, isOpen_iUnion hUo, ht.le.trans ?_, ?_⟩
    · calc
        (∑ k ∈ t, μ (s k)) + ε / 2 ≤ ((∑ k ∈ t, μ (F k)) + ∑ k ∈ t, δ k) + ε / 2 := by
          rw [← sum_add_distrib]
          gcongr
          apply hF
        _ ≤ (∑ k ∈ t, μ (F k)) + ε / 2 + ε / 2 := by
          gcongr
          exact (ENNReal.sum_le_tsum _).trans hδε.le
        _ = μ (⋃ k ∈ t, F k) + ε := by
          rw [measure_biUnion_finset, add_assoc, ENNReal.add_halves]
          exacts [fun k _ n _ hkn => (hsd hkn).mono (hFs k) (hFs n),
            fun k _ => (hFc k).measurableSet]
    · calc
        μ (⋃ n, U n) ≤ ∑' n, μ (U n) := measure_iUnion_le _
        _ ≤ ∑' n, (μ (s n) + δ n) := ENNReal.tsum_le_tsum hU
        _ = μ (⋃ n, s n) + ∑' n, δ n := by rw [measure_iUnion hsd hsm, ENNReal.tsum_add]
        _ ≤ μ (⋃ n, s n) + ε := add_le_add_left (hδε.le.trans ENNReal.half_le_self) _
#align measure_theory.measure.inner_regular.weakly_regular_of_finite MeasureTheory.Measure.InnerRegularWRT.weaklyRegular_of_finite

/-- If the restrictions of a measure to a monotone sequence of sets covering the space are
inner regular for some property `p` and all measurable sets, then the measure itself is
inner regular. -/
lemma of_restrict {μ : Measure α} {s : ℕ → Set α}
    (h : ∀ n, InnerRegularWRT (μ.restrict (s n)) p MeasurableSet)
    (hs : univ ⊆ ⋃ n, s n) (hmono : Monotone s) : InnerRegularWRT μ p MeasurableSet := by
  intro F hF r hr
  have hBU : ⋃ n, F ∩ s n = F := by  rw [← inter_iUnion, univ_subset_iff.mp hs, inter_univ]
  have : μ F = ⨆ n, μ (F ∩ s n) := by
    rw [← measure_iUnion_eq_iSup, hBU]
    exact Monotone.directed_le fun m n h ↦ inter_subset_inter_right _ (hmono h)
  rw [this] at hr
  rcases lt_iSup_iff.1 hr with ⟨n, hn⟩
  rw [← restrict_apply hF] at hn
  rcases h n hF _ hn with ⟨K, KF, hKp, hK⟩
  exact ⟨K, KF, hKp, hK.trans_le (restrict_apply_le _ _)⟩

/-- In a metrizable space (or even a pseudo metrizable space), an open set can be approximated from
inside by closed sets. -/
theorem of_pseudoMetrizableSpace {X : Type*} [TopologicalSpace X] [PseudoMetrizableSpace X]
    [MeasurableSpace X] (μ : Measure X) : InnerRegularWRT μ IsClosed IsOpen := by
  let A : PseudoMetricSpace X := TopologicalSpace.pseudoMetrizableSpacePseudoMetric X
  intro U hU r hr
  rcases hU.exists_iUnion_isClosed with ⟨F, F_closed, -, rfl, F_mono⟩
  rw [measure_iUnion_eq_iSup F_mono.directed_le] at hr
  rcases lt_iSup_iff.1 hr with ⟨n, hn⟩
  exact ⟨F n, subset_iUnion _ _, F_closed n, hn⟩
#align measure_theory.measure.inner_regular.of_pseudo_emetric_space MeasureTheory.Measure.InnerRegularWRT.of_pseudoMetrizableSpace

/-- In a `σ`-compact space, any closed set can be approximated by a compact subset. -/
theorem isCompact_isClosed {X : Type*} [TopologicalSpace X] [SigmaCompactSpace X]
    [MeasurableSpace X] (μ : Measure X) : InnerRegularWRT μ IsCompact IsClosed := by
  intro F hF r hr
  set B : ℕ → Set X := compactCovering X
  have hBc : ∀ n, IsCompact (F ∩ B n) := fun n => (isCompact_compactCovering X n).inter_left hF
  have hBU : ⋃ n, F ∩ B n = F := by rw [← inter_iUnion, iUnion_compactCovering, Set.inter_univ]
  have : μ F = ⨆ n, μ (F ∩ B n) := by
    rw [← measure_iUnion_eq_iSup, hBU]
    exact Monotone.directed_le fun m n h => inter_subset_inter_right _ (compactCovering_subset _ h)
  rw [this] at hr
  rcases lt_iSup_iff.1 hr with ⟨n, hn⟩
  exact ⟨_, inter_subset_left, hBc n, hn⟩
#align measure_theory.measure.inner_regular.is_compact_is_closed MeasureTheory.Measure.InnerRegularWRT.isCompact_isClosed

/-- If `μ` is inner regular for measurable finite measure sets with respect to some class of sets,
then its restriction to any set is also inner regular for measurable finite measure sets, with
respect to the same class of sets. -/
lemma restrict (h : InnerRegularWRT μ p (fun s ↦ MeasurableSet s ∧ μ s ≠ ∞)) (A : Set α) :
    InnerRegularWRT (μ.restrict A) p (fun s ↦ MeasurableSet s ∧ μ.restrict A s ≠ ∞) := by
  rintro s ⟨s_meas, hs⟩ r hr
  rw [restrict_apply s_meas] at hs
  obtain ⟨K, K_subs, pK, rK⟩ : ∃ K, K ⊆ (toMeasurable μ (s ∩ A)) ∩ s ∧ p K ∧ r < μ K := by
    have : r < μ ((toMeasurable μ (s ∩ A)) ∩ s) := by
      apply hr.trans_le
      rw [restrict_apply s_meas]
      exact measure_mono <| subset_inter (subset_toMeasurable μ (s ∩ A)) inter_subset_left
    refine h ⟨(measurableSet_toMeasurable _ _).inter s_meas, ?_⟩ _ this
    apply (lt_of_le_of_lt _ hs.lt_top).ne
    rw [← measure_toMeasurable (s ∩ A)]
    exact measure_mono inter_subset_left
  refine ⟨K, K_subs.trans inter_subset_right, pK, ?_⟩
  calc
  r < μ K := rK
  _ = μ.restrict (toMeasurable μ (s ∩ A)) K := by
    rw [restrict_apply' (measurableSet_toMeasurable μ (s ∩ A))]
    congr
    apply (inter_eq_left.2 ?_).symm
    exact K_subs.trans inter_subset_left
  _ = μ.restrict (s ∩ A) K := by rwa [restrict_toMeasurable]
  _ ≤ μ.restrict A K := Measure.le_iff'.1 (restrict_mono inter_subset_right le_rfl) K

/-- If `μ` is inner regular for measurable finite measure sets with respect to some class of sets,
then its restriction to any finite measure set is also inner regular for measurable sets with
respect to the same class of sets. -/
lemma restrict_of_measure_ne_top (h : InnerRegularWRT μ p (fun s ↦ MeasurableSet s ∧ μ s ≠ ∞))
    {A : Set α} (hA : μ A ≠ ∞) :
    InnerRegularWRT (μ.restrict A) p (fun s ↦ MeasurableSet s) := by
  have : Fact (μ A < ∞) := ⟨hA.lt_top⟩
  exact (restrict h A).trans (of_imp (fun s hs ↦ ⟨hs, measure_ne_top _ _⟩))

/-- Given a σ-finite measure, any measurable set can be approximated from inside by a measurable
set of finite measure. -/
lemma of_sigmaFinite [SigmaFinite μ] :
    InnerRegularWRT μ (fun s ↦ MeasurableSet s ∧ μ s ≠ ∞) (fun s ↦ MeasurableSet s) := by
  intro s hs r hr
  set B : ℕ → Set α := spanningSets μ
  have hBU : ⋃ n, s ∩ B n = s := by rw [← inter_iUnion, iUnion_spanningSets, inter_univ]
  have : μ s = ⨆ n, μ (s ∩ B n) := by
    rw [← measure_iUnion_eq_iSup, hBU]
    exact Monotone.directed_le fun m n h => inter_subset_inter_right _ (monotone_spanningSets μ h)
  rw [this] at hr
  rcases lt_iSup_iff.1 hr with ⟨n, hn⟩
  refine ⟨s ∩ B n, inter_subset_left, ⟨hs.inter (measurable_spanningSets μ n), ?_⟩, hn⟩
  exact ((measure_mono inter_subset_right).trans_lt (measure_spanningSets_lt_top μ n)).ne

end InnerRegularWRT

namespace InnerRegular

variable {U : Set α} {ε : ℝ≥0∞}

/-- The measure of a measurable set is the supremum of the measures of compact sets it contains. -/
theorem _root_.MeasurableSet.measure_eq_iSup_isCompact ⦃U : Set α⦄ (hU : MeasurableSet U)
    (μ : Measure α) [InnerRegular μ] :
    μ U = ⨆ (K : Set α) (_ : K ⊆ U) (_ : IsCompact K), μ K :=
  InnerRegular.innerRegular.measure_eq_iSup hU

instance zero : InnerRegular (0 : Measure α) :=
  ⟨fun _ _ _r hr => ⟨∅, empty_subset _, isCompact_empty, hr⟩⟩

instance smul [h : InnerRegular μ] (c : ℝ≥0∞) : InnerRegular (c • μ) :=
  ⟨InnerRegularWRT.smul h.innerRegular c⟩

instance smul_nnreal [InnerRegular μ] (c : ℝ≥0) : InnerRegular (c • μ) := smul (c : ℝ≥0∞)

instance (priority := 100) [InnerRegular μ] : InnerRegularCompactLTTop μ :=
  ⟨fun _s hs r hr ↦ InnerRegular.innerRegular hs.1 r hr⟩

lemma innerRegularWRT_isClosed_isOpen [R1Space α] [OpensMeasurableSpace α] [h : InnerRegular μ] :
    InnerRegularWRT μ IsClosed IsOpen := by
  intro U hU r hr
  rcases h.innerRegular hU.measurableSet r hr with ⟨K, KU, K_comp, hK⟩
  exact ⟨closure K, K_comp.closure_subset_of_isOpen hU KU, isClosed_closure,
    hK.trans_le (measure_mono subset_closure)⟩

theorem exists_compact_not_null [InnerRegular μ] : (∃ K, IsCompact K ∧ μ K ≠ 0) ↔ μ ≠ 0 := by
  simp_rw [Ne, ← measure_univ_eq_zero, MeasurableSet.univ.measure_eq_iSup_isCompact,
    ENNReal.iSup_eq_zero, not_forall, exists_prop, subset_univ, true_and_iff]

/-- If `μ` is inner regular, then any measurable set can be approximated by a compact subset.
See also `MeasurableSet.exists_isCompact_lt_add_of_ne_top`. -/
theorem _root_.MeasurableSet.exists_lt_isCompact [InnerRegular μ] ⦃A : Set α⦄
    (hA : MeasurableSet A) {r : ℝ≥0∞} (hr : r < μ A) :
    ∃ K, K ⊆ A ∧ IsCompact K ∧ r < μ K :=
  InnerRegular.innerRegular hA _ hr

protected theorem map_of_continuous [BorelSpace α] [MeasurableSpace β] [TopologicalSpace β]
    [BorelSpace β] [h : InnerRegular μ] {f : α → β} (hf : Continuous f) :
    InnerRegular (Measure.map f μ) :=
  ⟨InnerRegularWRT.map h.innerRegular hf.aemeasurable (fun _s hs ↦ hf.measurable hs)
    (fun _K hK ↦ hK.image hf) (fun _s hs ↦ hs)⟩

protected theorem map [BorelSpace α] [MeasurableSpace β] [TopologicalSpace β]
    [BorelSpace β] [InnerRegular μ] (f : α ≃ₜ β) : (Measure.map f μ).InnerRegular :=
  InnerRegular.map_of_continuous f.continuous

protected theorem map_iff [BorelSpace α] [MeasurableSpace β] [TopologicalSpace β]
    [BorelSpace β] (f : α ≃ₜ β) :
    InnerRegular (Measure.map f μ) ↔ InnerRegular μ := by
  refine ⟨fun h ↦ ?_, fun h ↦ h.map f⟩
  convert h.map f.symm
  rw [map_map f.symm.continuous.measurable f.continuous.measurable]
  simp

end InnerRegular

namespace InnerRegularCompactLTTop

/-- If `μ` is inner regular for finite measure sets with respect to compact sets,
then any measurable set of finite measure can be approximated by a
compact subset. See also `MeasurableSet.exists_lt_isCompact_of_ne_top`. -/
theorem _root_.MeasurableSet.exists_isCompact_lt_add [InnerRegularCompactLTTop μ]
    ⦃A : Set α⦄ (hA : MeasurableSet A) (h'A : μ A ≠ ∞) {ε : ℝ≥0∞} (hε : ε ≠ 0) :
    ∃ K, K ⊆ A ∧ IsCompact K ∧ μ A < μ K + ε :=
  InnerRegularCompactLTTop.innerRegular.exists_subset_lt_add isCompact_empty ⟨hA, h'A⟩ h'A hε

#align measurable_set.exists_is_compact_lt_add MeasurableSet.exists_isCompact_lt_add

/-- If `μ` is inner regular for finite measure sets with respect to compact sets,
then any measurable set of finite measure can be approximated by a
compact subset. See also `MeasurableSet.exists_isCompact_lt_add` and
`MeasurableSet.exists_lt_isCompact_of_ne_top`. -/
theorem _root_.MeasurableSet.exists_isCompact_diff_lt [OpensMeasurableSpace α] [T2Space α]
    [InnerRegularCompactLTTop μ]  ⦃A : Set α⦄ (hA : MeasurableSet A) (h'A : μ A ≠ ∞)
    {ε : ℝ≥0∞} (hε : ε ≠ 0) :
    ∃ K, K ⊆ A ∧ IsCompact K ∧ μ (A \ K) < ε := by
  rcases hA.exists_isCompact_lt_add h'A hε with ⟨K, hKA, hKc, hK⟩
  exact ⟨K, hKA, hKc, measure_diff_lt_of_lt_add hKc.measurableSet hKA
    (ne_top_of_le_ne_top h'A <| measure_mono hKA) hK⟩
#align measurable_set.exists_is_compact_diff_lt MeasurableSet.exists_isCompact_diff_lt

/-- If `μ` is inner regular for finite measure sets with respect to compact sets,
then any measurable set of finite measure can be approximated by a
compact subset. See also `MeasurableSet.exists_isCompact_lt_add`. -/
theorem _root_.MeasurableSet.exists_lt_isCompact_of_ne_top [InnerRegularCompactLTTop μ] ⦃A : Set α⦄
    (hA : MeasurableSet A) (h'A : μ A ≠ ∞) {r : ℝ≥0∞} (hr : r < μ A) :
    ∃ K, K ⊆ A ∧ IsCompact K ∧ r < μ K :=
  InnerRegularCompactLTTop.innerRegular ⟨hA, h'A⟩ _ hr
#align measurable_set.exists_lt_is_compact_of_ne_top MeasurableSet.exists_lt_isCompact_of_ne_top

/-- If `μ` is inner regular for finite measure sets with respect to compact sets,
any measurable set of finite mass can be approximated from inside by compact sets. -/
theorem _root_.MeasurableSet.measure_eq_iSup_isCompact_of_ne_top [InnerRegularCompactLTTop μ]
    ⦃A : Set α⦄ (hA : MeasurableSet A) (h'A : μ A ≠ ∞) :
    μ A = ⨆ (K) (_ : K ⊆ A) (_ : IsCompact K), μ K :=
  InnerRegularCompactLTTop.innerRegular.measure_eq_iSup ⟨hA, h'A⟩
#align measurable_set.measure_eq_supr_is_compact_of_ne_top MeasurableSet.measure_eq_iSup_isCompact_of_ne_top

/-- If `μ` is inner regular for finite measure sets with respect to compact sets, then its
restriction to any set also is. -/
instance restrict [h : InnerRegularCompactLTTop μ] (A : Set α) :
    InnerRegularCompactLTTop (μ.restrict A) :=
  ⟨InnerRegularWRT.restrict h.innerRegular A⟩

instance (priority := 50) [h : InnerRegularCompactLTTop μ] [IsFiniteMeasure μ] :
    InnerRegular μ := by
  constructor
  convert h.innerRegular with s
  simp [measure_ne_top μ s]

instance (priority := 50) [BorelSpace α] [R1Space α] [InnerRegularCompactLTTop μ]
    [IsFiniteMeasure μ] : WeaklyRegular μ :=
  InnerRegular.innerRegularWRT_isClosed_isOpen.weaklyRegular_of_finite _

instance (priority := 50) [BorelSpace α] [R1Space α] [h : InnerRegularCompactLTTop μ]
    [IsFiniteMeasure μ] : Regular μ where
  innerRegular := InnerRegularWRT.trans h.innerRegular <|
    InnerRegularWRT.of_imp (fun U hU ↦ ⟨hU.measurableSet, measure_ne_top μ U⟩)

protected lemma _root_.IsCompact.exists_isOpen_lt_of_lt [InnerRegularCompactLTTop μ]
    [IsLocallyFiniteMeasure μ] [R1Space α] [BorelSpace α] {K : Set α}
    (hK : IsCompact K) (r : ℝ≥0∞) (hr : μ K < r) :
    ∃ U, K ⊆ U ∧ IsOpen U ∧ μ U < r := by
  rcases hK.exists_open_superset_measure_lt_top μ with ⟨V, hKV, hVo, hμV⟩
  have := Fact.mk hμV
  obtain ⟨U, hKU, hUo, hμU⟩ : ∃ U, K ⊆ U ∧ IsOpen U ∧ μ.restrict V U < r :=
    exists_isOpen_lt_of_lt K r <| (restrict_apply_le _ _).trans_lt hr
  refine ⟨U ∩ V, subset_inter hKU hKV, hUo.inter hVo, ?_⟩
  rwa [restrict_apply hUo.measurableSet] at hμU

/-- If `μ` is inner regular for finite measure sets with respect to compact sets
and is locally finite in an R₁ space,
then any compact set can be approximated from outside by open sets. -/
protected lemma _root_.IsCompact.measure_eq_iInf_isOpen [InnerRegularCompactLTTop μ]
    [IsLocallyFiniteMeasure μ] [R1Space α] [BorelSpace α] {K : Set α} (hK : IsCompact K) :
    μ K = ⨅ (U : Set α) (_ : K ⊆ U) (_ : IsOpen U), μ U := by
  apply le_antisymm
  · simp only [le_iInf_iff]
    exact fun U KU _ ↦ measure_mono KU
  · apply le_of_forall_lt'
    simpa only [iInf_lt_iff, exists_prop, exists_and_left] using hK.exists_isOpen_lt_of_lt

@[deprecated (since := "2024-01-28")]
alias _root_.IsCompact.measure_eq_infi_isOpen := IsCompact.measure_eq_iInf_isOpen

protected theorem _root_.IsCompact.exists_isOpen_lt_add [InnerRegularCompactLTTop μ]
    [IsLocallyFiniteMeasure μ] [R1Space α] [BorelSpace α]
    {K : Set α} (hK : IsCompact K) {ε : ℝ≥0∞} (hε : ε ≠ 0) :
    ∃ U, K ⊆ U ∧ IsOpen U ∧ μ U < μ K + ε :=
  hK.exists_isOpen_lt_of_lt _ (ENNReal.lt_add_right hK.measure_lt_top.ne hε)

instance smul [h : InnerRegularCompactLTTop μ] (c : ℝ≥0∞) : InnerRegularCompactLTTop (c • μ) := by
  by_cases hc : c = 0
  · simp only [hc, zero_smul]
    infer_instance
  by_cases h'c : c = ∞
  · constructor
    intro s hs r hr
    simp only [h'c, smul_toOuterMeasure, OuterMeasure.coe_smul, Pi.smul_apply, smul_eq_mul] at hr
    by_cases h's : μ s = 0
    · simp [h's] at hr
    · simp [h'c, ENNReal.mul_eq_top, h's] at hs
  · constructor
    convert InnerRegularWRT.smul h.innerRegular c using 2 with s
    have : (c • μ) s ≠ ∞ ↔ μ s ≠ ∞ := by simp [not_iff_not, ENNReal.mul_eq_top, hc, h'c]
    simp only [this]

instance smul_nnreal [InnerRegularCompactLTTop μ] (c : ℝ≥0) :
    InnerRegularCompactLTTop (c • μ) :=
  inferInstanceAs (InnerRegularCompactLTTop ((c : ℝ≥0∞) • μ))

instance (priority := 80) [InnerRegularCompactLTTop μ] [SigmaFinite μ] : InnerRegular μ :=
  ⟨InnerRegularCompactLTTop.innerRegular.trans InnerRegularWRT.of_sigmaFinite⟩

protected theorem map_of_continuous [BorelSpace α] [MeasurableSpace β] [TopologicalSpace β]
    [BorelSpace β] [h : InnerRegularCompactLTTop μ] {f : α → β} (hf : Continuous f) :
    InnerRegularCompactLTTop (Measure.map f μ) := by
  constructor
  refine InnerRegularWRT.map h.innerRegular hf.aemeasurable ?_ (fun K hK ↦ hK.image hf) ?_
  · rintro s ⟨hs, h's⟩
    exact ⟨hf.measurable hs, by rwa [map_apply hf.measurable hs] at h's⟩
  · rintro s ⟨hs, -⟩
    exact hs

end InnerRegularCompactLTTop

-- Generalized and moved to another file
#align measure_theory.measure.regular.sigma_finite MeasureTheory.SigmaFinite.of_isFiniteMeasureOnCompacts

namespace WeaklyRegular

instance zero : WeaklyRegular (0 : Measure α) :=
  ⟨fun _ _ _r hr => ⟨∅, empty_subset _, isClosed_empty, hr⟩⟩

/-- If `μ` is a weakly regular measure, then any open set can be approximated by a closed subset. -/
theorem _root_.IsOpen.exists_lt_isClosed [WeaklyRegular μ] ⦃U : Set α⦄ (hU : IsOpen U) {r : ℝ≥0∞}
    (hr : r < μ U) : ∃ F, F ⊆ U ∧ IsClosed F ∧ r < μ F :=
  WeaklyRegular.innerRegular hU r hr
#align is_open.exists_lt_is_closed IsOpen.exists_lt_isClosed

/-- If `μ` is a weakly regular measure, then any open set can be approximated by a closed subset. -/
theorem _root_.IsOpen.measure_eq_iSup_isClosed ⦃U : Set α⦄ (hU : IsOpen U) (μ : Measure α)
    [WeaklyRegular μ] : μ U = ⨆ (F) (_ : F ⊆ U) (_ : IsClosed F), μ F :=
  WeaklyRegular.innerRegular.measure_eq_iSup hU
#align is_open.measure_eq_supr_is_closed IsOpen.measure_eq_iSup_isClosed

theorem innerRegular_measurable [WeaklyRegular μ] :
    InnerRegularWRT μ IsClosed fun s => MeasurableSet s ∧ μ s ≠ ∞ :=
  WeaklyRegular.innerRegular.measurableSet_of_isOpen (fun _ _ h₁ h₂ ↦ h₁.inter h₂.isClosed_compl)
#align measure_theory.measure.weakly_regular.inner_regular_measurable MeasureTheory.Measure.WeaklyRegular.innerRegular_measurable

/-- If `s` is a measurable set, a weakly regular measure `μ` is finite on `s`, and `ε` is a positive
number, then there exist a closed set `K ⊆ s` such that `μ s < μ K + ε`. -/
theorem _root_.MeasurableSet.exists_isClosed_lt_add [WeaklyRegular μ] {s : Set α}
    (hs : MeasurableSet s) (hμs : μ s ≠ ∞) {ε : ℝ≥0∞} (hε : ε ≠ 0) :
    ∃ K, K ⊆ s ∧ IsClosed K ∧ μ s < μ K + ε :=
  innerRegular_measurable.exists_subset_lt_add isClosed_empty ⟨hs, hμs⟩ hμs hε
#align measurable_set.exists_is_closed_lt_add MeasurableSet.exists_isClosed_lt_add

theorem _root_.MeasurableSet.exists_isClosed_diff_lt [OpensMeasurableSpace α] [WeaklyRegular μ]
    ⦃A : Set α⦄ (hA : MeasurableSet A) (h'A : μ A ≠ ∞) {ε : ℝ≥0∞} (hε : ε ≠ 0) :
    ∃ F, F ⊆ A ∧ IsClosed F ∧ μ (A \ F) < ε := by
  rcases hA.exists_isClosed_lt_add h'A hε with ⟨F, hFA, hFc, hF⟩
  exact ⟨F, hFA, hFc, measure_diff_lt_of_lt_add hFc.measurableSet hFA
    (ne_top_of_le_ne_top h'A <| measure_mono hFA) hF⟩
#align measurable_set.exists_is_closed_diff_lt MeasurableSet.exists_isClosed_diff_lt

/-- Given a weakly regular measure, any measurable set of finite mass can be approximated from
inside by closed sets. -/
theorem _root_.MeasurableSet.exists_lt_isClosed_of_ne_top [WeaklyRegular μ] ⦃A : Set α⦄
    (hA : MeasurableSet A) (h'A : μ A ≠ ∞) {r : ℝ≥0∞} (hr : r < μ A) :
    ∃ K, K ⊆ A ∧ IsClosed K ∧ r < μ K :=
  innerRegular_measurable ⟨hA, h'A⟩ _ hr
#align measurable_set.exists_lt_is_closed_of_ne_top MeasurableSet.exists_lt_isClosed_of_ne_top

/-- Given a weakly regular measure, any measurable set of finite mass can be approximated from
inside by closed sets. -/
theorem _root_.MeasurableSet.measure_eq_iSup_isClosed_of_ne_top [WeaklyRegular μ] ⦃A : Set α⦄
    (hA : MeasurableSet A) (h'A : μ A ≠ ∞) : μ A = ⨆ (K) (_ : K ⊆ A) (_ : IsClosed K), μ K :=
  innerRegular_measurable.measure_eq_iSup ⟨hA, h'A⟩
#align measurable_set.measure_eq_supr_is_closed_of_ne_top MeasurableSet.measure_eq_iSup_isClosed_of_ne_top

/-- The restriction of a weakly regular measure to a measurable set of finite measure is
weakly regular. -/
theorem restrict_of_measure_ne_top [BorelSpace α] [WeaklyRegular μ] {A : Set α}
    (h'A : μ A ≠ ∞) : WeaklyRegular (μ.restrict A) := by
  haveI : Fact (μ A < ∞) := ⟨h'A.lt_top⟩
  refine InnerRegularWRT.weaklyRegular_of_finite (μ.restrict A) (fun V V_open r hr ↦ ?_)
  have : InnerRegularWRT (μ.restrict A) IsClosed (fun s ↦ MeasurableSet s) :=
    InnerRegularWRT.restrict_of_measure_ne_top innerRegular_measurable h'A
  exact this V_open.measurableSet r hr
#align measure_theory.measure.weakly_regular.restrict_of_measurable_set MeasureTheory.Measure.WeaklyRegular.restrict_of_measure_ne_top

-- see Note [lower instance priority]
/-- Any finite measure on a metrizable space (or even a pseudo metrizable space)
is weakly regular. -/
instance (priority := 100) of_pseudoMetrizableSpace_of_isFiniteMeasure {X : Type*}
    [TopologicalSpace X] [PseudoMetrizableSpace X] [MeasurableSpace X] [BorelSpace X]
    (μ : Measure X) [IsFiniteMeasure μ] :
    WeaklyRegular μ :=
  (InnerRegularWRT.of_pseudoMetrizableSpace μ).weaklyRegular_of_finite μ
#align measure_theory.measure.weakly_regular.of_pseudo_emetric_space_of_is_finite_measure MeasureTheory.Measure.WeaklyRegular.of_pseudoMetrizableSpace_of_isFiniteMeasure

-- see Note [lower instance priority]
/-- Any locally finite measure on a second countable metrizable space
(or even a pseudo metrizable space) is weakly regular. -/
instance (priority := 100) of_pseudoMetrizableSpace_secondCountable_of_locallyFinite {X : Type*}
    [TopologicalSpace X] [PseudoMetrizableSpace X] [SecondCountableTopology X] [MeasurableSpace X]
    [BorelSpace X] (μ : Measure X) [IsLocallyFiniteMeasure μ] : WeaklyRegular μ :=
  have : OuterRegular μ := by
    refine (μ.finiteSpanningSetsInOpen'.mono' fun U hU => ?_).outerRegular
    have : Fact (μ U < ∞) := ⟨hU.2⟩
    exact ⟨hU.1, inferInstance⟩
  ⟨InnerRegularWRT.of_pseudoMetrizableSpace μ⟩
#align measure_theory.measure.weakly_regular.of_pseudo_emetric_second_countable_of_locally_finite MeasureTheory.Measure.WeaklyRegular.of_pseudoMetrizableSpace_secondCountable_of_locallyFinite

protected theorem smul [WeaklyRegular μ] {x : ℝ≥0∞} (hx : x ≠ ∞) : (x • μ).WeaklyRegular := by
  haveI := OuterRegular.smul μ hx
  exact ⟨WeaklyRegular.innerRegular.smul x⟩

instance smul_nnreal [WeaklyRegular μ] (c : ℝ≥0) : WeaklyRegular (c • μ) :=
  WeaklyRegular.smul coe_ne_top

end WeaklyRegular

namespace Regular

instance zero : Regular (0 : Measure α) :=
  ⟨fun _ _ _r hr => ⟨∅, empty_subset _, isCompact_empty, hr⟩⟩
#align measure_theory.measure.regular.zero MeasureTheory.Measure.Regular.zero

/-- If `μ` is a regular measure, then any open set can be approximated by a compact subset. -/
theorem _root_.IsOpen.exists_lt_isCompact [Regular μ] ⦃U : Set α⦄ (hU : IsOpen U) {r : ℝ≥0∞}
    (hr : r < μ U) : ∃ K, K ⊆ U ∧ IsCompact K ∧ r < μ K :=
  Regular.innerRegular hU r hr
#align is_open.exists_lt_is_compact IsOpen.exists_lt_isCompact

/-- The measure of an open set is the supremum of the measures of compact sets it contains. -/
theorem _root_.IsOpen.measure_eq_iSup_isCompact ⦃U : Set α⦄ (hU : IsOpen U) (μ : Measure α)
    [Regular μ] : μ U = ⨆ (K : Set α) (_ : K ⊆ U) (_ : IsCompact K), μ K :=
  Regular.innerRegular.measure_eq_iSup hU
#align is_open.measure_eq_supr_is_compact IsOpen.measure_eq_iSup_isCompact

theorem exists_compact_not_null [Regular μ] : (∃ K, IsCompact K ∧ μ K ≠ 0) ↔ μ ≠ 0 := by
  simp_rw [Ne, ← measure_univ_eq_zero, isOpen_univ.measure_eq_iSup_isCompact,
    ENNReal.iSup_eq_zero, not_forall, exists_prop, subset_univ, true_and_iff]
#align measure_theory.measure.regular.exists_compact_not_null MeasureTheory.Measure.Regular.exists_compact_not_null

/-- If `μ` is a regular measure, then any measurable set of finite measure can be approximated by a
compact subset. See also `MeasurableSet.exists_isCompact_lt_add` and
`MeasurableSet.exists_lt_isCompact_of_ne_top`. -/
instance (priority := 100) [Regular μ] : InnerRegularCompactLTTop μ :=
  ⟨Regular.innerRegular.measurableSet_of_isOpen (fun _ _ hs hU ↦ hs.diff hU)⟩
#noalign measure_theory.measure.regular.inner_regular_measurable

protected theorem map [BorelSpace α] [MeasurableSpace β] [TopologicalSpace β]
    [BorelSpace β] [Regular μ] (f : α ≃ₜ β) : (Measure.map f μ).Regular := by
  haveI := OuterRegular.map f μ
  haveI := IsFiniteMeasureOnCompacts.map μ f
  exact
    ⟨Regular.innerRegular.map' f.toMeasurableEquiv
        (fun U hU => hU.preimage f.continuous)
        (fun K hK => hK.image f.continuous)⟩
#align measure_theory.measure.regular.map MeasureTheory.Measure.Regular.map

protected theorem map_iff [BorelSpace α] [MeasurableSpace β] [TopologicalSpace β]
    [BorelSpace β] (f : α ≃ₜ β) :
    Regular (Measure.map f μ) ↔ Regular μ := by
  refine ⟨fun h ↦ ?_, fun h ↦ h.map f⟩
  convert h.map f.symm
  rw [map_map f.symm.continuous.measurable f.continuous.measurable]
  simp

protected theorem smul [Regular μ] {x : ℝ≥0∞} (hx : x ≠ ∞) : (x • μ).Regular := by
  haveI := OuterRegular.smul μ hx
  haveI := IsFiniteMeasureOnCompacts.smul μ hx
  exact ⟨Regular.innerRegular.smul x⟩
#align measure_theory.measure.regular.smul MeasureTheory.Measure.Regular.smul

instance smul_nnreal [Regular μ] (c : ℝ≥0) : Regular (c • μ) := Regular.smul coe_ne_top

/-- The restriction of a regular measure to a set of finite measure is regular. -/
theorem restrict_of_measure_ne_top [R1Space α] [BorelSpace α] [Regular μ]
    {A : Set α} (h'A : μ A ≠ ∞) : Regular (μ.restrict A) := by
  have : WeaklyRegular (μ.restrict A) := WeaklyRegular.restrict_of_measure_ne_top h'A
  constructor
  intro V hV r hr
  have R : restrict μ A V ≠ ∞ := by
    rw [restrict_apply hV.measurableSet]
    exact ((measure_mono inter_subset_right).trans_lt h'A.lt_top).ne
  exact MeasurableSet.exists_lt_isCompact_of_ne_top hV.measurableSet R hr

end Regular

-- see Note [lower instance priority]
/-- Any locally finite measure on a `σ`-compact pseudometrizable space is regular. -/
instance (priority := 100) Regular.of_sigmaCompactSpace_of_isLocallyFiniteMeasure {X : Type*}
    [TopologicalSpace X] [PseudoMetrizableSpace X] [SigmaCompactSpace X] [MeasurableSpace X]
    [BorelSpace X] (μ : Measure X) [IsLocallyFiniteMeasure μ] : Regular μ := by
  let A : PseudoMetricSpace X := TopologicalSpace.pseudoMetrizableSpacePseudoMetric X
  exact ⟨(InnerRegularWRT.isCompact_isClosed μ).trans (InnerRegularWRT.of_pseudoMetrizableSpace μ)⟩
#align measure_theory.measure.regular.of_sigma_compact_space_of_is_locally_finite_measure MeasureTheory.Measure.Regular.of_sigmaCompactSpace_of_isLocallyFiniteMeasure

/-- Any sigma finite measure on a `σ`-compact pseudometrizable space is inner regular. -/
instance (priority := 100) {X : Type*}
    [TopologicalSpace X] [PseudoMetrizableSpace X] [SigmaCompactSpace X] [MeasurableSpace X]
    [BorelSpace X] (μ : Measure X) [SigmaFinite μ] : InnerRegular μ := by
  refine ⟨(InnerRegularWRT.isCompact_isClosed μ).trans ?_⟩
  refine InnerRegularWRT.of_restrict (fun n ↦ ?_)
    (univ_subset_iff.2 (iUnion_spanningSets μ)) (monotone_spanningSets μ)
  have : Fact (μ (spanningSets μ n) < ∞) := ⟨measure_spanningSets_lt_top μ n⟩
  exact WeaklyRegular.innerRegular_measurable.trans InnerRegularWRT.of_sigmaFinite

end Measure

end MeasureTheory<|MERGE_RESOLUTION|>--- conflicted
+++ resolved
@@ -414,11 +414,7 @@
         (∀ n, A' n ⊆ s n) ∧ Pairwise (Disjoint on A') ∧ A = ⋃ n, A' n := by
     refine
       ⟨fun n => A ∩ disjointed s n, fun n => hA.inter (MeasurableSet.disjointed hm _), fun n =>
-<<<<<<< HEAD
-        (inter_subset_right _ _).trans (disjointed_subset _ _),
-=======
         inter_subset_right.trans (disjointed_subset _ _),
->>>>>>> d97a437a
         (disjoint_disjointed s).mono fun k l hkl => hkl.mono inf_le_right inf_le_right, ?_⟩
     rw [← inter_iUnion, iUnion_disjointed, univ_subset_iff.mp h'', inter_univ]
   rcases ENNReal.exists_pos_sum_of_countable' (tsub_pos_iff_lt.2 hr).ne' ℕ with ⟨δ, δ0, hδε⟩
