--- conflicted
+++ resolved
@@ -348,7 +348,6 @@
   rw [mulVec_transpose, Matrix.dotProduct_mulVec, star_star, dotProduct_comm]
 #align matrix.pos_def.transpose Matrix.PosDef.transpose
 
-<<<<<<< HEAD
 protected theorem diagonal [DecidableEq n] [NoZeroDivisors R] {d : n → R} (h : ∀ i, 0 < d i) :
     PosDef (diagonal d) :=
   ⟨isHermitian_diagonal_of_self_adjoint _ <| funext fun i => IsSelfAdjoint.of_nonneg (h i).le,
@@ -401,7 +400,7 @@
     [Nonempty n] [Nontrivial R] {d : ℤ} :
     PosDef (d : Matrix n n R) ↔ 0 < (d : R) :=
   posDef_diagonal_iff.trans <| by simp
-=======
+
 protected lemma add_posSemidef {A : Matrix m m R} {B : Matrix m m R}
     (hA : A.PosDef) (hB : B.PosSemidef) : (A + B).PosDef :=
   ⟨hA.isHermitian.add hB.isHermitian, fun x hx => by
@@ -417,7 +416,6 @@
 protected lemma add {A : Matrix m m R} {B : Matrix m m R}
     (hA : A.PosDef) (hB : B.PosDef) : (A + B).PosDef :=
   hA.add_posSemidef hB.posSemidef
->>>>>>> 13286789
 
 theorem of_toQuadraticForm' [DecidableEq n] {M : Matrix n n ℝ} (hM : M.IsSymm)
     (hMq : M.toQuadraticForm'.PosDef) : M.PosDef := by
