/-
Copyright (c) 2018 Simon Hudon. All rights reserved.
Released under Apache 2.0 license as described in the file LICENSE.
Authors: Simon Hudon, Patrick Massot
-/
import Mathlib.Algebra.Order.Ring.Defs
import Mathlib.Algebra.Ring.Pi
import Mathlib.Tactic.Positivity

#align_import algebra.order.pi from "leanprover-community/mathlib"@"422e70f7ce183d2900c586a8cda8381e788a0c62"

/-!
# Pi instances for ordered groups and monoids

This file defines instances for ordered group, monoid, and related structures on Pi types.
-/

variable {ι I α β γ : Type*}

-- The indexing type
variable {f : I → Type*}

-- The family of types already equipped with instances
variable (x y : ∀ i, f i) (i : I)

namespace Pi

/-- The product of a family of ordered commutative monoids is an ordered commutative monoid. -/
@[to_additive
      "The product of a family of ordered additive commutative monoids is
an ordered additive commutative monoid."]
instance orderedCommMonoid {ι : Type*} {Z : ι → Type*} [∀ i, OrderedCommMonoid (Z i)] :
    OrderedCommMonoid (∀ i, Z i) :=
  { Pi.partialOrder, Pi.commMonoid with
    mul_le_mul_left := fun _ _ w _ i => mul_le_mul_left' (w i) _ }
#align pi.ordered_comm_monoid Pi.orderedCommMonoid
#align pi.ordered_add_comm_monoid Pi.orderedAddCommMonoid

@[to_additive]
instance existsMulOfLe {ι : Type*} {α : ι → Type*} [∀ i, LE (α i)] [∀ i, Mul (α i)]
    [∀ i, ExistsMulOfLE (α i)] : ExistsMulOfLE (∀ i, α i) :=
  ⟨fun h =>
    ⟨fun i => (exists_mul_of_le <| h i).choose,
      funext fun i => (exists_mul_of_le <| h i).choose_spec⟩⟩
#align pi.has_exists_mul_of_le Pi.existsMulOfLe
#align pi.has_exists_add_of_le Pi.existsAddOfLe

/-- The product of a family of canonically ordered monoids is a canonically ordered monoid. -/
@[to_additive
      "The product of a family of canonically ordered additive monoids is
a canonically ordered additive monoid."]
<<<<<<< HEAD
instance {ι : Type _} {Z : ι → Type _} [∀ i, Mul (Z i)] [∀ i, LE (Z i)]
    [∀ i, CanonicallyOrderedMul (Z i)] :
    CanonicallyOrderedMul (∀ i, Z i) :=
  { Pi.existsMulOfLe with
    le_self_mul := fun _ _ _ => le_self_mul
    le_mul_self := fun _ _ _ => le_mul_self }
=======
instance {ι : Type*} {Z : ι → Type*} [∀ i, CanonicallyOrderedCommMonoid (Z i)] :
    CanonicallyOrderedCommMonoid (∀ i, Z i) :=
  { Pi.orderBot, Pi.orderedCommMonoid, Pi.existsMulOfLe with
    le_self_mul := fun _ _ _ => le_self_mul }
>>>>>>> 08a8af0b

@[to_additive]
instance orderedCancelCommMonoid [∀ i, OrderedCancelCommMonoid <| f i] :
    OrderedCancelCommMonoid (∀ i : I, f i) :=
  { Pi.partialOrder, Pi.commMonoid with
    npow := Monoid.npow,
    le_of_mul_le_mul_left := fun _ _ _ h i =>
      OrderedCancelCommMonoid.le_of_mul_le_mul_left _ _ _ (h i)
    mul_le_mul_left := fun _ _ c h i =>
      OrderedCancelCommMonoid.mul_le_mul_left _ _ (c i) (h i) }
--Porting note: Old proof was
  -- refine_struct
  --     { Pi.partialOrder, Pi.monoid with
  --       mul := (· * ·)
  --       one := (1 : ∀ i, f i)
  --       le := (· ≤ ·)
  --       lt := (· < ·)
  --       npow := Monoid.npow } <;>
  --   pi_instance_derive_field
#align pi.ordered_cancel_comm_monoid Pi.orderedCancelCommMonoid
#align pi.ordered_cancel_add_comm_monoid Pi.orderedAddCancelCommMonoid

@[to_additive]
instance orderedCommGroup [∀ i, OrderedCommGroup <| f i] : OrderedCommGroup (∀ i : I, f i) :=
  { Pi.commGroup, Pi.orderedCommMonoid with
    npow := Monoid.npow }
#align pi.ordered_comm_group Pi.orderedCommGroup
#align pi.ordered_add_comm_group Pi.orderedAddCommGroup

instance orderedSemiring [∀ i, OrderedSemiring (f i)] : OrderedSemiring (∀ i, f i) :=
  { Pi.semiring,
    Pi.partialOrder with
    add_le_add_left := fun _ _ hab _ _ => add_le_add_left (hab _) _
    zero_le_one := fun i => zero_le_one (α := f i)
    mul_le_mul_of_nonneg_left := fun _ _ _ hab hc _ => mul_le_mul_of_nonneg_left (hab _) <| hc _
    mul_le_mul_of_nonneg_right := fun _ _ _ hab hc _ => mul_le_mul_of_nonneg_right (hab _) <| hc _ }
#align pi.ordered_semiring Pi.orderedSemiring

instance orderedCommSemiring [∀ i, OrderedCommSemiring (f i)] : OrderedCommSemiring (∀ i, f i) :=
  { Pi.commSemiring, Pi.orderedSemiring with }
#align pi.ordered_comm_semiring Pi.orderedCommSemiring

instance orderedRing [∀ i, OrderedRing (f i)] : OrderedRing (∀ i, f i) :=
  { Pi.ring, Pi.orderedSemiring with mul_nonneg := fun _ _ ha hb _ => mul_nonneg (ha _) (hb _) }
#align pi.ordered_ring Pi.orderedRing

instance orderedCommRing [∀ i, OrderedCommRing (f i)] : OrderedCommRing (∀ i, f i) :=
  { Pi.commRing, Pi.orderedRing with }
#align pi.ordered_comm_ring Pi.orderedCommRing

end Pi

namespace Function
section const
variable (β) [One α] [Preorder α] {a : α}

@[to_additive const_nonneg_of_nonneg]
theorem one_le_const_of_one_le (ha : 1 ≤ a) : 1 ≤ const β a := fun _ => ha
#align function.one_le_const_of_one_le Function.one_le_const_of_one_le
#align function.const_nonneg_of_nonneg Function.const_nonneg_of_nonneg

@[to_additive]
theorem const_le_one_of_le_one (ha : a ≤ 1) : const β a ≤ 1 := fun _ => ha
#align function.const_le_one_of_le_one Function.const_le_one_of_le_one
#align function.const_nonpos_of_nonpos Function.const_nonpos_of_nonpos

variable {β} [Nonempty β]

@[to_additive (attr := simp) const_nonneg]
theorem one_le_const : 1 ≤ const β a ↔ 1 ≤ a :=
  @const_le_const _ _ _ _ 1 _
#align function.one_le_const Function.one_le_const
#align function.const_nonneg Function.const_nonneg

@[to_additive (attr := simp) const_pos]
theorem one_lt_const : 1 < const β a ↔ 1 < a :=
  @const_lt_const _ _ _ _ 1 a
#align function.one_lt_const Function.one_lt_const
#align function.const_pos Function.const_pos

@[to_additive (attr := simp)]
theorem const_le_one : const β a ≤ 1 ↔ a ≤ 1 :=
  @const_le_const _ _ _ _ _ 1
#align function.const_le_one Function.const_le_one
#align function.const_nonpos Function.const_nonpos

@[to_additive (attr := simp)]
theorem const_lt_one : const β a < 1 ↔ a < 1 :=
  @const_lt_const _ _ _ _ _ 1
#align function.const_lt_one Function.const_lt_one
#align function.const_neg Function.const_neg

end const

section extend
variable [One γ] [LE γ] {f : α → β} {g : α → γ} {e : β → γ}

@[to_additive extend_nonneg] lemma one_le_extend (hg : 1 ≤ g) (he : 1 ≤ e) : 1 ≤ extend f g e :=
  fun _b ↦ by classical exact one_le_dite (fun _ ↦ hg _) (fun _ ↦ he _)

@[to_additive] lemma extend_le_one (hg : g ≤ 1) (he : e ≤ 1) : extend f g e ≤ 1 :=
  fun _b ↦ by classical exact dite_le_one (fun _ ↦ hg _) (fun _ ↦ he _)

end extend
end Function
--Porting note: Tactic code not ported yet
-- namespace Tactic

-- open Function

-- variable (ι) [Zero α] {a : α}

-- private theorem function_const_nonneg_of_pos [Preorder α] (ha : 0 < a) : 0 ≤ const ι a :=
--   const_nonneg_of_nonneg _ ha.le
-- #align tactic.function_const_nonneg_of_pos tactic.function_const_nonneg_of_pos

-- variable [Nonempty ι]

-- private theorem function_const_ne_zero : a ≠ 0 → const ι a ≠ 0 :=
--   const_ne_zero.2
-- #align tactic.function_const_ne_zero tactic.function_const_ne_zero

-- private theorem function_const_pos [Preorder α] : 0 < a → 0 < const ι a :=
--   const_pos.2
-- #align tactic.function_const_pos tactic.function_const_pos

-- /-- Extension for the `positivity` tactic: `Function.const` is positive/nonnegative/nonzero if
-- its input is. -/
-- @[positivity]
-- unsafe def positivity_const : expr → tactic strictness
--   | q(Function.const $(ι) $(a)) => do
--     let strict_a ← core a
--     match strict_a with
--       | positive p =>
--         positive <$> to_expr ``(function_const_pos $(ι) $(p)) <|>
--           nonnegative <$> to_expr ``(function_const_nonneg_of_pos $(ι) $(p))
--       | nonnegative p => nonnegative <$> to_expr ``(const_nonneg_of_nonneg $(ι) $(p))
--       | nonzero p => nonzero <$> to_expr ``(function_const_ne_zero $(ι) $(p))
--   | e =>
--     pp e >>= fail ∘ format.bracket "The expression `" "` is not of the form `Function.const ι a`"
-- #align tactic.positivity_const tactic.positivity_const

-- end Tactic<|MERGE_RESOLUTION|>--- conflicted
+++ resolved
@@ -49,19 +49,12 @@
 @[to_additive
       "The product of a family of canonically ordered additive monoids is
 a canonically ordered additive monoid."]
-<<<<<<< HEAD
-instance {ι : Type _} {Z : ι → Type _} [∀ i, Mul (Z i)] [∀ i, LE (Z i)]
+instance {ι : Type*} {Z : ι → Type*} [∀ i, Mul (Z i)] [∀ i, LE (Z i)]
     [∀ i, CanonicallyOrderedMul (Z i)] :
     CanonicallyOrderedMul (∀ i, Z i) :=
   { Pi.existsMulOfLe with
     le_self_mul := fun _ _ _ => le_self_mul
     le_mul_self := fun _ _ _ => le_mul_self }
-=======
-instance {ι : Type*} {Z : ι → Type*} [∀ i, CanonicallyOrderedCommMonoid (Z i)] :
-    CanonicallyOrderedCommMonoid (∀ i, Z i) :=
-  { Pi.orderBot, Pi.orderedCommMonoid, Pi.existsMulOfLe with
-    le_self_mul := fun _ _ _ => le_self_mul }
->>>>>>> 08a8af0b
 
 @[to_additive]
 instance orderedCancelCommMonoid [∀ i, OrderedCancelCommMonoid <| f i] :
