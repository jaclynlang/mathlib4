/-
Copyright (c) 2023 Kalle Kytölä. All rights reserved.
Released under Apache 2.0 license as described in the file LICENSE.
Authors: Kalle Kytölä
-/
import Mathlib.MeasureTheory.Measure.ProbabilityMeasure
import Mathlib.MeasureTheory.Integral.Layercake
import Mathlib.MeasureTheory.Integral.BoundedContinuousFunction

/-!
# The Lévy-Prokhorov distance on spaces of finite measures and probability measures

## Main definitions

* `MeasureTheory.levyProkhorovEDist`: The Lévy-Prokhorov edistance between two measures.
* `MeasureTheory.levyProkhorovDist`: The Lévy-Prokhorov distance between two finite measures.

## Main results

* `levyProkhorovDist_pseudoMetricSpace_finiteMeasure`: The Lévy-Prokhorov distance is a
  pseudoemetric on the space of finite measures.
* `levyProkhorovDist_pseudoMetricSpace_probabilityMeasure`: The Lévy-Prokhorov distance is a
  pseudoemetric on the space of probability measures.

## Todo

* Show that in Borel spaces, the Lévy-Prokhorov distance is a metric; not just a pseudometric.
* Prove that if `X` is metrizable and separable, then the Lévy-Prokhorov distance metrizes the
  topology of weak convergence.

## Tags

finite measure, probability measure, weak convergence, convergence in distribution, metrizability
-/

open Topology Metric Filter Set ENNReal NNReal

namespace MeasureTheory

open scoped Topology ENNReal NNReal BoundedContinuousFunction

section Levy_Prokhorov

/-! ### Lévy-Prokhorov metric -/

variable {ι : Type*} {Ω : Type*} [MeasurableSpace Ω] [PseudoEMetricSpace Ω]

/-- The Lévy-Prokhorov edistance between measures:
`d(μ,ν) = inf {r ≥ 0 | ∀ B, μ B ≤ ν Bᵣ + r ∧ ν B ≤ μ Bᵣ + r}`. -/
noncomputable def levyProkhorovEDist (μ ν : Measure Ω) : ℝ≥0∞ :=
  sInf {ε | ∀ B, MeasurableSet B →
            μ B ≤ ν (thickening ε.toReal B) + ε ∧ ν B ≤ μ (thickening ε.toReal B) + ε}

/- This result is not placed in earlier more generic files, since it is rather specialized;
it mixes measure and metric in a very particular way. -/
lemma meas_le_of_le_of_forall_le_meas_thickening_add {ε₁ ε₂ : ℝ≥0∞} (μ ν : Measure Ω)
    (h_le : ε₁ ≤ ε₂) {B : Set Ω} (hε₁ : μ B ≤ ν (thickening ε₁.toReal B) + ε₁) :
    μ B ≤ ν (thickening ε₂.toReal B) + ε₂ := by
  by_cases ε_top : ε₂ = ∞
  · simp only [ne_eq, FiniteMeasure.ennreal_coeFn_eq_coeFn_toMeasure, ε_top, top_toReal,
                add_top, le_top]
  apply hε₁.trans (add_le_add ?_ h_le)
  exact measure_mono (μ := ν) (thickening_mono (toReal_mono ε_top h_le) B)

lemma left_measure_le_of_levyProkhorovEDist_lt {μ ν : Measure Ω} {c : ℝ≥0∞}
    (h : levyProkhorovEDist μ ν < c) {B : Set Ω} (B_mble : MeasurableSet B) :
    μ B ≤ ν (thickening c.toReal B) + c := by
  obtain ⟨c', ⟨hc', lt_c⟩⟩ := sInf_lt_iff.mp h
  exact meas_le_of_le_of_forall_le_meas_thickening_add μ ν lt_c.le (hc' B B_mble).1

lemma right_measure_le_of_levyProkhorovEDist_lt {μ ν : Measure Ω} {c : ℝ≥0∞}
    (h : levyProkhorovEDist μ ν < c) {B : Set Ω} (B_mble : MeasurableSet B) :
    ν B ≤ μ (thickening c.toReal B) + c := by
  obtain ⟨c', ⟨hc', lt_c⟩⟩ := sInf_lt_iff.mp h
  exact meas_le_of_le_of_forall_le_meas_thickening_add ν μ lt_c.le (hc' B B_mble).2

lemma levyProkhorovEDist_le_of_forall_add_pos_le (μ ν : Measure Ω) (δ : ℝ≥0∞)
    (h : ∀ ε B, 0 < ε → ε < ∞ → MeasurableSet B →
      μ B ≤ ν (thickening (δ + ε).toReal B) + δ + ε ∧
      ν B ≤ μ (thickening (δ + ε).toReal B) + δ + ε) :
    levyProkhorovEDist μ ν ≤ δ := by
  apply ENNReal.le_of_forall_pos_le_add
  intro ε hε _
  by_cases ε_top : ε = ∞
  · simp only [ε_top, add_top, le_top]
  apply sInf_le
  intro B B_mble
  simpa only [add_assoc] using h ε B (coe_pos.mpr hε) coe_lt_top B_mble

lemma levyProkhorovEDist_le_of_forall (μ ν : Measure Ω) (δ : ℝ≥0∞)
    (h : ∀ ε B, δ < ε → ε < ∞ → MeasurableSet B →
        μ B ≤ ν (thickening ε.toReal B) + ε ∧ ν B ≤ μ (thickening ε.toReal B) + ε) :
    levyProkhorovEDist μ ν ≤ δ := by
  by_cases δ_top : δ = ∞
  · simp only [δ_top, add_top, le_top]
  apply levyProkhorovEDist_le_of_forall_add_pos_le
  intro x B x_pos x_lt_top B_mble
  simpa only [← add_assoc] using h (δ + x) B (ENNReal.lt_add_right δ_top x_pos.ne.symm)
    (by simp only [add_lt_top, Ne.lt_top δ_top, x_lt_top, and_self]) B_mble

lemma levyProkhorovEDist_le_max_measure_univ (μ ν : Measure Ω) :
    levyProkhorovEDist μ ν ≤ max (μ univ) (ν univ) := by
  refine sInf_le fun B _ ↦ ⟨?_, ?_⟩ <;> apply le_add_left <;> simp [measure_mono]

lemma levyProkhorovEDist_lt_top (μ ν : Measure Ω) [IsFiniteMeasure μ] [IsFiniteMeasure ν] :
    levyProkhorovEDist μ ν < ∞ :=
  (levyProkhorovEDist_le_max_measure_univ μ ν).trans_lt <| by simp [measure_lt_top]

lemma levyProkhorovEDist_ne_top (μ ν : Measure Ω) [IsFiniteMeasure μ] [IsFiniteMeasure ν] :
    levyProkhorovEDist μ ν ≠ ∞ := (levyProkhorovEDist_lt_top μ ν).ne

lemma levyProkhorovEDist_self (μ : Measure Ω) :
    levyProkhorovEDist μ μ = 0 := by
  rw [← nonpos_iff_eq_zero, ← csInf_Ioo zero_lt_top]
  refine sInf_le_sInf fun ε ⟨hε₀, hε_top⟩ B _ ↦ and_self_iff.2 ?_
  refine le_add_right <| measure_mono <| self_subset_thickening ?_ _
  exact ENNReal.toReal_pos hε₀.ne' hε_top.ne

lemma levyProkhorovEDist_comm (μ ν : Measure Ω) :
    levyProkhorovEDist μ ν = levyProkhorovEDist ν μ := by
  simp only [levyProkhorovEDist, and_comm]

lemma levyProkhorovEDist_triangle [OpensMeasurableSpace Ω] (μ ν κ : Measure Ω) :
    levyProkhorovEDist μ κ ≤ levyProkhorovEDist μ ν + levyProkhorovEDist ν κ := by
  by_cases LPμν_finite : levyProkhorovEDist μ ν = ∞
  · simp [LPμν_finite]
  by_cases LPνκ_finite : levyProkhorovEDist ν κ = ∞
  · simp [LPνκ_finite]
  apply levyProkhorovEDist_le_of_forall_add_pos_le
  intro ε B ε_pos ε_lt_top B_mble
  have half_ε_pos : 0 < ε / 2 := ENNReal.div_pos ε_pos.ne' two_ne_top
  have half_ε_lt_top : ε / 2 < ∞ := ENNReal.div_lt_top ε_lt_top.ne two_ne_zero
  let r := levyProkhorovEDist μ ν + ε / 2
  let s := levyProkhorovEDist ν κ + ε / 2
  have lt_r : levyProkhorovEDist μ ν < r := lt_add_right LPμν_finite half_ε_pos.ne'
  have lt_s : levyProkhorovEDist ν κ < s := lt_add_right LPνκ_finite half_ε_pos.ne'
  have hs_add_r : s + r = levyProkhorovEDist μ ν + levyProkhorovEDist ν κ + ε := by
    simp_rw [s, r, add_assoc, add_comm (ε / 2), add_assoc, ENNReal.add_halves, ← add_assoc,
      add_comm (levyProkhorovEDist μ ν)]
  have hs_add_r' : s.toReal + r.toReal
      = (levyProkhorovEDist μ ν + levyProkhorovEDist ν κ + ε).toReal := by
    rw [← hs_add_r, ← ENNReal.toReal_add]
    · exact ENNReal.add_ne_top.mpr ⟨LPνκ_finite, half_ε_lt_top.ne⟩
    · exact ENNReal.add_ne_top.mpr ⟨LPμν_finite, half_ε_lt_top.ne⟩
  rw [← hs_add_r', add_assoc, ← hs_add_r, add_assoc _ _ ε, ← hs_add_r]
  refine ⟨?_, ?_⟩
  · calc μ B ≤ ν (thickening r.toReal B) + r :=
      left_measure_le_of_levyProkhorovEDist_lt lt_r B_mble
    _ ≤ κ (thickening s.toReal (thickening r.toReal B)) + s + r :=
      add_le_add_right
        (left_measure_le_of_levyProkhorovEDist_lt lt_s isOpen_thickening.measurableSet) _
    _ = κ (thickening s.toReal (thickening r.toReal B)) + (s + r) := add_assoc _ _ _
    _ ≤ κ (thickening (s.toReal + r.toReal) B) + (s + r) :=
      add_le_add_right (measure_mono (thickening_thickening_subset _ _ _)) _
  · calc κ B ≤ ν (thickening s.toReal B) + s :=
      right_measure_le_of_levyProkhorovEDist_lt lt_s B_mble
    _ ≤ μ (thickening r.toReal (thickening s.toReal B)) + r + s :=
      add_le_add_right
        (right_measure_le_of_levyProkhorovEDist_lt lt_r isOpen_thickening.measurableSet) s
    _ = μ (thickening r.toReal (thickening s.toReal B)) + (s + r) := by rw [add_assoc, add_comm r]
    _ ≤ μ (thickening (r.toReal + s.toReal) B) + (s + r) :=
      add_le_add_right (measure_mono (thickening_thickening_subset _ _ _)) _
    _ = μ (thickening (s.toReal + r.toReal) B) + (s + r) := by rw [add_comm r.toReal]

/-- The Lévy-Prokhorov distance between finite measures:
`d(μ,ν) = inf {r ≥ 0 | ∀ B, μ B ≤ ν Bᵣ + r ∧ ν B ≤ μ Bᵣ + r}`. -/
noncomputable def levyProkhorovDist (μ ν : Measure Ω) : ℝ :=
  (levyProkhorovEDist μ ν).toReal

lemma levyProkhorovDist_self (μ : Measure Ω) :
    levyProkhorovDist μ μ = 0 := by
  simp only [levyProkhorovDist, levyProkhorovEDist_self, zero_toReal]

lemma levyProkhorovDist_comm (μ ν : Measure Ω) :
    levyProkhorovDist μ ν = levyProkhorovDist ν μ := by
  simp only [levyProkhorovDist, levyProkhorovEDist_comm]

lemma levyProkhorovDist_triangle [OpensMeasurableSpace Ω] (μ ν κ : Measure Ω)
    [IsFiniteMeasure μ] [IsFiniteMeasure ν] [IsFiniteMeasure κ] :
    levyProkhorovDist μ κ ≤ levyProkhorovDist μ ν + levyProkhorovDist ν κ := by
  have dμκ_finite := (levyProkhorovEDist_lt_top μ κ).ne
  have dμν_finite := (levyProkhorovEDist_lt_top μ ν).ne
  have dνκ_finite := (levyProkhorovEDist_lt_top ν κ).ne
  convert (ENNReal.toReal_le_toReal (a := levyProkhorovEDist μ κ)
    (b := levyProkhorovEDist μ ν + levyProkhorovEDist ν κ)
    _ _).mpr <| levyProkhorovEDist_triangle μ ν κ
  · simp only [levyProkhorovDist, ENNReal.toReal_add dμν_finite dνκ_finite]
  · exact dμκ_finite
  · exact ENNReal.add_ne_top.mpr ⟨dμν_finite, dνκ_finite⟩

/-- A type synonym, to be used for `Measure α`, `FiniteMeasure α`, or `ProbabilityMeasure α`,
when they are to be equipped with the Lévy-Prokhorov distance. -/
def LevyProkhorov (α : Type*) := α

variable [OpensMeasurableSpace Ω]

/-- The Lévy-Prokhorov distance `levyProkhorovEDist` makes `Measure Ω` a pseudoemetric
space. The instance is recorded on the type synonym `LevyProkhorov (Measure Ω) := Measure Ω`. -/
noncomputable instance : PseudoEMetricSpace (LevyProkhorov (Measure Ω)) where
  edist := levyProkhorovEDist
  edist_self := levyProkhorovEDist_self
  edist_comm := levyProkhorovEDist_comm
  edist_triangle := levyProkhorovEDist_triangle

/-- The Lévy-Prokhorov distance `levyProkhorovDist` makes `FiniteMeasure Ω` a pseudometric
space. The instance is recorded on the type synonym
`LevyProkhorov (FiniteMeasure Ω) := FiniteMeasure Ω`. -/
noncomputable instance levyProkhorovDist_pseudoMetricSpace_finiteMeasure :
    PseudoMetricSpace (LevyProkhorov (FiniteMeasure Ω)) where
  dist μ ν := levyProkhorovDist μ.toMeasure ν.toMeasure
  dist_self μ := levyProkhorovDist_self _
  dist_comm μ ν := levyProkhorovDist_comm _ _
  dist_triangle μ ν κ := levyProkhorovDist_triangle _ _ _
  edist_dist μ ν := by simp [← ENNReal.ofReal_coe_nnreal]

/-- The Lévy-Prokhorov distance `levyProkhorovDist` makes `ProbabilityMeasure Ω` a pseudoemetric
space. The instance is recorded on the type synonym
`LevyProkhorov (ProbabilityMeasure Ω) := ProbabilityMeasure Ω`. -/
noncomputable instance levyProkhorovDist_pseudoMetricSpace_probabilityMeasure :
    PseudoMetricSpace (LevyProkhorov (ProbabilityMeasure Ω)) where
  dist μ ν := levyProkhorovDist μ.toMeasure ν.toMeasure
  dist_self μ := levyProkhorovDist_self _
  dist_comm μ ν := levyProkhorovDist_comm _ _
  dist_triangle μ ν κ := levyProkhorovDist_triangle _ _ _
  edist_dist μ ν := by simp [← ENNReal.ofReal_coe_nnreal]

lemma LevyProkhorov.dist_def (μ ν : LevyProkhorov (ProbabilityMeasure Ω)) :
    dist μ ν = levyProkhorovDist μ.toMeasure ν.toMeasure := rfl

end Levy_Prokhorov --section

section Levy_Prokhorov_comparison

open BoundedContinuousFunction

variable {ι : Type*} {Ω : Type*} [MeasurableSpace Ω]

/-- Coercion from the type synonym `LevyProkhorov (ProbabilityMeasure Ω)`
to `ProbabilityMeasure Ω`. -/
def LevyProkhorov.probabilityMeasure (μ : LevyProkhorov (ProbabilityMeasure Ω)) :
    ProbabilityMeasure Ω := μ

/-- Coercion from the type synonym `LevyProkhorov (FiniteMeasure Ω)` to `FiniteMeasure Ω`. -/
def LevyProkhorov.finiteMeasure (μ : LevyProkhorov (FiniteMeasure Ω)) :
    FiniteMeasure Ω := μ

variable [PseudoMetricSpace Ω] [OpensMeasurableSpace Ω]

/-- A version of the layer cake formula for bounded continuous functions which have finite integral:
∫ f dμ = ∫ t in (0, ‖f‖], μ {x | f(x) ≥ t} dt. -/
lemma BoundedContinuousFunction.integral_eq_integral_meas_le_of_hasFiniteIntegral
    {α : Type*} [MeasurableSpace α] [TopologicalSpace α] [OpensMeasurableSpace α]
    (f : α →ᵇ ℝ) (μ : Measure α) (f_nn : 0 ≤ᵐ[μ] f) (hf : HasFiniteIntegral f μ) :
    ∫ ω, f ω ∂μ = ∫ t in Ioc 0 ‖f‖, ENNReal.toReal (μ {a : α | t ≤ f a}) := by
  rw [Integrable.integral_eq_integral_Ioc_meas_le (M := ‖f‖) ?_ f_nn ?_]
  · exact ⟨f.continuous.measurable.aestronglyMeasurable, hf⟩
  · exact eventually_of_forall (fun x ↦ BoundedContinuousFunction.apply_le_norm f x)

/-- A version of the layer cake formula for bounded continuous functions and finite measures:
∫ f dμ = ∫ t in (0, ‖f‖], μ {x | f(x) ≥ t} dt. -/
lemma BoundedContinuousFunction.integral_eq_integral_meas_le
    {α : Type*} [MeasurableSpace α] [TopologicalSpace α] [OpensMeasurableSpace α]
    (f : α →ᵇ ℝ) (μ : Measure α) [IsFiniteMeasure μ] (f_nn : 0 ≤ᵐ[μ] f) :
    ∫ ω, f ω ∂μ = ∫ t in Ioc 0 ‖f‖, ENNReal.toReal (μ {a : α | t ≤ f a}) :=
  integral_eq_integral_meas_le_of_hasFiniteIntegral _ _ f_nn (f.integrable μ).2

/-- Assuming `levyProkhorovEDist μ ν < ε`, we can bound `∫ f ∂μ` in terms of
`∫ t in (0, ‖f‖], ν (thickening ε {x | f(x) ≥ t}) dt` and `‖f‖`. -/
lemma BoundedContinuousFunction.integral_le_of_levyProkhorovEDist_lt (μ ν : Measure Ω)
    [IsFiniteMeasure μ] [IsFiniteMeasure ν] {ε : ℝ} (ε_pos : 0 < ε)
    (hμν : levyProkhorovEDist μ ν < ENNReal.ofReal ε) (f : Ω →ᵇ ℝ) (f_nn : 0 ≤ᵐ[μ] f) :
    ∫ ω, f ω ∂μ
      ≤ (∫ t in Ioc 0 ‖f‖, ENNReal.toReal (ν (thickening ε {a | t ≤ f a}))) + ε * ‖f‖ := by
  rw [BoundedContinuousFunction.integral_eq_integral_meas_le f μ f_nn]
  have key : (fun (t : ℝ) ↦ ENNReal.toReal (μ {a | t ≤ f a}))
              ≤ (fun (t : ℝ) ↦ ENNReal.toReal (ν (thickening ε {a | t ≤ f a})) + ε) := by
    intro t
    convert (ENNReal.toReal_le_toReal (measure_ne_top _ _) ?_).mpr
            <| left_measure_le_of_levyProkhorovEDist_lt hμν (B := {a | t ≤ f a})
                (f.continuous.measurable measurableSet_Ici)
    · rw [ENNReal.toReal_add (measure_ne_top ν _) ofReal_ne_top, ENNReal.toReal_ofReal ε_pos.le]
    · exact ENNReal.add_ne_top.mpr ⟨measure_ne_top ν _, ofReal_ne_top⟩
  have intble₁ : IntegrableOn (fun t ↦ ENNReal.toReal (μ {a | t ≤ f a})) (Ioc 0 ‖f‖) := by
    apply Measure.integrableOn_of_bounded (M := ENNReal.toReal (μ univ)) measure_Ioc_lt_top.ne
    · apply (Measurable.ennreal_toReal (Antitone.measurable ?_)).aestronglyMeasurable
      exact fun _ _ hst ↦ measure_mono (fun _ h ↦ hst.trans h)
    · apply eventually_of_forall <| fun t ↦ ?_
      simp only [Real.norm_eq_abs, abs_toReal]
      exact (ENNReal.toReal_le_toReal (measure_ne_top _ _) (measure_ne_top _ _)).mpr
            <| measure_mono (subset_univ _)
  have intble₂ : IntegrableOn
                  (fun t ↦ ENNReal.toReal (ν (thickening ε {a | t ≤ f a}))) (Ioc 0 ‖f‖) := by
    apply Measure.integrableOn_of_bounded (M := ENNReal.toReal (ν univ)) measure_Ioc_lt_top.ne
    · apply (Measurable.ennreal_toReal (Antitone.measurable ?_)).aestronglyMeasurable
      exact fun _ _ hst ↦ measure_mono <| thickening_subset_of_subset ε (fun _ h ↦ hst.trans h)
    · apply eventually_of_forall <| fun t ↦ ?_
      simp only [Real.norm_eq_abs, abs_toReal]
      exact (ENNReal.toReal_le_toReal (measure_ne_top _ _) (measure_ne_top _ _)).mpr
            <| measure_mono (subset_univ _)
  apply le_trans (set_integral_mono (s := Ioc 0 ‖f‖) ?_ ?_ key)
  rw [integral_add]
  · apply add_le_add_left
    simp only [integral_const, MeasurableSet.univ, Measure.restrict_apply, univ_inter,
                Real.volume_Ioc, sub_zero, norm_nonneg, toReal_ofReal, smul_eq_mul,
                (mul_comm _ ε).le]
  · exact intble₂
  · exact integrable_const ε
  · exact intble₁
  · exact intble₂.add <| integrable_const ε

/-- A monotone decreasing convergence lemma for integrals of measures of thickenings:
`∫ t in (0, ‖f‖], μ (thickening ε {x | f(x) ≥ t}) dt` tends to
`∫ t in (0, ‖f‖], μ {x | f(x) ≥ t} dt` as `ε → 0`. -/
lemma tendsto_integral_meas_thickening_le (f : Ω →ᵇ ℝ)
    {A : Set ℝ} (A_finmeas : volume A ≠ ∞) (μ : ProbabilityMeasure Ω) :
    Tendsto (fun ε ↦ ∫ t in A, ENNReal.toReal (μ (thickening ε {a | t ≤ f a}))) (𝓝[>] (0 : ℝ))
      (𝓝 (∫ t in A, ENNReal.toReal (μ {a | t ≤ f a}))) := by
  apply tendsto_integral_filter_of_dominated_convergence (G := ℝ) (μ := volume.restrict A)
        (F := fun ε t ↦ (μ (thickening ε {a | t ≤ f a}))) (f := fun t ↦ (μ {a | t ≤ f a})) 1
  · apply eventually_of_forall fun n ↦ Measurable.aestronglyMeasurable ?_
    simp only [measurable_coe_nnreal_real_iff]
    apply measurable_toNNReal.comp <| Antitone.measurable (fun s t hst ↦ ?_)
    exact measure_mono <| thickening_subset_of_subset _ <| fun ω h ↦ hst.trans h
  · apply eventually_of_forall (fun i ↦ ?_)
    apply eventually_of_forall (fun t ↦ ?_)
    simp only [Real.norm_eq_abs, NNReal.abs_eq, Pi.one_apply]
    exact (ENNReal.toReal_le_toReal (measure_ne_top _ _) one_ne_top).mpr prob_le_one
  · have aux : IsFiniteMeasure (volume.restrict A) := ⟨by simp [lt_top_iff_ne_top, A_finmeas]⟩
    apply integrable_const
  · apply eventually_of_forall (fun t ↦ ?_)
    simp only [NNReal.tendsto_coe]
    apply (ENNReal.tendsto_toNNReal _).comp
    apply (tendsto_measure_thickening_of_isClosed ?_ ?_)
    · exact ⟨1, ⟨Real.zero_lt_one, measure_ne_top _ _⟩⟩
    · exact isClosed_le continuous_const f.continuous
    · exact measure_ne_top _ _

/-- The coercion `LevyProkhorov (ProbabilityMeasure Ω) → ProbabilityMeasure Ω` is continuous. -/
lemma continuous_levyProkhorov_to_probabilityMeasure :
    Continuous (LevyProkhorov.probabilityMeasure (Ω := Ω)) := by
  refine SeqContinuous.continuous ?_
  intro μs ν hμs
  set P := ν.probabilityMeasure -- more palatable notation
  set Ps := fun n ↦ (μs n).probabilityMeasure -- more palatable notation
  rw [ProbabilityMeasure.tendsto_iff_forall_integral_tendsto]
  refine fun f ↦ tendsto_integral_of_forall_limsup_integral_le_integral ?_ f
  intro f f_nn
  by_cases f_zero : ‖f‖ = 0
  · simp only [norm_eq_zero] at f_zero
    simp [f_zero, limsup_const]
  have norm_f_pos : 0 < ‖f‖ := lt_of_le_of_ne (norm_nonneg _) (fun a => f_zero a.symm)
  apply _root_.le_of_forall_pos_le_add
  intro δ δ_pos
  apply limsup_le_of_le ?_
  · obtain ⟨εs, ⟨_, ⟨εs_pos, εs_lim⟩⟩⟩ := exists_seq_strictAnti_tendsto (0 : ℝ)
    have ε_of_room := Tendsto.add (tendsto_iff_dist_tendsto_zero.mp hμs) εs_lim
    have ε_of_room' : Tendsto (fun n ↦ dist (μs n) ν + εs n) atTop (𝓝[>] 0) := by
      rw [tendsto_nhdsWithin_iff]
      refine ⟨by simpa using ε_of_room, eventually_of_forall fun n ↦ ?_⟩
      · rw [mem_Ioi]
        linarith [εs_pos n, dist_nonneg (x := μs n) (y := ν)]
    rw [add_zero] at ε_of_room
    have key := (tendsto_integral_meas_thickening_le f (A := Ioc 0 ‖f‖) (by simp) P).comp ε_of_room'
    · have aux : ∀ (z : ℝ), Iio (z + δ/2) ∈ 𝓝 z := fun z ↦ Iio_mem_nhds (by linarith)
      filter_upwards [key (aux _), ε_of_room <| Iio_mem_nhds <| half_pos <|
                        Real.mul_pos (inv_pos.mpr norm_f_pos) δ_pos]
        with n hn hn'
      simp only [gt_iff_lt, eventually_atTop, ge_iff_le, ne_eq, mem_map,
                 mem_atTop_sets, mem_preimage, mem_Iio] at *
      specialize εs_pos n
      have bound := BoundedContinuousFunction.integral_le_of_levyProkhorovEDist_lt
                      (Ps n) P (ε := dist (μs n) ν + εs n) ?_ ?_ f ?_
      · refine bound.trans ?_
        apply (add_le_add_right hn.le _).trans
        rw [BoundedContinuousFunction.integral_eq_integral_meas_le]
        · simp only [ProbabilityMeasure.ennreal_coeFn_eq_coeFn_toMeasure]
          rw [add_assoc, mul_comm]
          gcongr
          calc
            δ / 2 + ‖f‖ * (dist (μs n) ν + εs n)
            _ ≤ δ / 2 + ‖f‖ * (‖f‖⁻¹ * δ / 2) := by gcongr
            _ = δ := by field_simp; ring
        · exact eventually_of_forall f_nn
      · positivity
      · rw [ENNReal.ofReal_add (by positivity) (by positivity), ← add_zero (levyProkhorovEDist _ _)]
        apply ENNReal.add_lt_add_of_le_of_lt (levyProkhorovEDist_ne_top _ _)
              (le_of_eq ?_) (ofReal_pos.mpr εs_pos)
        rw [LevyProkhorov.dist_def, levyProkhorovDist,
            ofReal_toReal (levyProkhorovEDist_ne_top _ _)]
        simp only [Ps, P, LevyProkhorov.probabilityMeasure]
      · exact eventually_of_forall f_nn
  · simp only [IsCoboundedUnder, IsCobounded, eventually_map, eventually_atTop,
               ge_iff_le, forall_exists_index]
<<<<<<< HEAD
    exact ⟨0, fun a i hia ↦ le_trans (integral_nonneg f_nn) (hia i rfl.le)⟩
=======
    refine ⟨0, fun a i hia ↦ le_trans (integral_nonneg f_nn) (hia i le_rfl)⟩
>>>>>>> d9c412b8

/-- The topology of the Lévy-Prokhorov metric is finer than the topology of convergence in
distribution. -/
theorem levyProkhorov_le_convergenceInDistribution :
    TopologicalSpace.coinduced (LevyProkhorov.probabilityMeasure (Ω := Ω)) inferInstance
      ≤ (inferInstance : TopologicalSpace (ProbabilityMeasure Ω)) :=
  (continuous_levyProkhorov_to_probabilityMeasure).coinduced_le

end Levy_Prokhorov_comparison

end MeasureTheory -- namespace<|MERGE_RESOLUTION|>--- conflicted
+++ resolved
@@ -391,11 +391,7 @@
       · exact eventually_of_forall f_nn
   · simp only [IsCoboundedUnder, IsCobounded, eventually_map, eventually_atTop,
                ge_iff_le, forall_exists_index]
-<<<<<<< HEAD
     exact ⟨0, fun a i hia ↦ le_trans (integral_nonneg f_nn) (hia i rfl.le)⟩
-=======
-    refine ⟨0, fun a i hia ↦ le_trans (integral_nonneg f_nn) (hia i le_rfl)⟩
->>>>>>> d9c412b8
 
 /-- The topology of the Lévy-Prokhorov metric is finer than the topology of convergence in
 distribution. -/
