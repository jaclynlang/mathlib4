/-
Copyright (c) 2021 Thomas Browning. All rights reserved.
Released under Apache 2.0 license as described in the file LICENSE.
Authors: Thomas Browning
-/
import Mathlib.GroupTheory.Sylow
import Mathlib.GroupTheory.Transfer

#align_import group_theory.schur_zassenhaus from "leanprover-community/mathlib"@"d57133e49cf06508700ef69030cd099917e0f0de"

/-!
# The Schur-Zassenhaus Theorem

In this file we prove the Schur-Zassenhaus theorem.

## Main results

- `exists_right_complement'_of_coprime`: The **Schur-Zassenhaus** theorem:
  If `H : Subgroup G` is normal and has order coprime to its index,
  then there exists a subgroup `K` which is a (right) complement of `H`.
- `exists_left_complement'_of_coprime`: The **Schur-Zassenhaus** theorem:
  If `H : Subgroup G` is normal and has order coprime to its index,
  then there exists a subgroup `K` which is a (left) complement of `H`.
-/


namespace Subgroup

section SchurZassenhausAbelian

open MulOpposite MulAction Subgroup.leftTransversals MemLeftTransversals

variable {G : Type*} [Group G] (H : Subgroup G) [IsCommutative H] [FiniteIndex H]
  (α β : leftTransversals (H : Set G))

/-- The quotient of the transversals of an abelian normal `N` by the `diff` relation. -/
def QuotientDiff :=
  Quotient
    (Setoid.mk (fun α β => diff (MonoidHom.id H) α β = 1)
      ⟨fun α => diff_self (MonoidHom.id H) α, fun h => by rw [← diff_inv, h, inv_one],
        fun h h' => by rw [← diff_mul_diff, h, h', one_mul]⟩)
#align subgroup.quotient_diff Subgroup.QuotientDiff

instance : Inhabited H.QuotientDiff := by
  dsimp [QuotientDiff] -- Porting note: Added `dsimp`
  infer_instance

theorem smul_diff_smul' [hH : Normal H] (g : Gᵐᵒᵖ) :
    diff (MonoidHom.id H) (g • α) (g • β) =
      ⟨g.unop⁻¹ * (diff (MonoidHom.id H) α β : H) * g.unop,
        hH.mem_comm ((congr_arg (· ∈ H) (mul_inv_cancel_left _ _)).mpr (SetLike.coe_mem _))⟩ := by
  letI := H.fintypeQuotientOfFiniteIndex
  let ϕ : H →* H :=
    { toFun := fun h =>
        ⟨g.unop⁻¹ * h * g.unop,
          hH.mem_comm ((congr_arg (· ∈ H) (mul_inv_cancel_left _ _)).mpr (SetLike.coe_mem _))⟩
      map_one' := by rw [Subtype.ext_iff, coe_mk, coe_one, mul_one, inv_mul_self]
      map_mul' := fun h₁ h₂ => by
        simp only [Subtype.ext_iff, coe_mk, coe_mul, mul_assoc, mul_inv_cancel_left] }
  refine (Fintype.prod_equiv (MulAction.toPerm g).symm _ _ fun x ↦ ?_).trans (map_prod ϕ _ _).symm
  simp only [ϕ, smul_apply_eq_smul_apply_inv_smul, smul_eq_mul_unop, mul_inv_rev, mul_assoc,
    MonoidHom.id_apply, toPerm_symm_apply, MonoidHom.coe_mk, OneHom.coe_mk]
#align subgroup.smul_diff_smul' Subgroup.smul_diff_smul'

variable {H} [Normal H]

noncomputable instance : MulAction G H.QuotientDiff where
  smul g :=
    Quotient.map' (fun α => op g⁻¹ • α) fun α β h =>
      Subtype.ext
        (by
          rwa [smul_diff_smul', coe_mk, coe_one, mul_eq_one_iff_eq_inv, mul_right_eq_self, ←
            coe_one, ← Subtype.ext_iff])
  mul_smul g₁ g₂ q :=
    Quotient.inductionOn' q fun T =>
      congr_arg Quotient.mk'' (by rw [mul_inv_rev]; exact mul_smul (op g₁⁻¹) (op g₂⁻¹) T)
  one_smul q :=
    Quotient.inductionOn' q fun T =>
      congr_arg Quotient.mk'' (by rw [inv_one]; apply one_smul Gᵐᵒᵖ T)

theorem smul_diff' (h : H) :
    diff (MonoidHom.id H) α (op (h : G) • β) = diff (MonoidHom.id H) α β * h ^ H.index := by
  letI := H.fintypeQuotientOfFiniteIndex
  rw [diff, diff, index_eq_card, ← Finset.card_univ, ← Finset.prod_const, ← Finset.prod_mul_distrib]
  refine Finset.prod_congr rfl fun q _ => ?_
  simp_rw [Subtype.ext_iff, MonoidHom.id_apply, coe_mul, mul_assoc, mul_right_inj]
  rw [smul_apply_eq_smul_apply_inv_smul, smul_eq_mul_unop, MulOpposite.unop_op, mul_left_inj,
    ← Subtype.ext_iff, Equiv.apply_eq_iff_eq, inv_smul_eq_iff]
  exact self_eq_mul_right.mpr ((QuotientGroup.eq_one_iff _).mpr h.2)
#align subgroup.smul_diff' Subgroup.smul_diff'

theorem eq_one_of_smul_eq_one (hH : Nat.Coprime (Nat.card H) H.index) (α : H.QuotientDiff)
    (h : H) : h • α = α → h = 1 :=
  Quotient.inductionOn' α fun α hα =>
    (powCoprime hH).injective <|
      calc
        h ^ H.index = diff (MonoidHom.id H) (op ((h⁻¹ : H) : G) • α) α := by
          rw [← diff_inv, smul_diff', diff_self, one_mul, inv_pow, inv_inv]
        _ = 1 ^ H.index := (Quotient.exact' hα).trans (one_pow H.index).symm

#align subgroup.eq_one_of_smul_eq_one Subgroup.eq_one_of_smul_eq_one

theorem exists_smul_eq (hH : Nat.Coprime (Nat.card H) H.index) (α β : H.QuotientDiff) :
    ∃ h : H, h • α = β :=
  Quotient.inductionOn' α
    (Quotient.inductionOn' β fun β α =>
      Exists.imp (fun n => Quotient.sound')
        ⟨(powCoprime hH).symm (diff (MonoidHom.id H) β α),
          (diff_inv _ _ _).symm.trans
            (inv_eq_one.mpr
              ((smul_diff' β α ((powCoprime hH).symm (diff (MonoidHom.id H) β α))⁻¹).trans
                (by rw [inv_pow, ← powCoprime_apply hH, Equiv.apply_symm_apply, mul_inv_self])))⟩)
#align subgroup.exists_smul_eq Subgroup.exists_smul_eq

theorem isComplement'_stabilizer_of_coprime {α : H.QuotientDiff}
    (hH : Nat.Coprime (Nat.card H) H.index) : IsComplement' H (stabilizer G α) :=
  isComplement'_stabilizer α (eq_one_of_smul_eq_one hH α) fun g => exists_smul_eq hH (g • α) α
#align subgroup.is_complement'_stabilizer_of_coprime Subgroup.isComplement'_stabilizer_of_coprime

/-- Do not use this lemma: It is made obsolete by `exists_right_complement'_of_coprime` -/
private theorem exists_right_complement'_of_coprime_aux (hH : Nat.Coprime (Nat.card H) H.index) :
    ∃ K : Subgroup G, IsComplement' H K :=
  have ne : Nonempty (QuotientDiff H) := inferInstance
  ne.elim fun α => ⟨stabilizer G α, isComplement'_stabilizer_of_coprime hH⟩

end SchurZassenhausAbelian

open scoped Classical

universe u

namespace SchurZassenhausInduction

/-! ## Proof of the Schur-Zassenhaus theorem

In this section, we prove the Schur-Zassenhaus theorem.
The proof is by contradiction. We assume that `G` is a minimal counterexample to the theorem.
-/


variable {G : Type u} [Group G] [Fintype G] {N : Subgroup G} [Normal N]
  (h1 : Nat.Coprime (Fintype.card N) N.index)
  (h2 : ∀ (G' : Type u) [Group G'] [Fintype G'],
    Fintype.card G' < Fintype.card G → ∀ {N' : Subgroup G'} [N'.Normal],
      Nat.Coprime (Fintype.card N') N'.index → ∃ H' : Subgroup G', IsComplement' N' H')
  (h3 : ∀ H : Subgroup G, ¬IsComplement' N H)

/-! We will arrive at a contradiction via the following steps:
 * step 0: `N` (the normal Hall subgroup) is nontrivial.
 * step 1: If `K` is a subgroup of `G` with `K ⊔ N = ⊤`, then `K = ⊤`.
 * step 2: `N` is a minimal normal subgroup, phrased in terms of subgroups of `G`.
 * step 3: `N` is a minimal normal subgroup, phrased in terms of subgroups of `N`.
 * step 4: `p` (`min_fact (Fintype.card N)`) is prime (follows from step0).
 * step 5: `P` (a Sylow `p`-subgroup of `N`) is nontrivial.
 * step 6: `N` is a `p`-group (applies step 1 to the normalizer of `P` in `G`).
 * step 7: `N` is abelian (applies step 3 to the center of `N`).
-/


/-- Do not use this lemma: It is made obsolete by `exists_right_complement'_of_coprime` -/
private theorem step0 : N ≠ ⊥ := by
  rintro rfl
  exact h3 ⊤ isComplement'_bot_top

set_option backward.synthInstance.canonInstances false in -- See https://github.com/leanprover-community/mathlib4/issues/12532
/-- Do not use this lemma: It is made obsolete by `exists_right_complement'_of_coprime` -/
private theorem step1 (K : Subgroup G) (hK : K ⊔ N = ⊤) : K = ⊤ := by
  contrapose! h3
  have h4 : (N.comap K.subtype).index = N.index := by
    rw [← N.relindex_top_right, ← hK]
    exact (relindex_sup_right K N).symm
  have h5 : Fintype.card K < Fintype.card G := by
    rw [← K.index_mul_card]
    exact lt_mul_of_one_lt_left Fintype.card_pos (one_lt_index_of_ne_top h3)
  have h6 : Nat.Coprime (Fintype.card (N.comap K.subtype)) (N.comap K.subtype).index := by
    rw [h4]
    rw [← Nat.card_eq_fintype_card] at h1 ⊢
    exact h1.coprime_dvd_left (card_comap_dvd_of_injective N K.subtype Subtype.coe_injective)
  obtain ⟨H, hH⟩ := h2 K h5 h6
  replace hH : Fintype.card (H.map K.subtype) = N.index := by
    rw [← relindex_bot_left_eq_card, ← relindex_comap, MonoidHom.comap_bot, Subgroup.ker_subtype,
      relindex_bot_left, ← IsComplement'.index_eq_card (IsComplement'.symm hH), index_comap,
      subtype_range, ← relindex_sup_right, hK, relindex_top_right]
  have h7 : Fintype.card N * Fintype.card (H.map K.subtype) = Fintype.card G := by
    rw [hH, ← N.index_mul_card, mul_comm]
  have h8 : (Fintype.card N).Coprime (Fintype.card (H.map K.subtype)) := by
    rwa [hH]
  exact ⟨H.map K.subtype, isComplement'_of_coprime h7 h8⟩

/-- Do not use this lemma: It is made obsolete by `exists_right_complement'_of_coprime` -/
private theorem step2 (K : Subgroup G) [K.Normal] (hK : K ≤ N) : K = ⊥ ∨ K = N := by
  have : Function.Surjective (QuotientGroup.mk' K) := Quotient.surjective_Quotient_mk''
  have h4 := step1 h1 h2 h3
  contrapose! h4
  have h5 : Fintype.card (G ⧸ K) < Fintype.card G := by
<<<<<<< HEAD
    rw [← index_eq_card, ← K.index_mul_card]
=======
    rw [← index_eq_card, ← K.index_mul_card, ← Nat.card_eq_fintype_card]
>>>>>>> d97a437a
    refine
      lt_mul_of_one_lt_right (Nat.pos_of_ne_zero index_ne_zero_of_finite)
        (K.one_lt_card_iff_ne_bot.mpr h4.1)
  have h6 :
    (Fintype.card (N.map (QuotientGroup.mk' K))).Coprime (N.map (QuotientGroup.mk' K)).index := by
    have index_map := N.index_map_eq this (by rwa [QuotientGroup.ker_mk'])
    have index_pos : 0 < N.index := Nat.pos_of_ne_zero index_ne_zero_of_finite
    rw [index_map]
    refine h1.coprime_dvd_left ?_
    rw [← Nat.mul_dvd_mul_iff_left index_pos, index_mul_card, ← index_map, index_mul_card]
    simp only [← Nat.card_eq_fintype_card]
    exact K.card_quotient_dvd_card
  obtain ⟨H, hH⟩ := h2 (G ⧸ K) h5 h6
  refine ⟨H.comap (QuotientGroup.mk' K), ?_, ?_⟩
  · have key : (N.map (QuotientGroup.mk' K)).comap (QuotientGroup.mk' K) = N := by
      refine comap_map_eq_self ?_
      rwa [QuotientGroup.ker_mk']
    rwa [← key, comap_sup_eq, hH.symm.sup_eq_top, comap_top]
  · rw [← comap_top (QuotientGroup.mk' K)]
    intro hH'
    rw [comap_injective this hH', isComplement'_top_right, map_eq_bot_iff,
      QuotientGroup.ker_mk'] at hH
    exact h4.2 (le_antisymm hK hH)

/-- Do not use this lemma: It is made obsolete by `exists_right_complement'_of_coprime` -/
private theorem step3 (K : Subgroup N) [(K.map N.subtype).Normal] : K = ⊥ ∨ K = ⊤ := by
  have key := step2 h1 h2 h3 (K.map N.subtype) (map_subtype_le K)
  rw [← map_bot N.subtype] at key
  conv at key =>
    rhs
    rhs
    rw [← N.subtype_range, N.subtype.range_eq_map]
  have inj := map_injective N.subtype_injective
  rwa [inj.eq_iff, inj.eq_iff] at key

/-- Do not use this lemma: It is made obsolete by `exists_right_complement'_of_coprime` -/
private theorem step4 : (Fintype.card N).minFac.Prime := by
  rw [← Nat.card_eq_fintype_card]
  exact Nat.minFac_prime (N.one_lt_card_iff_ne_bot.mpr (step0 h1 h3)).ne'

/-- Do not use this lemma: It is made obsolete by `exists_right_complement'_of_coprime` -/
private theorem step5 {P : Sylow (Fintype.card N).minFac N} : P.1 ≠ ⊥ :=
  haveI : Fact (Fintype.card N).minFac.Prime := ⟨step4 h1 h3⟩
  P.ne_bot_of_dvd_card (Fintype.card N).minFac_dvd

/-- Do not use this lemma: It is made obsolete by `exists_right_complement'_of_coprime` -/
private theorem step6 : IsPGroup (Fintype.card N).minFac N := by
  haveI : Fact (Fintype.card N).minFac.Prime := ⟨step4 h1 h3⟩
  refine Sylow.nonempty.elim fun P => P.2.of_surjective P.1.subtype ?_
  rw [← MonoidHom.range_top_iff_surjective, subtype_range]
  haveI : (P.1.map N.subtype).Normal :=
    normalizer_eq_top.mp (step1 h1 h2 h3 (P.1.map N.subtype).normalizer P.normalizer_sup_eq_top)
  exact (step3 h1 h2 h3 P.1).resolve_left (step5 h1 h3)

/-- Do not use this lemma: It is made obsolete by `exists_right_complement'_of_coprime` -/
theorem step7 : IsCommutative N := by
  haveI := N.bot_or_nontrivial.resolve_left (step0 h1 h3)
  haveI : Fact (Fintype.card N).minFac.Prime := ⟨step4 h1 h3⟩
  exact
    ⟨⟨fun g h => ((eq_top_iff.mp ((step3 h1 h2 h3 (center N)).resolve_left
      (step6 h1 h2 h3).bot_lt_center.ne') (mem_top h)).comm g).symm⟩⟩
#align subgroup.schur_zassenhaus_induction.step7 Subgroup.SchurZassenhausInduction.step7

end SchurZassenhausInduction

variable {n : ℕ} {G : Type u} [Group G]

/-- Do not use this lemma: It is made obsolete by `exists_right_complement'_of_coprime` -/
private theorem exists_right_complement'_of_coprime_aux' [Fintype G] (hG : Fintype.card G = n)
    {N : Subgroup G} [N.Normal] (hN : Nat.Coprime (Fintype.card N) N.index) :
    ∃ H : Subgroup G, IsComplement' N H := by
  revert G
  apply Nat.strongInductionOn n
  rintro n ih G _ _ rfl N _ hN
  refine not_forall_not.mp fun h3 => ?_
  haveI := SchurZassenhausInduction.step7 hN (fun G' _ _ hG' => by apply ih _ hG'; rfl) h3
  rw [← Nat.card_eq_fintype_card] at hN
  exact not_exists_of_forall_not h3 (exists_right_complement'_of_coprime_aux hN)

/-- **Schur-Zassenhaus** for normal subgroups:
  If `H : Subgroup G` is normal, and has order coprime to its index, then there exists a
  subgroup `K` which is a (right) complement of `H`. -/
theorem exists_right_complement'_of_coprime_of_fintype [Fintype G] {N : Subgroup G} [N.Normal]
    (hN : Nat.Coprime (Fintype.card N) N.index) : ∃ H : Subgroup G, IsComplement' N H :=
  exists_right_complement'_of_coprime_aux' rfl hN
#align subgroup.exists_right_complement'_of_coprime_of_fintype Subgroup.exists_right_complement'_of_coprime_of_fintype

/-- **Schur-Zassenhaus** for normal subgroups:
  If `H : Subgroup G` is normal, and has order coprime to its index, then there exists a
  subgroup `K` which is a (right) complement of `H`. -/
theorem exists_right_complement'_of_coprime {N : Subgroup G} [N.Normal]
    (hN : Nat.Coprime (Nat.card N) N.index) : ∃ H : Subgroup G, IsComplement' N H := by
  by_cases hN1 : Nat.card N = 0
  · rw [hN1, Nat.coprime_zero_left, index_eq_one] at hN
    rw [hN]
    exact ⟨⊥, isComplement'_top_bot⟩
  by_cases hN2 : N.index = 0
  · rw [hN2, Nat.coprime_zero_right] at hN
    haveI := (Cardinal.toNat_eq_one_iff_unique.mp hN).1
    rw [N.eq_bot_of_subsingleton]
    exact ⟨⊤, isComplement'_bot_top⟩
  have hN3 : Nat.card G ≠ 0 := by
    rw [← N.card_mul_index]
    exact mul_ne_zero hN1 hN2
  haveI := (Cardinal.lt_aleph0_iff_fintype.mp
    (lt_of_not_ge (mt Cardinal.toNat_apply_of_aleph0_le hN3))).some
  apply exists_right_complement'_of_coprime_of_fintype
  rwa [← Nat.card_eq_fintype_card]
#align subgroup.exists_right_complement'_of_coprime Subgroup.exists_right_complement'_of_coprime

/-- **Schur-Zassenhaus** for normal subgroups:
  If `H : Subgroup G` is normal, and has order coprime to its index, then there exists a
  subgroup `K` which is a (left) complement of `H`. -/
theorem exists_left_complement'_of_coprime_of_fintype [Fintype G] {N : Subgroup G} [N.Normal]
    (hN : Nat.Coprime (Fintype.card N) N.index) : ∃ H : Subgroup G, IsComplement' H N :=
  Exists.imp (fun _ => IsComplement'.symm) (exists_right_complement'_of_coprime_of_fintype hN)
#align subgroup.exists_left_complement'_of_coprime_of_fintype Subgroup.exists_left_complement'_of_coprime_of_fintype

/-- **Schur-Zassenhaus** for normal subgroups:
  If `H : Subgroup G` is normal, and has order coprime to its index, then there exists a
  subgroup `K` which is a (left) complement of `H`. -/
theorem exists_left_complement'_of_coprime {N : Subgroup G} [N.Normal]
    (hN : Nat.Coprime (Nat.card N) N.index) : ∃ H : Subgroup G, IsComplement' H N :=
  Exists.imp (fun _ => IsComplement'.symm) (exists_right_complement'_of_coprime hN)
#align subgroup.exists_left_complement'_of_coprime Subgroup.exists_left_complement'_of_coprime

end Subgroup<|MERGE_RESOLUTION|>--- conflicted
+++ resolved
@@ -193,11 +193,7 @@
   have h4 := step1 h1 h2 h3
   contrapose! h4
   have h5 : Fintype.card (G ⧸ K) < Fintype.card G := by
-<<<<<<< HEAD
-    rw [← index_eq_card, ← K.index_mul_card]
-=======
     rw [← index_eq_card, ← K.index_mul_card, ← Nat.card_eq_fintype_card]
->>>>>>> d97a437a
     refine
       lt_mul_of_one_lt_right (Nat.pos_of_ne_zero index_ne_zero_of_finite)
         (K.one_lt_card_iff_ne_bot.mpr h4.1)
