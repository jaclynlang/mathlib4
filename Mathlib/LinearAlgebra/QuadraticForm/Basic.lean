--- conflicted
+++ resolved
@@ -146,18 +146,7 @@
   exists_companion' : ∃ B : BilinMap R M N, ∀ x y, toFun (x + y) = toFun x + toFun y + B x y
 #align quadratic_form QuadraticMap
 
-<<<<<<< HEAD
 section QuadraticForm
-=======
-For a more familiar constructor when `R` is a ring, see `QuadraticForm.ofPolar`. -/
-structure QuadraticForm (R : Type u) (M : Type v)
-    [CommSemiring R] [AddCommMonoid M] [Module R M] where
-  toFun : M → R
-  toFun_smul : ∀ (a : R) (x : M), toFun (a • x) = a * a * toFun x
-  exists_companion' :
-    ∃ B : BilinForm R M, ∀ x y, toFun (x + y) = toFun x + toFun y + B x y
-#align quadratic_form QuadraticForm
->>>>>>> 3015868d
 
 variable (R : Type u) (M : Type v) [CommSemiring R] [AddCommMonoid M] [Module R M]
 
