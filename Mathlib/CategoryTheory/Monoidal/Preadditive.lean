--- conflicted
+++ resolved
@@ -290,11 +290,7 @@
   ext
   simp? [leftDistributor_inv, Preadditive.comp_sum_assoc, biproduct.ι_π_assoc, dite_comp] says
     simp only [leftDistributor_inv, Preadditive.comp_sum_assoc, biproduct.ι_π_assoc, dite_comp,
-<<<<<<< HEAD
       zero_comp, Finset.sum_dite_eq, Finset.mem_univ, eqToHom_refl, Category.id_comp, ite_true]
-=======
-      zero_comp, Finset.sum_dite_eq, Finset.mem_univ, ↓reduceIte, eqToHom_refl, Category.id_comp]
->>>>>>> 455bf5fe
   apply w
 
 @[ext]
@@ -303,17 +299,10 @@
   apply (cancel_mono (leftDistributor Y f).hom).mp
   ext
   simp? [leftDistributor_hom, Preadditive.sum_comp, Preadditive.comp_sum_assoc, biproduct.ι_π,
-<<<<<<< HEAD
     comp_dite] says
     simp only [leftDistributor_hom, Category.assoc, Preadditive.sum_comp, biproduct.ι_π,
       comp_dite, comp_zero, Finset.sum_dite_eq', Finset.mem_univ, eqToHom_refl, Category.comp_id,
       ite_true]
-=======
-      comp_dite] says
-    simp only [leftDistributor_hom, Category.assoc, Preadditive.sum_comp, biproduct.ι_π, comp_dite,
-      comp_zero, Finset.sum_dite_eq', Finset.mem_univ, ↓reduceIte, eqToHom_refl, Category.comp_id]
-
->>>>>>> 455bf5fe
   apply w
 
 -- One might wonder how many iterated tensor products we need simp lemmas for.
@@ -343,15 +332,9 @@
   apply (cancel_epi (rightDistributor f X).inv).mp
   ext
   simp? [rightDistributor_inv, Preadditive.comp_sum_assoc, biproduct.ι_π_assoc, dite_comp] says
-<<<<<<< HEAD
     simp only [rightDistributor_inv, Preadditive.comp_sum_assoc, biproduct.ι_π_assoc,
       dite_comp, zero_comp, Finset.sum_dite_eq, Finset.mem_univ, eqToHom_refl, Category.id_comp,
       ite_true]
-=======
-    simp only [rightDistributor_inv, Preadditive.comp_sum_assoc, biproduct.ι_π_assoc, dite_comp,
-      zero_comp, Finset.sum_dite_eq, Finset.mem_univ, ↓reduceIte, eqToHom_refl, Category.id_comp]
-
->>>>>>> 455bf5fe
   apply w
 
 @[ext]
@@ -361,17 +344,10 @@
   apply (cancel_mono (rightDistributor f Y).hom).mp
   ext
   simp? [rightDistributor_hom, Preadditive.sum_comp, Preadditive.comp_sum_assoc, biproduct.ι_π,
-<<<<<<< HEAD
     comp_dite] says
     simp only [rightDistributor_hom, Category.assoc, Preadditive.sum_comp, biproduct.ι_π,
       comp_dite, comp_zero, Finset.sum_dite_eq', Finset.mem_univ, eqToHom_refl, Category.comp_id,
       ite_true]
-=======
-      comp_dite] says
-    simp only [rightDistributor_hom, Category.assoc, Preadditive.sum_comp, biproduct.ι_π, comp_dite,
-      comp_zero, Finset.sum_dite_eq', Finset.mem_univ, ↓reduceIte, eqToHom_refl, Category.comp_id]
-
->>>>>>> 455bf5fe
   apply w
 
 @[ext]
