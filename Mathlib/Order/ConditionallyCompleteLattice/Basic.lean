/-
Copyright (c) 2018 Sébastien Gouëzel. All rights reserved.
Released under Apache 2.0 license as described in the file LICENSE.
Authors: Sébastien Gouëzel
-/
import Mathlib.Order.Bounds.Basic
import Mathlib.Order.WellFounded
import Mathlib.Data.Set.Image
import Mathlib.Order.Interval.Set.Basic
import Mathlib.Data.Set.Lattice

#align_import order.conditionally_complete_lattice.basic from "leanprover-community/mathlib"@"29cb56a7b35f72758b05a30490e1f10bd62c35c1"

/-!
# Theory of conditionally complete lattices.

A conditionally complete lattice is a lattice in which every non-empty bounded subset `s`
has a least upper bound and a greatest lower bound, denoted below by `sSup s` and `sInf s`.
Typical examples are `ℝ`, `ℕ`, and `ℤ` with their usual orders.

The theory is very comparable to the theory of complete lattices, except that suitable
boundedness and nonemptiness assumptions have to be added to most statements.
We introduce two predicates `BddAbove` and `BddBelow` to express this boundedness, prove
their basic properties, and then go on to prove most useful properties of `sSup` and `sInf`
in conditionally complete lattices.

To differentiate the statements between complete lattices and conditionally complete
lattices, we prefix `sInf` and `sSup` in the statements by `c`, giving `csInf` and `csSup`.
For instance, `sInf_le` is a statement in complete lattices ensuring `sInf s ≤ x`,
while `csInf_le` is the same statement in conditionally complete lattices
with an additional assumption that `s` is bounded below.
-/


open Function OrderDual Set

variable {α β γ : Type*} {ι : Sort*}

section

/-!
Extension of `sSup` and `sInf` from a preorder `α` to `WithTop α` and `WithBot α`
-/


open scoped Classical

noncomputable instance WithTop.instSupSet {α : Type*} [Preorder α] [SupSet α] :
    SupSet (WithTop α) :=
  ⟨fun S =>
    if ⊤ ∈ S then ⊤ else if BddAbove ((fun (a : α) ↦ ↑a) ⁻¹' S : Set α) then
      ↑(sSup ((fun (a : α) ↦ (a : WithTop α)) ⁻¹' S : Set α)) else ⊤⟩

noncomputable instance WithTop.instInfSet {α : Type*} [InfSet α] : InfSet (WithTop α) :=
  ⟨fun S => if S ⊆ {⊤} then ⊤ else ↑(sInf ((fun (a : α) ↦ ↑a) ⁻¹' S : Set α))⟩

noncomputable instance WithBot.instSupSet {α : Type*} [SupSet α] : SupSet (WithBot α) :=
  ⟨(WithTop.instInfSet (α := αᵒᵈ)).sInf⟩

noncomputable instance WithBot.instInfSet {α : Type*} [Preorder α] [InfSet α] :
    InfSet (WithBot α) :=
  ⟨(WithTop.instSupSet (α := αᵒᵈ)).sSup⟩

theorem WithTop.sSup_eq [Preorder α] [SupSet α] {s : Set (WithTop α)} (hs : ⊤ ∉ s)
    (hs' : BddAbove ((↑) ⁻¹' s : Set α)) : sSup s = ↑(sSup ((↑) ⁻¹' s) : α) :=
  (if_neg hs).trans <| if_pos hs'
#align with_top.Sup_eq WithTop.sSup_eq

theorem WithTop.sInf_eq [InfSet α] {s : Set (WithTop α)} (hs : ¬s ⊆ {⊤}) :
    sInf s = ↑(sInf ((↑) ⁻¹' s) : α) :=
  if_neg hs
#align with_top.Inf_eq WithTop.sInf_eq

theorem WithBot.sInf_eq [Preorder α] [InfSet α] {s : Set (WithBot α)} (hs : ⊥ ∉ s)
    (hs' : BddBelow ((↑) ⁻¹' s : Set α)) : sInf s = ↑(sInf ((↑) ⁻¹' s) : α) :=
  (if_neg hs).trans <| if_pos hs'
#align with_bot.Inf_eq WithBot.sInf_eq

theorem WithBot.sSup_eq [SupSet α] {s : Set (WithBot α)} (hs : ¬s ⊆ {⊥}) :
    sSup s = ↑(sSup ((↑) ⁻¹' s) : α) :=
  if_neg hs
#align with_bot.Sup_eq WithBot.sSup_eq

@[simp]
theorem WithTop.sInf_empty {α : Type*} [InfSet α] : sInf (∅ : Set (WithTop α)) = ⊤ :=
  if_pos <| Set.empty_subset _
#align with_top.cInf_empty WithTop.sInf_empty

@[simp]
theorem WithTop.iInf_empty {α : Type*} [IsEmpty ι] [InfSet α] (f : ι → WithTop α) :
    ⨅ i, f i = ⊤ := by rw [iInf, range_eq_empty, WithTop.sInf_empty]
#align with_top.cinfi_empty WithTop.iInf_empty

theorem WithTop.coe_sInf' [InfSet α] {s : Set α} (hs : s.Nonempty) :
    ↑(sInf s) = (sInf ((fun (a : α) ↦ ↑a) '' s) : WithTop α) := by
  obtain ⟨x, hx⟩ := hs
  change _ = ite _ _ _
  split_ifs with h
  · cases h (mem_image_of_mem _ hx)
  · rw [preimage_image_eq]
    exact Option.some_injective _
#align with_top.coe_Inf' WithTop.coe_sInf'

-- Porting note: the mathlib3 proof uses `range_comp` in the opposite direction and
-- does not need `rfl`.
@[norm_cast]
theorem WithTop.coe_iInf [Nonempty ι] [InfSet α] (f : ι → α) :
    ↑(⨅ i, f i) = (⨅ i, f i : WithTop α) := by
  rw [iInf, iInf, WithTop.coe_sInf' (range_nonempty f), ← range_comp]; rfl
#align with_top.coe_infi WithTop.coe_iInf

theorem WithTop.coe_sSup' [Preorder α] [SupSet α] {s : Set α} (hs : BddAbove s) :
    ↑(sSup s) = (sSup ((fun (a : α) ↦ ↑a) '' s) : WithTop α) := by
  change _ = ite _ _ _
  rw [if_neg, preimage_image_eq, if_pos hs]
  · exact Option.some_injective _
  · rintro ⟨x, _, ⟨⟩⟩
#align with_top.coe_Sup' WithTop.coe_sSup'

-- Porting note: the mathlib3 proof uses `range_comp` in the opposite direction and
-- does not need `rfl`.
@[norm_cast]
theorem WithTop.coe_iSup [Preorder α] [SupSet α] (f : ι → α) (h : BddAbove (Set.range f)) :
    ↑(⨆ i, f i) = (⨆ i, f i : WithTop α) := by
    rw [iSup, iSup, WithTop.coe_sSup' h, ← range_comp]; rfl
#align with_top.coe_supr WithTop.coe_iSup

@[simp]
theorem WithBot.csSup_empty {α : Type*} [SupSet α] : sSup (∅ : Set (WithBot α)) = ⊥ :=
  if_pos <| Set.empty_subset _
#align with_bot.cSup_empty WithBot.csSup_empty

@[simp]
theorem WithBot.ciSup_empty {α : Type*} [IsEmpty ι] [SupSet α] (f : ι → WithBot α) :
    ⨆ i, f i = ⊥ :=
  WithTop.iInf_empty (α := αᵒᵈ) _
#align with_bot.csupr_empty WithBot.ciSup_empty

@[norm_cast]
theorem WithBot.coe_sSup' [SupSet α] {s : Set α} (hs : s.Nonempty) :
    ↑(sSup s) = (sSup ((fun (a : α) ↦ ↑a) '' s) : WithBot α) :=
  WithTop.coe_sInf' (α := αᵒᵈ) hs
#align with_bot.coe_Sup' WithBot.coe_sSup'

@[norm_cast]
theorem WithBot.coe_iSup [Nonempty ι] [SupSet α] (f : ι → α) :
    ↑(⨆ i, f i) = (⨆ i, f i : WithBot α) :=
  WithTop.coe_iInf (α := αᵒᵈ) _
#align with_bot.coe_supr WithBot.coe_iSup

@[norm_cast]
theorem WithBot.coe_sInf' [Preorder α] [InfSet α] {s : Set α} (hs : BddBelow s) :
    ↑(sInf s) = (sInf ((fun (a : α) ↦ ↑a) '' s) : WithBot α) :=
  WithTop.coe_sSup' (α := αᵒᵈ) hs
#align with_bot.coe_Inf' WithBot.coe_sInf'

@[norm_cast]
theorem WithBot.coe_iInf [Preorder α] [InfSet α] (f : ι → α) (h : BddBelow (Set.range f)) :
    ↑(⨅ i, f i) = (⨅ i, f i : WithBot α) :=
  WithTop.coe_iSup (α := αᵒᵈ) _ h
#align with_bot.coe_infi WithBot.coe_iInf

end

/-- A conditionally complete lattice is a lattice in which
every nonempty subset which is bounded above has a supremum, and
every nonempty subset which is bounded below has an infimum.
Typical examples are real numbers or natural numbers.

To differentiate the statements from the corresponding statements in (unconditional)
complete lattices, we prefix sInf and subₛ by a c everywhere. The same statements should
hold in both worlds, sometimes with additional assumptions of nonemptiness or
boundedness. -/
class ConditionallyCompleteLattice (α : Type*) extends Lattice α, SupSet α, InfSet α where
  /-- `a ≤ sSup s` for all `a ∈ s`. -/
  le_csSup : ∀ s a, BddAbove s → a ∈ s → a ≤ sSup s
  /-- `sSup s ≤ a` for all `a ∈ upperBounds s`. -/
  csSup_le : ∀ s a, Set.Nonempty s → a ∈ upperBounds s → sSup s ≤ a
  /-- `sInf s ≤ a` for all `a ∈ s`. -/
  csInf_le : ∀ s a, BddBelow s → a ∈ s → sInf s ≤ a
  /-- `a ≤ sInf s` for all `a ∈ lowerBounds s`. -/
  le_csInf : ∀ s a, Set.Nonempty s → a ∈ lowerBounds s → a ≤ sInf s
#align conditionally_complete_lattice ConditionallyCompleteLattice

-- Porting note: mathlib3 used `renaming`
/-- A conditionally complete linear order is a linear order in which
every nonempty subset which is bounded above has a supremum, and
every nonempty subset which is bounded below has an infimum.
Typical examples are real numbers or natural numbers.

To differentiate the statements from the corresponding statements in (unconditional)
complete linear orders, we prefix sInf and sSup by a c everywhere. The same statements should
hold in both worlds, sometimes with additional assumptions of nonemptiness or
boundedness. -/
class ConditionallyCompleteLinearOrder (α : Type*) extends ConditionallyCompleteLattice α where
  /-- A `ConditionallyCompleteLinearOrder` is total. -/
  le_total (a b : α) : a ≤ b ∨ b ≤ a
  /-- In a `ConditionallyCompleteLinearOrder`, we assume the order relations are all decidable. -/
  decidableLE : DecidableRel (· ≤ · : α → α → Prop)
  /-- In a `ConditionallyCompleteLinearOrder`, we assume the order relations are all decidable. -/
  decidableEq : DecidableEq α := @decidableEqOfDecidableLE _ _ decidableLE
  /-- In a `ConditionallyCompleteLinearOrder`, we assume the order relations are all decidable. -/
  decidableLT : DecidableRel (· < · : α → α → Prop) :=
    @decidableLTOfDecidableLE _ _ decidableLE
  /-- If a set is not bounded above, its supremum is by convention `sSup ∅`. -/
  csSup_of_not_bddAbove : ∀ s, ¬BddAbove s → sSup s = sSup (∅ : Set α)
  /-- If a set is not bounded below, its infimum is by convention `sInf ∅`. -/
  csInf_of_not_bddBelow : ∀ s, ¬BddBelow s → sInf s = sInf (∅ : Set α)
#align conditionally_complete_linear_order ConditionallyCompleteLinearOrder

instance ConditionallyCompleteLinearOrder.toLinearOrder [ConditionallyCompleteLinearOrder α] :
    LinearOrder α :=
  { ‹ConditionallyCompleteLinearOrder α› with
    max := Sup.sup, min := Inf.inf,
    min_def := fun a b ↦ by
      by_cases hab : a = b
      · simp [hab]
      · rcases ConditionallyCompleteLinearOrder.le_total a b with (h₁ | h₂)
        · simp [h₁]
        · simp [show ¬(a ≤ b) from fun h => hab (le_antisymm h h₂), h₂]
    max_def := fun a b ↦ by
      by_cases hab : a = b
      · simp [hab]
      · rcases ConditionallyCompleteLinearOrder.le_total a b with (h₁ | h₂)
        · simp [h₁]
        · simp [show ¬(a ≤ b) from fun h => hab (le_antisymm h h₂), h₂] }

/-- A conditionally complete linear order with `Bot` is a linear order with least element, in which
every nonempty subset which is bounded above has a supremum, and every nonempty subset (necessarily
bounded below) has an infimum.  A typical example is the natural numbers.

To differentiate the statements from the corresponding statements in (unconditional)
complete linear orders, we prefix `sInf` and `sSup` by a c everywhere. The same statements should
hold in both worlds, sometimes with additional assumptions of nonemptiness or
boundedness. -/
class ConditionallyCompleteLinearOrderBot (α : Type*) extends ConditionallyCompleteLinearOrder α,
  Bot α where
  /-- `⊥` is the least element -/
  bot_le : ∀ x : α, ⊥ ≤ x
  /-- The supremum of the empty set is `⊥` -/
  csSup_empty : sSup ∅ = ⊥
#align conditionally_complete_linear_order_bot ConditionallyCompleteLinearOrderBot

-- see Note [lower instance priority]
instance (priority := 100) ConditionallyCompleteLinearOrderBot.toOrderBot
    [h : ConditionallyCompleteLinearOrderBot α] : OrderBot α :=
  { h with }
#align conditionally_complete_linear_order_bot.to_order_bot ConditionallyCompleteLinearOrderBot.toOrderBot

-- see Note [lower instance priority]
/-- A complete lattice is a conditionally complete lattice, as there are no restrictions
on the properties of sInf and sSup in a complete lattice. -/
instance (priority := 100) CompleteLattice.toConditionallyCompleteLattice [CompleteLattice α] :
    ConditionallyCompleteLattice α :=
  { ‹CompleteLattice α› with
    le_csSup := by intros; apply le_sSup; assumption
    csSup_le := by intros; apply sSup_le; assumption
    csInf_le := by intros; apply sInf_le; assumption
    le_csInf := by intros; apply le_sInf; assumption }
#align complete_lattice.to_conditionally_complete_lattice CompleteLattice.toConditionallyCompleteLattice

-- see Note [lower instance priority]
instance (priority := 100) CompleteLinearOrder.toConditionallyCompleteLinearOrderBot {α : Type*}
    [h : CompleteLinearOrder α] : ConditionallyCompleteLinearOrderBot α :=
  { CompleteLattice.toConditionallyCompleteLattice, h with
    csSup_empty := sSup_empty
    csSup_of_not_bddAbove := fun s H ↦ (H (OrderTop.bddAbove s)).elim
    csInf_of_not_bddBelow := fun s H ↦ (H (OrderBot.bddBelow s)).elim }
#align complete_linear_order.to_conditionally_complete_linear_order_bot CompleteLinearOrder.toConditionallyCompleteLinearOrderBot

section

open scoped Classical

/-- A well founded linear order is conditionally complete, with a bottom element. -/
noncomputable abbrev IsWellOrder.conditionallyCompleteLinearOrderBot (α : Type*)
  [i₁ : _root_.LinearOrder α] [i₂ : OrderBot α] [h : IsWellOrder α (· < ·)] :
    ConditionallyCompleteLinearOrderBot α :=
  { i₁, i₂, LinearOrder.toLattice with
    sInf := fun s => if hs : s.Nonempty then h.wf.min s hs else ⊥
    csInf_le := fun s a _ has => by
      have s_ne : s.Nonempty := ⟨a, has⟩
      simpa [s_ne] using not_lt.1 (h.wf.not_lt_min s s_ne has)
    le_csInf := fun s a hs has => by
      simp only [hs, dif_pos]
      exact has (h.wf.min_mem s hs)
    sSup := fun s => if hs : (upperBounds s).Nonempty then h.wf.min _ hs else ⊥
    le_csSup := fun s a hs has => by
      have h's : (upperBounds s).Nonempty := hs
      simp only [h's, dif_pos]
      exact h.wf.min_mem _ h's has
    csSup_le := fun s a _ has => by
      have h's : (upperBounds s).Nonempty := ⟨a, has⟩
      simp only [h's, dif_pos]
      simpa using h.wf.not_lt_min _ h's has
    csSup_empty := by simpa using eq_bot_iff.2 (not_lt.1 <| h.wf.not_lt_min _ _ <| mem_univ ⊥)
    csSup_of_not_bddAbove := by
      intro s H
      have B : ¬((upperBounds s).Nonempty) := H
      simp only [B, dite_false, upperBounds_empty, univ_nonempty, dite_true]
      exact le_antisymm bot_le (WellFounded.min_le _ (mem_univ _))
    csInf_of_not_bddBelow := fun s H ↦ (H (OrderBot.bddBelow s)).elim }
#align is_well_order.conditionally_complete_linear_order_bot IsWellOrder.conditionallyCompleteLinearOrderBot

end

namespace OrderDual

instance instConditionallyCompleteLattice (α : Type*) [ConditionallyCompleteLattice α] :
    ConditionallyCompleteLattice αᵒᵈ :=
  { OrderDual.instInf α, OrderDual.instSup α, OrderDual.instLattice α with
    le_csSup := ConditionallyCompleteLattice.csInf_le (α := α)
    csSup_le := ConditionallyCompleteLattice.le_csInf (α := α)
    le_csInf := ConditionallyCompleteLattice.csSup_le (α := α)
    csInf_le := ConditionallyCompleteLattice.le_csSup (α := α) }

instance (α : Type*) [ConditionallyCompleteLinearOrder α] : ConditionallyCompleteLinearOrder αᵒᵈ :=
  { OrderDual.instConditionallyCompleteLattice α, OrderDual.instLinearOrder α with
    csSup_of_not_bddAbove := ConditionallyCompleteLinearOrder.csInf_of_not_bddBelow (α := α)
    csInf_of_not_bddBelow := ConditionallyCompleteLinearOrder.csSup_of_not_bddAbove (α := α) }

end OrderDual

/-- Create a `ConditionallyCompleteLattice` from a `PartialOrder` and `sup` function
that returns the least upper bound of a nonempty set which is bounded above. Usually this
constructor provides poor definitional equalities.  If other fields are known explicitly, they
should be provided; for example, if `inf` is known explicitly, construct the
`ConditionallyCompleteLattice` instance as
```
instance : ConditionallyCompleteLattice my_T :=
  { inf := better_inf,
    le_inf := ...,
    inf_le_right := ...,
    inf_le_left := ...
    -- don't care to fix sup, sInf
    ..conditionallyCompleteLatticeOfsSup my_T _ }
```
-/
def conditionallyCompleteLatticeOfsSup (α : Type*) [H1 : PartialOrder α] [H2 : SupSet α]
    (bddAbove_pair : ∀ a b : α, BddAbove ({a, b} : Set α))
    (bddBelow_pair : ∀ a b : α, BddBelow ({a, b} : Set α))
    (isLUB_sSup : ∀ s : Set α, BddAbove s → s.Nonempty → IsLUB s (sSup s)) :
    ConditionallyCompleteLattice α :=
  { H1, H2 with
    sup := fun a b => sSup {a, b}
    le_sup_left := fun a b =>
      (isLUB_sSup {a, b} (bddAbove_pair a b) (insert_nonempty _ _)).1 (mem_insert _ _)
    le_sup_right := fun a b =>
      (isLUB_sSup {a, b} (bddAbove_pair a b) (insert_nonempty _ _)).1
        (mem_insert_of_mem _ (mem_singleton _))
    sup_le := fun a b _ hac hbc =>
      (isLUB_sSup {a, b} (bddAbove_pair a b) (insert_nonempty _ _)).2
        (forall_insert_of_forall (forall_eq.mpr hbc) hac)
    inf := fun a b => sSup (lowerBounds {a, b})
    inf_le_left := fun a b =>
      (isLUB_sSup (lowerBounds {a, b}) (Nonempty.bddAbove_lowerBounds ⟨a, mem_insert _ _⟩)
            (bddBelow_pair a b)).2
        fun _ hc => hc <| mem_insert _ _
    inf_le_right := fun a b =>
      (isLUB_sSup (lowerBounds {a, b}) (Nonempty.bddAbove_lowerBounds ⟨a, mem_insert _ _⟩)
            (bddBelow_pair a b)).2
        fun _ hc => hc <| mem_insert_of_mem _ (mem_singleton _)
    le_inf := fun c a b hca hcb =>
      (isLUB_sSup (lowerBounds {a, b}) (Nonempty.bddAbove_lowerBounds ⟨a, mem_insert _ _⟩)
            ⟨c, forall_insert_of_forall (forall_eq.mpr hcb) hca⟩).1
        (forall_insert_of_forall (forall_eq.mpr hcb) hca)
    sInf := fun s => sSup (lowerBounds s)
    csSup_le := fun s a hs ha => (isLUB_sSup s ⟨a, ha⟩ hs).2 ha
    le_csSup := fun s a hs ha => (isLUB_sSup s hs ⟨a, ha⟩).1 ha
    csInf_le := fun s a hs ha =>
      (isLUB_sSup (lowerBounds s) (Nonempty.bddAbove_lowerBounds ⟨a, ha⟩) hs).2 fun _ hb => hb ha
    le_csInf := fun s a hs ha =>
      (isLUB_sSup (lowerBounds s) hs.bddAbove_lowerBounds ⟨a, ha⟩).1 ha }
#align conditionally_complete_lattice_of_Sup conditionallyCompleteLatticeOfsSup

/-- Create a `ConditionallyCompleteLattice` from a `PartialOrder` and `inf` function
that returns the greatest lower bound of a nonempty set which is bounded below. Usually this
constructor provides poor definitional equalities.  If other fields are known explicitly, they
should be provided; for example, if `inf` is known explicitly, construct the
`ConditionallyCompleteLattice` instance as
```
instance : ConditionallyCompleteLattice my_T :=
  { inf := better_inf,
    le_inf := ...,
    inf_le_right := ...,
    inf_le_left := ...
    -- don't care to fix sup, sSup
    ..conditionallyCompleteLatticeOfsInf my_T _ }
```
-/
def conditionallyCompleteLatticeOfsInf (α : Type*) [H1 : PartialOrder α] [H2 : InfSet α]
    (bddAbove_pair : ∀ a b : α, BddAbove ({a, b} : Set α))
    (bddBelow_pair : ∀ a b : α, BddBelow ({a, b} : Set α))
    (isGLB_sInf : ∀ s : Set α, BddBelow s → s.Nonempty → IsGLB s (sInf s)) :
    ConditionallyCompleteLattice α :=
  { H1, H2 with
    inf := fun a b => sInf {a, b}
    inf_le_left := fun a b =>
      (isGLB_sInf {a, b} (bddBelow_pair a b) (insert_nonempty _ _)).1 (mem_insert _ _)
    inf_le_right := fun a b =>
      (isGLB_sInf {a, b} (bddBelow_pair a b) (insert_nonempty _ _)).1
        (mem_insert_of_mem _ (mem_singleton _))
    le_inf := fun _ a b hca hcb =>
      (isGLB_sInf {a, b} (bddBelow_pair a b) (insert_nonempty _ _)).2
        (forall_insert_of_forall (forall_eq.mpr hcb) hca)
    sup := fun a b => sInf (upperBounds {a, b})
    le_sup_left := fun a b =>
      (isGLB_sInf (upperBounds {a, b}) (Nonempty.bddBelow_upperBounds ⟨a, mem_insert _ _⟩)
            (bddAbove_pair a b)).2
        fun _ hc => hc <| mem_insert _ _
    le_sup_right := fun a b =>
      (isGLB_sInf (upperBounds {a, b}) (Nonempty.bddBelow_upperBounds ⟨a, mem_insert _ _⟩)
            (bddAbove_pair a b)).2
        fun _ hc => hc <| mem_insert_of_mem _ (mem_singleton _)
    sup_le := fun a b c hac hbc =>
      (isGLB_sInf (upperBounds {a, b}) (Nonempty.bddBelow_upperBounds ⟨a, mem_insert _ _⟩)
            ⟨c, forall_insert_of_forall (forall_eq.mpr hbc) hac⟩).1
        (forall_insert_of_forall (forall_eq.mpr hbc) hac)
    sSup := fun s => sInf (upperBounds s)
    le_csInf := fun s a hs ha => (isGLB_sInf s ⟨a, ha⟩ hs).2 ha
    csInf_le := fun s a hs ha => (isGLB_sInf s hs ⟨a, ha⟩).1 ha
    le_csSup := fun s a hs ha =>
      (isGLB_sInf (upperBounds s) (Nonempty.bddBelow_upperBounds ⟨a, ha⟩) hs).2 fun _ hb => hb ha
    csSup_le := fun s a hs ha =>
      (isGLB_sInf (upperBounds s) hs.bddBelow_upperBounds ⟨a, ha⟩).1 ha }
#align conditionally_complete_lattice_of_Inf conditionallyCompleteLatticeOfsInf

/-- A version of `conditionallyCompleteLatticeOfsSup` when we already know that `α` is a lattice.

This should only be used when it is both hard and unnecessary to provide `inf` explicitly. -/
def conditionallyCompleteLatticeOfLatticeOfsSup (α : Type*) [H1 : Lattice α] [SupSet α]
    (isLUB_sSup : ∀ s : Set α, BddAbove s → s.Nonempty → IsLUB s (sSup s)) :
    ConditionallyCompleteLattice α :=
  { H1,
    conditionallyCompleteLatticeOfsSup α
      (fun a b => ⟨a ⊔ b, forall_insert_of_forall (forall_eq.mpr le_sup_right) le_sup_left⟩)
      (fun a b => ⟨a ⊓ b, forall_insert_of_forall (forall_eq.mpr inf_le_right) inf_le_left⟩)
      isLUB_sSup with }
#align conditionally_complete_lattice_of_lattice_of_Sup conditionallyCompleteLatticeOfLatticeOfsSup

/-- A version of `conditionallyCompleteLatticeOfsInf` when we already know that `α` is a lattice.

This should only be used when it is both hard and unnecessary to provide `sup` explicitly. -/
def conditionallyCompleteLatticeOfLatticeOfsInf (α : Type*) [H1 : Lattice α] [InfSet α]
    (isGLB_sInf : ∀ s : Set α, BddBelow s → s.Nonempty → IsGLB s (sInf s)) :
    ConditionallyCompleteLattice α :=
  { H1,
    conditionallyCompleteLatticeOfsInf α
      (fun a b => ⟨a ⊔ b, forall_insert_of_forall (forall_eq.mpr le_sup_right) le_sup_left⟩)
      (fun a b => ⟨a ⊓ b, forall_insert_of_forall (forall_eq.mpr inf_le_right) inf_le_left⟩)
      isGLB_sInf with }
#align conditionally_complete_lattice_of_lattice_of_Inf conditionallyCompleteLatticeOfLatticeOfsInf

section ConditionallyCompleteLattice

variable [ConditionallyCompleteLattice α] {s t : Set α} {a b : α}

theorem le_csSup (h₁ : BddAbove s) (h₂ : a ∈ s) : a ≤ sSup s :=
  ConditionallyCompleteLattice.le_csSup s a h₁ h₂
#align le_cSup le_csSup

theorem csSup_le (h₁ : s.Nonempty) (h₂ : ∀ b ∈ s, b ≤ a) : sSup s ≤ a :=
  ConditionallyCompleteLattice.csSup_le s a h₁ h₂
#align cSup_le csSup_le

theorem csInf_le (h₁ : BddBelow s) (h₂ : a ∈ s) : sInf s ≤ a :=
  ConditionallyCompleteLattice.csInf_le s a h₁ h₂
#align cInf_le csInf_le

theorem le_csInf (h₁ : s.Nonempty) (h₂ : ∀ b ∈ s, a ≤ b) : a ≤ sInf s :=
  ConditionallyCompleteLattice.le_csInf s a h₁ h₂
#align le_cInf le_csInf

theorem le_csSup_of_le (hs : BddAbove s) (hb : b ∈ s) (h : a ≤ b) : a ≤ sSup s :=
  le_trans h (le_csSup hs hb)
#align le_cSup_of_le le_csSup_of_le

theorem csInf_le_of_le (hs : BddBelow s) (hb : b ∈ s) (h : b ≤ a) : sInf s ≤ a :=
  le_trans (csInf_le hs hb) h
#align cInf_le_of_le csInf_le_of_le

theorem csSup_le_csSup (ht : BddAbove t) (hs : s.Nonempty) (h : s ⊆ t) : sSup s ≤ sSup t :=
  csSup_le hs fun _ ha => le_csSup ht (h ha)
#align cSup_le_cSup csSup_le_csSup

theorem csInf_le_csInf (ht : BddBelow t) (hs : s.Nonempty) (h : s ⊆ t) : sInf t ≤ sInf s :=
  le_csInf hs fun _ ha => csInf_le ht (h ha)
#align cInf_le_cInf csInf_le_csInf

theorem le_csSup_iff (h : BddAbove s) (hs : s.Nonempty) :
    a ≤ sSup s ↔ ∀ b, b ∈ upperBounds s → a ≤ b :=
  ⟨fun h _ hb => le_trans h (csSup_le hs hb), fun hb => hb _ fun _ => le_csSup h⟩
#align le_cSup_iff le_csSup_iff

theorem csInf_le_iff (h : BddBelow s) (hs : s.Nonempty) : sInf s ≤ a ↔ ∀ b ∈ lowerBounds s, b ≤ a :=
  ⟨fun h _ hb => le_trans (le_csInf hs hb) h, fun hb => hb _ fun _ => csInf_le h⟩
#align cInf_le_iff csInf_le_iff

theorem isLUB_csSup (ne : s.Nonempty) (H : BddAbove s) : IsLUB s (sSup s) :=
  ⟨fun _ => le_csSup H, fun _ => csSup_le ne⟩
#align is_lub_cSup isLUB_csSup

theorem isLUB_ciSup [Nonempty ι] {f : ι → α} (H : BddAbove (range f)) :
    IsLUB (range f) (⨆ i, f i) :=
  isLUB_csSup (range_nonempty f) H
#align is_lub_csupr isLUB_ciSup

theorem isLUB_ciSup_set {f : β → α} {s : Set β} (H : BddAbove (f '' s)) (Hne : s.Nonempty) :
    IsLUB (f '' s) (⨆ i : s, f i) := by
  rw [← sSup_image']
  exact isLUB_csSup (Hne.image _) H
#align is_lub_csupr_set isLUB_ciSup_set

theorem isGLB_csInf (ne : s.Nonempty) (H : BddBelow s) : IsGLB s (sInf s) :=
  ⟨fun _ => csInf_le H, fun _ => le_csInf ne⟩
#align is_glb_cInf isGLB_csInf

theorem isGLB_ciInf [Nonempty ι] {f : ι → α} (H : BddBelow (range f)) :
    IsGLB (range f) (⨅ i, f i) :=
  isGLB_csInf (range_nonempty f) H
#align is_glb_cinfi isGLB_ciInf

theorem isGLB_ciInf_set {f : β → α} {s : Set β} (H : BddBelow (f '' s)) (Hne : s.Nonempty) :
    IsGLB (f '' s) (⨅ i : s, f i) :=
  isLUB_ciSup_set (α := αᵒᵈ) H Hne
#align is_glb_cinfi_set isGLB_ciInf_set

theorem ciSup_le_iff [Nonempty ι] {f : ι → α} {a : α} (hf : BddAbove (range f)) :
    iSup f ≤ a ↔ ∀ i, f i ≤ a :=
  (isLUB_le_iff <| isLUB_ciSup hf).trans forall_mem_range
#align csupr_le_iff ciSup_le_iff

theorem le_ciInf_iff [Nonempty ι] {f : ι → α} {a : α} (hf : BddBelow (range f)) :
    a ≤ iInf f ↔ ∀ i, a ≤ f i :=
  (le_isGLB_iff <| isGLB_ciInf hf).trans forall_mem_range
#align le_cinfi_iff le_ciInf_iff

theorem ciSup_set_le_iff {ι : Type*} {s : Set ι} {f : ι → α} {a : α} (hs : s.Nonempty)
    (hf : BddAbove (f '' s)) : ⨆ i : s, f i ≤ a ↔ ∀ i ∈ s, f i ≤ a :=
  (isLUB_le_iff <| isLUB_ciSup_set hf hs).trans forall_mem_image
#align csupr_set_le_iff ciSup_set_le_iff

theorem le_ciInf_set_iff {ι : Type*} {s : Set ι} {f : ι → α} {a : α} (hs : s.Nonempty)
    (hf : BddBelow (f '' s)) : (a ≤ ⨅ i : s, f i) ↔ ∀ i ∈ s, a ≤ f i :=
  (le_isGLB_iff <| isGLB_ciInf_set hf hs).trans forall_mem_image
#align le_cinfi_set_iff le_ciInf_set_iff

theorem IsLUB.csSup_eq (H : IsLUB s a) (ne : s.Nonempty) : sSup s = a :=
  (isLUB_csSup ne ⟨a, H.1⟩).unique H
#align is_lub.cSup_eq IsLUB.csSup_eq

theorem IsLUB.ciSup_eq [Nonempty ι] {f : ι → α} (H : IsLUB (range f) a) : ⨆ i, f i = a :=
  H.csSup_eq (range_nonempty f)
#align is_lub.csupr_eq IsLUB.ciSup_eq

theorem IsLUB.ciSup_set_eq {s : Set β} {f : β → α} (H : IsLUB (f '' s) a) (Hne : s.Nonempty) :
    ⨆ i : s, f i = a :=
  IsLUB.csSup_eq (image_eq_range f s ▸ H) (image_eq_range f s ▸ Hne.image f)
#align is_lub.csupr_set_eq IsLUB.ciSup_set_eq

/-- A greatest element of a set is the supremum of this set. -/
theorem IsGreatest.csSup_eq (H : IsGreatest s a) : sSup s = a :=
  H.isLUB.csSup_eq H.nonempty
#align is_greatest.cSup_eq IsGreatest.csSup_eq

theorem IsGreatest.csSup_mem (H : IsGreatest s a) : sSup s ∈ s :=
  H.csSup_eq.symm ▸ H.1
#align is_greatest.Sup_mem IsGreatest.csSup_mem

theorem IsGLB.csInf_eq (H : IsGLB s a) (ne : s.Nonempty) : sInf s = a :=
  (isGLB_csInf ne ⟨a, H.1⟩).unique H
#align is_glb.cInf_eq IsGLB.csInf_eq

theorem IsGLB.ciInf_eq [Nonempty ι] {f : ι → α} (H : IsGLB (range f) a) : ⨅ i, f i = a :=
  H.csInf_eq (range_nonempty f)
#align is_glb.cinfi_eq IsGLB.ciInf_eq

theorem IsGLB.ciInf_set_eq {s : Set β} {f : β → α} (H : IsGLB (f '' s) a) (Hne : s.Nonempty) :
    ⨅ i : s, f i = a :=
  IsGLB.csInf_eq (image_eq_range f s ▸ H) (image_eq_range f s ▸ Hne.image f)
#align is_glb.cinfi_set_eq IsGLB.ciInf_set_eq

/-- A least element of a set is the infimum of this set. -/
theorem IsLeast.csInf_eq (H : IsLeast s a) : sInf s = a :=
  H.isGLB.csInf_eq H.nonempty
#align is_least.cInf_eq IsLeast.csInf_eq

theorem IsLeast.csInf_mem (H : IsLeast s a) : sInf s ∈ s :=
  H.csInf_eq.symm ▸ H.1
#align is_least.Inf_mem IsLeast.csInf_mem

theorem subset_Icc_csInf_csSup (hb : BddBelow s) (ha : BddAbove s) : s ⊆ Icc (sInf s) (sSup s) :=
  fun _ hx => ⟨csInf_le hb hx, le_csSup ha hx⟩
#align subset_Icc_cInf_cSup subset_Icc_csInf_csSup

theorem csSup_le_iff (hb : BddAbove s) (hs : s.Nonempty) : sSup s ≤ a ↔ ∀ b ∈ s, b ≤ a :=
  isLUB_le_iff (isLUB_csSup hs hb)
#align cSup_le_iff csSup_le_iff

theorem le_csInf_iff (hb : BddBelow s) (hs : s.Nonempty) : a ≤ sInf s ↔ ∀ b ∈ s, a ≤ b :=
  le_isGLB_iff (isGLB_csInf hs hb)
#align le_cInf_iff le_csInf_iff

theorem csSup_lower_bounds_eq_csInf {s : Set α} (h : BddBelow s) (hs : s.Nonempty) :
    sSup (lowerBounds s) = sInf s :=
  (isLUB_csSup h <| hs.mono fun _ hx _ hy => hy hx).unique (isGLB_csInf hs h).isLUB
#align cSup_lower_bounds_eq_cInf csSup_lower_bounds_eq_csInf

theorem csInf_upper_bounds_eq_csSup {s : Set α} (h : BddAbove s) (hs : s.Nonempty) :
    sInf (upperBounds s) = sSup s :=
  (isGLB_csInf h <| hs.mono fun _ hx _ hy => hy hx).unique (isLUB_csSup hs h).isGLB
#align cInf_upper_bounds_eq_cSup csInf_upper_bounds_eq_csSup

theorem not_mem_of_lt_csInf {x : α} {s : Set α} (h : x < sInf s) (hs : BddBelow s) : x ∉ s :=
  fun hx => lt_irrefl _ (h.trans_le (csInf_le hs hx))
#align not_mem_of_lt_cInf not_mem_of_lt_csInf

theorem not_mem_of_csSup_lt {x : α} {s : Set α} (h : sSup s < x) (hs : BddAbove s) : x ∉ s :=
  not_mem_of_lt_csInf (α := αᵒᵈ) h hs
#align not_mem_of_cSup_lt not_mem_of_csSup_lt

/-- Introduction rule to prove that `b` is the supremum of `s`: it suffices to check that `b`
is larger than all elements of `s`, and that this is not the case of any `w<b`.
See `sSup_eq_of_forall_le_of_forall_lt_exists_gt` for a version in complete lattices. -/
theorem csSup_eq_of_forall_le_of_forall_lt_exists_gt (hs : s.Nonempty) (H : ∀ a ∈ s, a ≤ b)
    (H' : ∀ w, w < b → ∃ a ∈ s, w < a) : sSup s = b :=
  (eq_of_le_of_not_lt (csSup_le hs H)) fun hb =>
    let ⟨_, ha, ha'⟩ := H' _ hb
    lt_irrefl _ <| ha'.trans_le <| le_csSup ⟨b, H⟩ ha
#align cSup_eq_of_forall_le_of_forall_lt_exists_gt csSup_eq_of_forall_le_of_forall_lt_exists_gt

/-- Introduction rule to prove that `b` is the infimum of `s`: it suffices to check that `b`
is smaller than all elements of `s`, and that this is not the case of any `w>b`.
See `sInf_eq_of_forall_ge_of_forall_gt_exists_lt` for a version in complete lattices. -/
theorem csInf_eq_of_forall_ge_of_forall_gt_exists_lt :
    s.Nonempty → (∀ a ∈ s, b ≤ a) → (∀ w, b < w → ∃ a ∈ s, a < w) → sInf s = b :=
  csSup_eq_of_forall_le_of_forall_lt_exists_gt (α := αᵒᵈ)
#align cInf_eq_of_forall_ge_of_forall_gt_exists_lt csInf_eq_of_forall_ge_of_forall_gt_exists_lt

/-- `b < sSup s` when there is an element `a` in `s` with `b < a`, when `s` is bounded above.
This is essentially an iff, except that the assumptions for the two implications are
slightly different (one needs boundedness above for one direction, nonemptiness and linear
order for the other one), so we formulate separately the two implications, contrary to
the `CompleteLattice` case. -/
theorem lt_csSup_of_lt (hs : BddAbove s) (ha : a ∈ s) (h : b < a) : b < sSup s :=
  lt_of_lt_of_le h (le_csSup hs ha)
#align lt_cSup_of_lt lt_csSup_of_lt

/-- `sInf s < b` when there is an element `a` in `s` with `a < b`, when `s` is bounded below.
This is essentially an iff, except that the assumptions for the two implications are
slightly different (one needs boundedness below for one direction, nonemptiness and linear
order for the other one), so we formulate separately the two implications, contrary to
the `CompleteLattice` case. -/
theorem csInf_lt_of_lt : BddBelow s → a ∈ s → a < b → sInf s < b :=
  lt_csSup_of_lt (α := αᵒᵈ)
#align cInf_lt_of_lt csInf_lt_of_lt

/-- If all elements of a nonempty set `s` are less than or equal to all elements
of a nonempty set `t`, then there exists an element between these sets. -/
theorem exists_between_of_forall_le (sne : s.Nonempty) (tne : t.Nonempty)
    (hst : ∀ x ∈ s, ∀ y ∈ t, x ≤ y) : (upperBounds s ∩ lowerBounds t).Nonempty :=
  ⟨sInf t, fun x hx => le_csInf tne <| hst x hx, fun _ hy => csInf_le (sne.mono hst) hy⟩
#align exists_between_of_forall_le exists_between_of_forall_le

/-- The supremum of a singleton is the element of the singleton-/
@[simp]
theorem csSup_singleton (a : α) : sSup {a} = a :=
  isGreatest_singleton.csSup_eq
#align cSup_singleton csSup_singleton

/-- The infimum of a singleton is the element of the singleton-/
@[simp]
theorem csInf_singleton (a : α) : sInf {a} = a :=
  isLeast_singleton.csInf_eq
#align cInf_singleton csInf_singleton

@[simp]
theorem csSup_pair (a b : α) : sSup {a, b} = a ⊔ b :=
  (@isLUB_pair _ _ a b).csSup_eq (insert_nonempty _ _)
#align cSup_pair csSup_pair

@[simp]
theorem csInf_pair (a b : α) : sInf {a, b} = a ⊓ b :=
  (@isGLB_pair _ _ a b).csInf_eq (insert_nonempty _ _)
#align cInf_pair csInf_pair

/-- If a set is bounded below and above, and nonempty, its infimum is less than or equal to
its supremum. -/
theorem csInf_le_csSup (hb : BddBelow s) (ha : BddAbove s) (ne : s.Nonempty) : sInf s ≤ sSup s :=
  isGLB_le_isLUB (isGLB_csInf ne hb) (isLUB_csSup ne ha) ne
#align cInf_le_cSup csInf_le_csSup

/-- The `sSup` of a union of two sets is the max of the suprema of each subset, under the
assumptions that all sets are bounded above and nonempty. -/
theorem csSup_union (hs : BddAbove s) (sne : s.Nonempty) (ht : BddAbove t) (tne : t.Nonempty) :
    sSup (s ∪ t) = sSup s ⊔ sSup t :=
  ((isLUB_csSup sne hs).union (isLUB_csSup tne ht)).csSup_eq sne.inl
#align cSup_union csSup_union

/-- The `sInf` of a union of two sets is the min of the infima of each subset, under the assumptions
that all sets are bounded below and nonempty. -/
theorem csInf_union (hs : BddBelow s) (sne : s.Nonempty) (ht : BddBelow t) (tne : t.Nonempty) :
    sInf (s ∪ t) = sInf s ⊓ sInf t :=
  csSup_union (α := αᵒᵈ) hs sne ht tne
#align cInf_union csInf_union

/-- The supremum of an intersection of two sets is bounded by the minimum of the suprema of each
set, if all sets are bounded above and nonempty. -/
theorem csSup_inter_le (hs : BddAbove s) (ht : BddAbove t) (hst : (s ∩ t).Nonempty) :
    sSup (s ∩ t) ≤ sSup s ⊓ sSup t :=
  (csSup_le hst) fun _ hx => le_inf (le_csSup hs hx.1) (le_csSup ht hx.2)
#align cSup_inter_le csSup_inter_le

/-- The infimum of an intersection of two sets is bounded below by the maximum of the
infima of each set, if all sets are bounded below and nonempty. -/
theorem le_csInf_inter :
    BddBelow s → BddBelow t → (s ∩ t).Nonempty → sInf s ⊔ sInf t ≤ sInf (s ∩ t) :=
  csSup_inter_le (α := αᵒᵈ)
#align le_cInf_inter le_csInf_inter

/-- The supremum of `insert a s` is the maximum of `a` and the supremum of `s`, if `s` is
nonempty and bounded above. -/
theorem csSup_insert (hs : BddAbove s) (sne : s.Nonempty) : sSup (insert a s) = a ⊔ sSup s :=
  ((isLUB_csSup sne hs).insert a).csSup_eq (insert_nonempty a s)
#align cSup_insert csSup_insert

/-- The infimum of `insert a s` is the minimum of `a` and the infimum of `s`, if `s` is
nonempty and bounded below. -/
theorem csInf_insert (hs : BddBelow s) (sne : s.Nonempty) : sInf (insert a s) = a ⊓ sInf s :=
  csSup_insert (α := αᵒᵈ) hs sne
#align cInf_insert csInf_insert

@[simp]
theorem csInf_Icc (h : a ≤ b) : sInf (Icc a b) = a :=
  (isGLB_Icc h).csInf_eq (nonempty_Icc.2 h)
#align cInf_Icc csInf_Icc

@[simp]
theorem csInf_Ici : sInf (Ici a) = a :=
  isLeast_Ici.csInf_eq
#align cInf_Ici csInf_Ici

@[simp]
theorem csInf_Ico (h : a < b) : sInf (Ico a b) = a :=
  (isGLB_Ico h).csInf_eq (nonempty_Ico.2 h)
#align cInf_Ico csInf_Ico

@[simp]
theorem csInf_Ioc [DenselyOrdered α] (h : a < b) : sInf (Ioc a b) = a :=
  (isGLB_Ioc h).csInf_eq (nonempty_Ioc.2 h)
#align cInf_Ioc csInf_Ioc

@[simp]
theorem csInf_Ioi [NoMaxOrder α] [DenselyOrdered α] : sInf (Ioi a) = a :=
  csInf_eq_of_forall_ge_of_forall_gt_exists_lt nonempty_Ioi (fun _ => le_of_lt) fun w hw => by
    simpa using exists_between hw
#align cInf_Ioi csInf_Ioi

@[simp]
theorem csInf_Ioo [DenselyOrdered α] (h : a < b) : sInf (Ioo a b) = a :=
  (isGLB_Ioo h).csInf_eq (nonempty_Ioo.2 h)
#align cInf_Ioo csInf_Ioo

@[simp]
theorem csSup_Icc (h : a ≤ b) : sSup (Icc a b) = b :=
  (isLUB_Icc h).csSup_eq (nonempty_Icc.2 h)
#align cSup_Icc csSup_Icc

@[simp]
theorem csSup_Ico [DenselyOrdered α] (h : a < b) : sSup (Ico a b) = b :=
  (isLUB_Ico h).csSup_eq (nonempty_Ico.2 h)
#align cSup_Ico csSup_Ico

@[simp]
theorem csSup_Iic : sSup (Iic a) = a :=
  isGreatest_Iic.csSup_eq
#align cSup_Iic csSup_Iic

@[simp]
theorem csSup_Iio [NoMinOrder α] [DenselyOrdered α] : sSup (Iio a) = a :=
  csSup_eq_of_forall_le_of_forall_lt_exists_gt nonempty_Iio (fun _ => le_of_lt) fun w hw => by
    simpa [and_comm] using exists_between hw
#align cSup_Iio csSup_Iio

@[simp]
theorem csSup_Ioc (h : a < b) : sSup (Ioc a b) = b :=
  (isLUB_Ioc h).csSup_eq (nonempty_Ioc.2 h)
#align cSup_Ioc csSup_Ioc

@[simp]
theorem csSup_Ioo [DenselyOrdered α] (h : a < b) : sSup (Ioo a b) = b :=
  (isLUB_Ioo h).csSup_eq (nonempty_Ioo.2 h)
#align cSup_Ioo csSup_Ioo

/-- The indexed supremum of a function is bounded above by a uniform bound-/
theorem ciSup_le [Nonempty ι] {f : ι → α} {c : α} (H : ∀ x, f x ≤ c) : iSup f ≤ c :=
  csSup_le (range_nonempty f) (by rwa [forall_mem_range])
#align csupr_le ciSup_le

/-- The indexed supremum of a function is bounded below by the value taken at one point-/
theorem le_ciSup {f : ι → α} (H : BddAbove (range f)) (c : ι) : f c ≤ iSup f :=
  le_csSup H (mem_range_self _)
#align le_csupr le_ciSup

theorem le_ciSup_of_le {f : ι → α} (H : BddAbove (range f)) (c : ι) (h : a ≤ f c) : a ≤ iSup f :=
  le_trans h (le_ciSup H c)
#align le_csupr_of_le le_ciSup_of_le

/-- The indexed supremum of two functions are comparable if the functions are pointwise comparable-/
theorem ciSup_mono {f g : ι → α} (B : BddAbove (range g)) (H : ∀ x, f x ≤ g x) :
    iSup f ≤ iSup g := by
  cases isEmpty_or_nonempty ι
  · rw [iSup_of_empty', iSup_of_empty']
  · exact ciSup_le fun x => le_ciSup_of_le B x (H x)
#align csupr_mono ciSup_mono

theorem le_ciSup_set {f : β → α} {s : Set β} (H : BddAbove (f '' s)) {c : β} (hc : c ∈ s) :
    f c ≤ ⨆ i : s, f i :=
  (le_csSup H <| mem_image_of_mem f hc).trans_eq sSup_image'
#align le_csupr_set le_ciSup_set

/-- The indexed infimum of two functions are comparable if the functions are pointwise comparable-/
theorem ciInf_mono {f g : ι → α} (B : BddBelow (range f)) (H : ∀ x, f x ≤ g x) : iInf f ≤ iInf g :=
  ciSup_mono (α := αᵒᵈ) B H
#align cinfi_mono ciInf_mono

/-- The indexed minimum of a function is bounded below by a uniform lower bound-/
theorem le_ciInf [Nonempty ι] {f : ι → α} {c : α} (H : ∀ x, c ≤ f x) : c ≤ iInf f :=
  ciSup_le (α := αᵒᵈ) H
#align le_cinfi le_ciInf

/-- The indexed infimum of a function is bounded above by the value taken at one point-/
theorem ciInf_le {f : ι → α} (H : BddBelow (range f)) (c : ι) : iInf f ≤ f c :=
  le_ciSup (α := αᵒᵈ) H c
#align cinfi_le ciInf_le

theorem ciInf_le_of_le {f : ι → α} (H : BddBelow (range f)) (c : ι) (h : f c ≤ a) : iInf f ≤ a :=
  le_ciSup_of_le (α := αᵒᵈ) H c h
#align cinfi_le_of_le ciInf_le_of_le

theorem ciInf_set_le {f : β → α} {s : Set β} (H : BddBelow (f '' s)) {c : β} (hc : c ∈ s) :
    ⨅ i : s, f i ≤ f c :=
  le_ciSup_set (α := αᵒᵈ) H hc
#align cinfi_set_le ciInf_set_le

@[simp]
theorem ciSup_const [hι : Nonempty ι] {a : α} : ⨆ _ : ι, a = a := by
  rw [iSup, range_const, csSup_singleton]
#align csupr_const ciSup_const

@[simp]
theorem ciInf_const [Nonempty ι] {a : α} : ⨅ _ : ι, a = a :=
  ciSup_const (α := αᵒᵈ)
#align cinfi_const ciInf_const

@[simp]
theorem ciSup_unique [Unique ι] {s : ι → α} : ⨆ i, s i = s default := by
  have : ∀ i, s i = s default := fun i => congr_arg s (Unique.eq_default i)
  simp only [this, ciSup_const]
#align supr_unique ciSup_unique

@[simp]
theorem ciInf_unique [Unique ι] {s : ι → α} : ⨅ i, s i = s default :=
  ciSup_unique (α := αᵒᵈ)
#align infi_unique ciInf_unique

-- Porting note (#10756): new lemma
theorem ciSup_subsingleton [Subsingleton ι] (i : ι) (s : ι → α) : ⨆ i, s i = s i :=
  @ciSup_unique α ι _ ⟨⟨i⟩, fun j => Subsingleton.elim j i⟩ _

-- Porting note (#10756): new lemma
theorem ciInf_subsingleton [Subsingleton ι] (i : ι) (s : ι → α) : ⨅ i, s i = s i :=
  @ciInf_unique α ι _ ⟨⟨i⟩, fun j => Subsingleton.elim j i⟩ _

@[simp]
theorem ciSup_pos {p : Prop} {f : p → α} (hp : p) : ⨆ h : p, f h = f hp :=
  ciSup_subsingleton hp f
#align csupr_pos ciSup_pos

@[simp]
theorem ciInf_pos {p : Prop} {f : p → α} (hp : p) : ⨅ h : p, f h = f hp :=
  ciSup_pos (α := αᵒᵈ) hp
#align cinfi_pos ciInf_pos

lemma ciSup_neg {p : Prop} {f : p → α} (hp : ¬ p) :
    ⨆ (h : p), f h = sSup (∅ : Set α) := by
  rw [iSup]
  congr
  rwa [range_eq_empty_iff, isEmpty_Prop]

lemma ciInf_neg {p : Prop} {f : p → α} (hp : ¬ p) :
    ⨅ (h : p), f h = sInf (∅ : Set α) :=
  ciSup_neg (α := αᵒᵈ) hp

lemma ciSup_eq_ite {p : Prop} [Decidable p] {f : p → α} :
    (⨆ h : p, f h) = if h : p then f h else sSup (∅ : Set α) := by
  by_cases H : p <;> simp [ciSup_neg, H]

lemma ciInf_eq_ite {p : Prop} [Decidable p] {f : p → α} :
    (⨅ h : p, f h) = if h : p then f h else sInf (∅ : Set α) :=
  ciSup_eq_ite (α := αᵒᵈ)

theorem cbiSup_eq_of_forall {p : ι → Prop} {f : Subtype p → α} (hp : ∀ i, p i) :
    ⨆ (i) (h : p i), f ⟨i, h⟩ = iSup f := by
  simp only [hp, ciSup_unique]
  simp only [iSup]
  congr
  apply Subset.antisymm
  · rintro - ⟨i, rfl⟩
    simp [hp i]
  · rintro - ⟨i, rfl⟩
    simp

theorem cbiInf_eq_of_forall {p : ι → Prop} {f : Subtype p → α} (hp : ∀ i, p i) :
    ⨅ (i) (h : p i), f ⟨i, h⟩ = iInf f :=
  cbiSup_eq_of_forall (α := αᵒᵈ) hp

/-- Introduction rule to prove that `b` is the supremum of `f`: it suffices to check that `b`
is larger than `f i` for all `i`, and that this is not the case of any `w<b`.
See `iSup_eq_of_forall_le_of_forall_lt_exists_gt` for a version in complete lattices. -/
theorem ciSup_eq_of_forall_le_of_forall_lt_exists_gt [Nonempty ι] {f : ι → α} (h₁ : ∀ i, f i ≤ b)
    (h₂ : ∀ w, w < b → ∃ i, w < f i) : ⨆ i : ι, f i = b :=
  csSup_eq_of_forall_le_of_forall_lt_exists_gt (range_nonempty f) (forall_mem_range.mpr h₁)
    fun w hw => exists_range_iff.mpr <| h₂ w hw
#align csupr_eq_of_forall_le_of_forall_lt_exists_gt ciSup_eq_of_forall_le_of_forall_lt_exists_gt

-- Porting note: in mathlib3 `by exact` is not needed
/-- Introduction rule to prove that `b` is the infimum of `f`: it suffices to check that `b`
is smaller than `f i` for all `i`, and that this is not the case of any `w>b`.
See `iInf_eq_of_forall_ge_of_forall_gt_exists_lt` for a version in complete lattices. -/
theorem ciInf_eq_of_forall_ge_of_forall_gt_exists_lt [Nonempty ι] {f : ι → α} (h₁ : ∀ i, b ≤ f i)
    (h₂ : ∀ w, b < w → ∃ i, f i < w) : ⨅ i : ι, f i = b := by
  exact ciSup_eq_of_forall_le_of_forall_lt_exists_gt (α := αᵒᵈ) (f := ‹_›) ‹_› ‹_›
#align cinfi_eq_of_forall_ge_of_forall_gt_exists_lt ciInf_eq_of_forall_ge_of_forall_gt_exists_lt

/-- **Nested intervals lemma**: if `f` is a monotone sequence, `g` is an antitone sequence, and
`f n ≤ g n` for all `n`, then `⨆ n, f n` belongs to all the intervals `[f n, g n]`. -/
theorem Monotone.ciSup_mem_iInter_Icc_of_antitone [SemilatticeSup β] {f g : β → α} (hf : Monotone f)
    (hg : Antitone g) (h : f ≤ g) : (⨆ n, f n) ∈ ⋂ n, Icc (f n) (g n) := by
  refine mem_iInter.2 fun n => ?_
  haveI : Nonempty β := ⟨n⟩
  have : ∀ m, f m ≤ g n := fun m => hf.forall_le_of_antitone hg h m n
  exact ⟨le_ciSup ⟨g <| n, forall_mem_range.2 this⟩ _, ciSup_le this⟩
#align monotone.csupr_mem_Inter_Icc_of_antitone Monotone.ciSup_mem_iInter_Icc_of_antitone

/-- Nested intervals lemma: if `[f n, g n]` is an antitone sequence of nonempty
closed intervals, then `⨆ n, f n` belongs to all the intervals `[f n, g n]`. -/
theorem ciSup_mem_iInter_Icc_of_antitone_Icc [SemilatticeSup β] {f g : β → α}
    (h : Antitone fun n => Icc (f n) (g n)) (h' : ∀ n, f n ≤ g n) :
    (⨆ n, f n) ∈ ⋂ n, Icc (f n) (g n) :=
  Monotone.ciSup_mem_iInter_Icc_of_antitone
    (fun _ n hmn => ((Icc_subset_Icc_iff (h' n)).1 (h hmn)).1)
    (fun _ n hmn => ((Icc_subset_Icc_iff (h' n)).1 (h hmn)).2) h'
#align csupr_mem_Inter_Icc_of_antitone_Icc ciSup_mem_iInter_Icc_of_antitone_Icc

/-- Introduction rule to prove that `b` is the supremum of `s`: it suffices to check that
1) `b` is an upper bound
2) every other upper bound `b'` satisfies `b ≤ b'`. -/
theorem csSup_eq_of_is_forall_le_of_forall_le_imp_ge (hs : s.Nonempty) (h_is_ub : ∀ a ∈ s, a ≤ b)
    (h_b_le_ub : ∀ ub, (∀ a ∈ s, a ≤ ub) → b ≤ ub) : sSup s = b :=
  (csSup_le hs h_is_ub).antisymm ((h_b_le_ub _) fun _ => le_csSup ⟨b, h_is_ub⟩)
#align cSup_eq_of_is_forall_le_of_forall_le_imp_ge csSup_eq_of_is_forall_le_of_forall_le_imp_ge

lemma Set.Iic_ciInf [Nonempty ι] {f : ι → α} (hf : BddBelow (range f)) :
    Iic (⨅ i, f i) = ⋂ i, Iic (f i) := by
  apply Subset.antisymm
  · rintro x hx - ⟨i, rfl⟩
    exact hx.trans (ciInf_le hf _)
  · rintro x hx
    apply le_ciInf
    simpa using hx

lemma Set.Ici_ciSup [Nonempty ι] {f : ι → α} (hf : BddAbove (range f)) :
    Ici (⨆ i, f i) = ⋂ i, Ici (f i) :=
  Iic_ciInf (α := αᵒᵈ) hf

end ConditionallyCompleteLattice

instance Pi.conditionallyCompleteLattice {ι : Type*} {α : ι → Type*}
    [∀ i, ConditionallyCompleteLattice (α i)] : ConditionallyCompleteLattice (∀ i, α i) :=
  { Pi.instLattice, Pi.supSet, Pi.infSet with
    le_csSup := fun s f ⟨g, hg⟩ hf i =>
      le_csSup ⟨g i, Set.forall_mem_range.2 fun ⟨f', hf'⟩ => hg hf' i⟩ ⟨⟨f, hf⟩, rfl⟩
    csSup_le := fun s f hs hf i =>
      (csSup_le (by haveI := hs.to_subtype; apply range_nonempty)) fun b ⟨⟨g, hg⟩, hb⟩ =>
        hb ▸ hf hg i
    csInf_le := fun s f ⟨g, hg⟩ hf i =>
      csInf_le ⟨g i, Set.forall_mem_range.2 fun ⟨f', hf'⟩ => hg hf' i⟩ ⟨⟨f, hf⟩, rfl⟩
    le_csInf := fun s f hs hf i =>
      (le_csInf (by haveI := hs.to_subtype; apply range_nonempty)) fun b ⟨⟨g, hg⟩, hb⟩ =>
        hb ▸ hf hg i }
#align pi.conditionally_complete_lattice Pi.conditionallyCompleteLattice

section ConditionallyCompleteLinearOrder

variable [ConditionallyCompleteLinearOrder α] {s t : Set α} {a b : α}

/-- When `b < sSup s`, there is an element `a` in `s` with `b < a`, if `s` is nonempty and the order
is a linear order. -/
theorem exists_lt_of_lt_csSup (hs : s.Nonempty) (hb : b < sSup s) : ∃ a ∈ s, b < a := by
  contrapose! hb
  exact csSup_le hs hb
#align exists_lt_of_lt_cSup exists_lt_of_lt_csSup

/-- Indexed version of the above lemma `exists_lt_of_lt_csSup`.
When `b < iSup f`, there is an element `i` such that `b < f i`.
-/
theorem exists_lt_of_lt_ciSup [Nonempty ι] {f : ι → α} (h : b < iSup f) : ∃ i, b < f i :=
  let ⟨_, ⟨i, rfl⟩, h⟩ := exists_lt_of_lt_csSup (range_nonempty f) h
  ⟨i, h⟩
#align exists_lt_of_lt_csupr exists_lt_of_lt_ciSup

/-- When `sInf s < b`, there is an element `a` in `s` with `a < b`, if `s` is nonempty and the order
is a linear order. -/
theorem exists_lt_of_csInf_lt (hs : s.Nonempty) (hb : sInf s < b) : ∃ a ∈ s, a < b :=
  exists_lt_of_lt_csSup (α := αᵒᵈ) hs hb
#align exists_lt_of_cInf_lt exists_lt_of_csInf_lt

/-- Indexed version of the above lemma `exists_lt_of_csInf_lt`
When `iInf f < a`, there is an element `i` such that `f i < a`.
-/
theorem exists_lt_of_ciInf_lt [Nonempty ι] {f : ι → α} (h : iInf f < a) : ∃ i, f i < a :=
  exists_lt_of_lt_ciSup (α := αᵒᵈ) h
#align exists_lt_of_cinfi_lt exists_lt_of_ciInf_lt

theorem csSup_of_not_bddAbove {s : Set α} (hs : ¬BddAbove s) : sSup s = sSup ∅ :=
  ConditionallyCompleteLinearOrder.csSup_of_not_bddAbove s hs

theorem csSup_eq_univ_of_not_bddAbove {s : Set α} (hs : ¬BddAbove s) : sSup s = sSup univ := by
  rw [csSup_of_not_bddAbove hs, csSup_of_not_bddAbove (s := univ)]
  contrapose! hs
  exact hs.mono (subset_univ _)

theorem csInf_of_not_bddBelow {s : Set α} (hs : ¬BddBelow s) : sInf s = sInf ∅ :=
  ConditionallyCompleteLinearOrder.csInf_of_not_bddBelow s hs

theorem csInf_eq_univ_of_not_bddBelow {s : Set α} (hs : ¬BddBelow s) : sInf s = sInf univ :=
  csSup_eq_univ_of_not_bddAbove (α := αᵒᵈ) hs

/-- When every element of a set `s` is bounded by an element of a set `t`, and conversely, then
`s` and `t` have the same supremum. This holds even when the sets may be empty or unbounded. -/
theorem csSup_eq_csSup_of_forall_exists_le {s t : Set α}
    (hs : ∀ x ∈ s, ∃ y ∈ t, x ≤ y) (ht : ∀ y ∈ t, ∃ x ∈ s, y ≤ x) :
    sSup s = sSup t := by
  rcases eq_empty_or_nonempty s with rfl|s_ne
  · have : t = ∅ := eq_empty_of_forall_not_mem (fun y yt ↦ by simpa using ht y yt)
    rw [this]
  rcases eq_empty_or_nonempty t with rfl|t_ne
  · have : s = ∅ := eq_empty_of_forall_not_mem (fun x xs ↦ by simpa using hs x xs)
    rw [this]
  by_cases B : BddAbove s ∨ BddAbove t
  · have Bs : BddAbove s := by
      rcases B with hB|⟨b, hb⟩
      · exact hB
      · refine ⟨b, fun x hx ↦ ?_⟩
        rcases hs x hx with ⟨y, hy, hxy⟩
        exact hxy.trans (hb hy)
    have Bt : BddAbove t := by
      rcases B with ⟨b, hb⟩|hB
      · refine ⟨b, fun y hy ↦ ?_⟩
        rcases ht y hy with ⟨x, hx, hyx⟩
        exact hyx.trans (hb hx)
      · exact hB
    apply le_antisymm
    · apply csSup_le s_ne (fun x hx ↦ ?_)
      rcases hs x hx with ⟨y, yt, hxy⟩
      exact hxy.trans (le_csSup Bt yt)
    · apply csSup_le t_ne (fun y hy ↦ ?_)
      rcases ht y hy with ⟨x, xs, hyx⟩
      exact hyx.trans (le_csSup Bs xs)
  · simp [csSup_of_not_bddAbove, (not_or.1 B).1, (not_or.1 B).2]

/-- When every element of a set `s` is bounded by an element of a set `t`, and conversely, then
`s` and `t` have the same infimum. This holds even when the sets may be empty or unbounded. -/
theorem csInf_eq_csInf_of_forall_exists_le {s t : Set α}
    (hs : ∀ x ∈ s, ∃ y ∈ t, y ≤ x) (ht : ∀ y ∈ t, ∃ x ∈ s, x ≤ y) :
    sInf s = sInf t :=
  csSup_eq_csSup_of_forall_exists_le (α := αᵒᵈ) hs ht

lemma sSup_iUnion_Iic (f : ι → α) : sSup (⋃ (i : ι), Iic (f i)) = ⨆ i, f i := by
  apply csSup_eq_csSup_of_forall_exists_le
  · rintro x ⟨-, ⟨i, rfl⟩, hi⟩
    exact ⟨f i, mem_range_self _, hi⟩
  · rintro x ⟨i, rfl⟩
    exact ⟨f i, mem_iUnion_of_mem i le_rfl, le_rfl⟩

lemma sInf_iUnion_Ici (f : ι → α) : sInf (⋃ (i : ι), Ici (f i)) = ⨅ i, f i :=
  sSup_iUnion_Iic (α := αᵒᵈ) f

theorem cbiSup_eq_of_not_forall {p : ι → Prop} {f : Subtype p → α} (hp : ¬ (∀ i, p i)) :
    ⨆ (i) (h : p i), f ⟨i, h⟩ = iSup f ⊔ sSup ∅ := by
  classical
  rcases not_forall.1 hp with ⟨i₀, hi₀⟩
  have : Nonempty ι := ⟨i₀⟩
  simp only [ciSup_eq_ite]
  by_cases H : BddAbove (range f)
  · have B : BddAbove (range fun i ↦ if h : p i then f ⟨i, h⟩ else sSup ∅) := by
      rcases H with ⟨c, hc⟩
      refine ⟨c ⊔ sSup ∅, ?_⟩
      rintro - ⟨i, rfl⟩
      by_cases hi : p i
      · simp only [hi, dite_true, ge_iff_le, le_sup_iff, hc (mem_range_self _), true_or]
      · simp only [hi, dite_false, ge_iff_le, le_sup_right]
    apply le_antisymm
    · apply ciSup_le (fun i ↦ ?_)
      by_cases hi : p i
      · simp only [hi, dite_true, ge_iff_le, le_sup_iff]
        left
        exact le_ciSup H _
      · simp [hi]
    · apply sup_le
      · rcases isEmpty_or_nonempty (Subtype p) with hp|hp
        · simp [iSup_of_empty']
          convert le_ciSup B i₀
          simp [hi₀]
        · apply ciSup_le
          rintro ⟨i, hi⟩
          convert le_ciSup B i
          simp [hi]
      · convert le_ciSup B i₀
        simp [hi₀]
  · have : iSup f = sSup (∅ : Set α) := csSup_of_not_bddAbove H
    simp only [this, le_refl, sup_of_le_left]
    apply csSup_of_not_bddAbove
    contrapose! H
    apply H.mono
    rintro - ⟨i, rfl⟩
    convert mem_range_self i.1
    simp [i.2]

theorem cbiInf_eq_of_not_forall {p : ι → Prop} {f : Subtype p → α} (hp : ¬ (∀ i, p i)) :
    ⨅ (i) (h : p i), f ⟨i, h⟩ = iInf f ⊓ sInf ∅ :=
  cbiSup_eq_of_not_forall (α := αᵒᵈ) hp

open Function

variable [IsWellOrder α (· < ·)]

theorem sInf_eq_argmin_on (hs : s.Nonempty) : sInf s = argminOn id wellFounded_lt s hs :=
  IsLeast.csInf_eq ⟨argminOn_mem _ _ _ _, fun _ ha => argminOn_le id _ _ ha⟩
#align Inf_eq_argmin_on sInf_eq_argmin_on

theorem isLeast_csInf (hs : s.Nonempty) : IsLeast s (sInf s) := by
  rw [sInf_eq_argmin_on hs]
  exact ⟨argminOn_mem _ _ _ _, fun a ha => argminOn_le id _ _ ha⟩
#align is_least_Inf isLeast_csInf

theorem le_csInf_iff' (hs : s.Nonempty) : b ≤ sInf s ↔ b ∈ lowerBounds s :=
  le_isGLB_iff (isLeast_csInf hs).isGLB
#align le_cInf_iff' le_csInf_iff'

theorem csInf_mem (hs : s.Nonempty) : sInf s ∈ s :=
  (isLeast_csInf hs).1
#align Inf_mem csInf_mem

theorem ciInf_mem [Nonempty ι] (f : ι → α) : iInf f ∈ range f :=
  csInf_mem (range_nonempty f)
#align infi_mem ciInf_mem

theorem MonotoneOn.map_csInf {β : Type*} [ConditionallyCompleteLattice β] {f : α → β}
    (hf : MonotoneOn f s) (hs : s.Nonempty) : f (sInf s) = sInf (f '' s) :=
  (hf.map_isLeast (isLeast_csInf hs)).csInf_eq.symm
#align monotone_on.map_Inf MonotoneOn.map_csInf

theorem Monotone.map_csInf {β : Type*} [ConditionallyCompleteLattice β] {f : α → β}
    (hf : Monotone f) (hs : s.Nonempty) : f (sInf s) = sInf (f '' s) :=
  (hf.map_isLeast (isLeast_csInf hs)).csInf_eq.symm
#align monotone.map_Inf Monotone.map_csInf

end ConditionallyCompleteLinearOrder

/-!
### Lemmas about a conditionally complete linear order with bottom element

In this case we have `Sup ∅ = ⊥`, so we can drop some `Nonempty`/`Set.Nonempty` assumptions.
-/


section ConditionallyCompleteLinearOrderBot

variable [ConditionallyCompleteLinearOrderBot α] {s : Set α} {f : ι → α} {a : α}

@[simp]
theorem csSup_empty : (sSup ∅ : α) = ⊥ :=
  ConditionallyCompleteLinearOrderBot.csSup_empty
#align cSup_empty csSup_empty

@[simp]
theorem ciSup_of_empty [IsEmpty ι] (f : ι → α) : ⨆ i, f i = ⊥ := by
  rw [iSup_of_empty', csSup_empty]
#align csupr_of_empty ciSup_of_empty

theorem ciSup_false (f : False → α) : ⨆ i, f i = ⊥ :=
  ciSup_of_empty f
#align csupr_false ciSup_false

@[simp]
theorem csInf_univ : sInf (univ : Set α) = ⊥ :=
  isLeast_univ.csInf_eq
#align cInf_univ csInf_univ

theorem isLUB_csSup' {s : Set α} (hs : BddAbove s) : IsLUB s (sSup s) := by
  rcases eq_empty_or_nonempty s with (rfl | hne)
  · simp only [csSup_empty, isLUB_empty]
  · exact isLUB_csSup hne hs
#align is_lub_cSup' isLUB_csSup'

theorem csSup_le_iff' {s : Set α} (hs : BddAbove s) {a : α} : sSup s ≤ a ↔ ∀ x ∈ s, x ≤ a :=
  isLUB_le_iff (isLUB_csSup' hs)
#align cSup_le_iff' csSup_le_iff'

theorem csSup_le' {s : Set α} {a : α} (h : a ∈ upperBounds s) : sSup s ≤ a :=
  (csSup_le_iff' ⟨a, h⟩).2 h
#align cSup_le' csSup_le'

theorem le_csSup_iff' {s : Set α} {a : α} (h : BddAbove s) :
    a ≤ sSup s ↔ ∀ b, b ∈ upperBounds s → a ≤ b :=
  ⟨fun h _ hb => le_trans h (csSup_le' hb), fun hb => hb _ fun _ => le_csSup h⟩
#align le_cSup_iff' le_csSup_iff'

theorem le_ciSup_iff' {s : ι → α} {a : α} (h : BddAbove (range s)) :
    a ≤ iSup s ↔ ∀ b, (∀ i, s i ≤ b) → a ≤ b := by simp [iSup, h, le_csSup_iff', upperBounds]
#align le_csupr_iff' le_ciSup_iff'

theorem le_csInf_iff'' {s : Set α} {a : α} (ne : s.Nonempty) :
    a ≤ sInf s ↔ ∀ b : α, b ∈ s → a ≤ b :=
  le_csInf_iff (OrderBot.bddBelow _) ne
#align le_cInf_iff'' le_csInf_iff''

theorem le_ciInf_iff' [Nonempty ι] {f : ι → α} {a : α} : a ≤ iInf f ↔ ∀ i, a ≤ f i :=
  le_ciInf_iff (OrderBot.bddBelow _)
#align le_cinfi_iff' le_ciInf_iff'

theorem csInf_le' (h : a ∈ s) : sInf s ≤ a := csInf_le (OrderBot.bddBelow _) h
#align cInf_le' csInf_le'

theorem ciInf_le' (f : ι → α) (i : ι) : iInf f ≤ f i := ciInf_le (OrderBot.bddBelow _) _
#align cinfi_le' ciInf_le'

lemma ciInf_le_of_le' (c : ι) : f c ≤ a → iInf f ≤ a := ciInf_le_of_le (OrderBot.bddBelow _) _

theorem exists_lt_of_lt_csSup' {s : Set α} {a : α} (h : a < sSup s) : ∃ b ∈ s, a < b := by
  contrapose! h
  exact csSup_le' h
#align exists_lt_of_lt_cSup' exists_lt_of_lt_csSup'

theorem ciSup_le_iff' {f : ι → α} (h : BddAbove (range f)) {a : α} :
    ⨆ i, f i ≤ a ↔ ∀ i, f i ≤ a :=
  (csSup_le_iff' h).trans forall_mem_range
#align csupr_le_iff' ciSup_le_iff'

theorem ciSup_le' {f : ι → α} {a : α} (h : ∀ i, f i ≤ a) : ⨆ i, f i ≤ a :=
  csSup_le' <| forall_mem_range.2 h
#align csupr_le' ciSup_le'

theorem exists_lt_of_lt_ciSup' {f : ι → α} {a : α} (h : a < ⨆ i, f i) : ∃ i, a < f i := by
  contrapose! h
  exact ciSup_le' h
#align exists_lt_of_lt_csupr' exists_lt_of_lt_ciSup'

theorem ciSup_mono' {ι'} {f : ι → α} {g : ι' → α} (hg : BddAbove (range g))
    (h : ∀ i, ∃ i', f i ≤ g i') : iSup f ≤ iSup g :=
  ciSup_le' fun i => Exists.elim (h i) (le_ciSup_of_le hg)
#align csupr_mono' ciSup_mono'

theorem csInf_le_csInf' {s t : Set α} (h₁ : t.Nonempty) (h₂ : t ⊆ s) : sInf s ≤ sInf t :=
  csInf_le_csInf (OrderBot.bddBelow s) h₁ h₂
#align cInf_le_cInf' csInf_le_csInf'

end ConditionallyCompleteLinearOrderBot

namespace WithTop

open scoped Classical

variable [ConditionallyCompleteLinearOrderBot α]

/-- The `sSup` of a non-empty set is its least upper bound for a conditionally
complete lattice with a top. -/
theorem isLUB_sSup' {β : Type*} [ConditionallyCompleteLattice β] {s : Set (WithTop β)}
    (hs : s.Nonempty) : IsLUB s (sSup s) := by
  constructor
  · show ite _ _ _ ∈ _
    split_ifs with h₁ h₂
    · intro _ _
      exact le_top
    · rintro (⟨⟩ | a) ha
      · contradiction
      apply coe_le_coe.2
      exact le_csSup h₂ ha
    · intro _ _
      exact le_top
  · show ite _ _ _ ∈ _
    split_ifs with h₁ h₂
    · rintro (⟨⟩ | a) ha
      · exact le_rfl
      · exact False.elim (not_top_le_coe a (ha h₁))
    · rintro (⟨⟩ | b) hb
      · exact le_top
<<<<<<< HEAD
      refine some_le_some.2 (csSup_le ?_ ?_)
=======
      refine coe_le_coe.2 (csSup_le ?_ ?_)
>>>>>>> d97a437a
      · rcases hs with ⟨⟨⟩ | b, hb⟩
        · exact absurd hb h₁
        · exact ⟨b, hb⟩
      · intro a ha
        exact coe_le_coe.1 (hb ha)
    · rintro (⟨⟩ | b) hb
      · exact le_rfl
      · exfalso
        apply h₂
        use b
        intro a ha
        exact coe_le_coe.1 (hb ha)
#align with_top.is_lub_Sup' WithTop.isLUB_sSup'

-- Porting note: in mathlib3 `dsimp only [sSup]` was not needed, we used `show IsLUB ∅ (ite _ _ _)`
theorem isLUB_sSup (s : Set (WithTop α)) : IsLUB s (sSup s) := by
  rcases s.eq_empty_or_nonempty with hs | hs
  · rw [hs]
    dsimp only [sSup]
    show IsLUB ∅ _
    split_ifs with h₁ h₂
    · cases h₁
    · rw [preimage_empty, csSup_empty]
      exact isLUB_empty
    · exfalso
      apply h₂
      use ⊥
      rintro a ⟨⟩
  exact isLUB_sSup' hs
#align with_top.is_lub_Sup WithTop.isLUB_sSup

/-- The `sInf` of a bounded-below set is its greatest lower bound for a conditionally
complete lattice with a top. -/
theorem isGLB_sInf' {β : Type*} [ConditionallyCompleteLattice β] {s : Set (WithTop β)}
    (hs : BddBelow s) : IsGLB s (sInf s) := by
  constructor
  · show ite _ _ _ ∈ _
    split_ifs with h
    · intro a ha
      exact top_le_iff.2 (Set.mem_singleton_iff.1 (h ha))
    · rintro (⟨⟩ | a) ha
      · exact le_top
<<<<<<< HEAD
      refine some_le_some.2 (csInf_le ?_ ha)
=======
      refine coe_le_coe.2 (csInf_le ?_ ha)
>>>>>>> d97a437a
      rcases hs with ⟨⟨⟩ | b, hb⟩
      · exfalso
        apply h
        intro c hc
        rw [mem_singleton_iff, ← top_le_iff]
        exact hb hc
      use b
      intro c hc
      exact coe_le_coe.1 (hb hc)
  · show ite _ _ _ ∈ _
    split_ifs with h
    · intro _ _
      exact le_top
    · rintro (⟨⟩ | a) ha
      · exfalso
        apply h
        intro b hb
        exact Set.mem_singleton_iff.2 (top_le_iff.1 (ha hb))
<<<<<<< HEAD
      · refine some_le_some.2 (le_csInf ?_ ?_)
=======
      · refine coe_le_coe.2 (le_csInf ?_ ?_)
>>>>>>> d97a437a
        · classical
            contrapose! h
            rintro (⟨⟩ | a) ha
            · exact mem_singleton ⊤
            · exact (not_nonempty_iff_eq_empty.2 h ⟨a, ha⟩).elim
        · intro b hb
          rw [← coe_le_coe]
          exact ha hb
#align with_top.is_glb_Inf' WithTop.isGLB_sInf'

theorem isGLB_sInf (s : Set (WithTop α)) : IsGLB s (sInf s) := by
  by_cases hs : BddBelow s
  · exact isGLB_sInf' hs
  · exfalso
    apply hs
    use ⊥
    intro _ _
    exact bot_le
#align with_top.is_glb_Inf WithTop.isGLB_sInf

noncomputable instance : CompleteLinearOrder (WithTop α) :=
  { WithTop.linearOrder, WithTop.lattice, WithTop.orderTop, WithTop.orderBot with
    sup := Sup.sup
    le_sSup := fun s => (isLUB_sSup s).1
    sSup_le := fun s => (isLUB_sSup s).2
    inf := Inf.inf
    le_sInf := fun s => (isGLB_sInf s).2
    sInf_le := fun s => (isGLB_sInf s).1 }

/-- A version of `WithTop.coe_sSup'` with a more convenient but less general statement. -/
@[norm_cast]
theorem coe_sSup {s : Set α} (hb : BddAbove s) : ↑(sSup s) = (⨆ a ∈ s, ↑a : WithTop α) := by
  rw [coe_sSup' hb, sSup_image]
#align with_top.coe_Sup WithTop.coe_sSup

/-- A version of `WithTop.coe_sInf'` with a more convenient but less general statement. -/
@[norm_cast]
theorem coe_sInf {s : Set α} (hs : s.Nonempty) : ↑(sInf s) = (⨅ a ∈ s, ↑a : WithTop α) := by
  rw [coe_sInf' hs, sInf_image]
#align with_top.coe_Inf WithTop.coe_sInf

end WithTop

namespace Monotone

variable [Preorder α] [ConditionallyCompleteLattice β] {f : α → β} (h_mono : Monotone f)

/-! A monotone function into a conditionally complete lattice preserves the ordering properties of
`sSup` and `sInf`. -/


theorem le_csSup_image {s : Set α} {c : α} (hcs : c ∈ s) (h_bdd : BddAbove s) :
    f c ≤ sSup (f '' s) :=
  le_csSup (map_bddAbove h_mono h_bdd) (mem_image_of_mem f hcs)
#align monotone.le_cSup_image Monotone.le_csSup_image

theorem csSup_image_le {s : Set α} (hs : s.Nonempty) {B : α} (hB : B ∈ upperBounds s) :
    sSup (f '' s) ≤ f B :=
  csSup_le (Nonempty.image f hs) (h_mono.mem_upperBounds_image hB)
#align monotone.cSup_image_le Monotone.csSup_image_le

-- Porting note: in mathlib3 `f'` is not needed
theorem csInf_image_le {s : Set α} {c : α} (hcs : c ∈ s) (h_bdd : BddBelow s) :
    sInf (f '' s) ≤ f c := by
  let f' : αᵒᵈ → βᵒᵈ := f
  exact le_csSup_image (α := αᵒᵈ) (β := βᵒᵈ)
    (show Monotone f' from fun x y hxy => h_mono hxy) hcs h_bdd
#align monotone.cInf_image_le Monotone.csInf_image_le

-- Porting note: in mathlib3 `f'` is not needed
theorem le_csInf_image {s : Set α} (hs : s.Nonempty) {B : α} (hB : B ∈ lowerBounds s) :
    f B ≤ sInf (f '' s) := by
  let f' : αᵒᵈ → βᵒᵈ := f
  exact csSup_image_le (α := αᵒᵈ) (β := βᵒᵈ)
    (show Monotone f' from fun x y hxy => h_mono hxy) hs hB
#align monotone.le_cInf_image Monotone.le_csInf_image

end Monotone

namespace GaloisConnection

variable [ConditionallyCompleteLattice α] [ConditionallyCompleteLattice β] [Nonempty ι] {l : α → β}
  {u : β → α}

theorem l_csSup (gc : GaloisConnection l u) {s : Set α} (hne : s.Nonempty) (hbdd : BddAbove s) :
    l (sSup s) = ⨆ x : s, l x :=
  Eq.symm <| IsLUB.ciSup_set_eq (gc.isLUB_l_image <| isLUB_csSup hne hbdd) hne
#align galois_connection.l_cSup GaloisConnection.l_csSup

theorem l_csSup' (gc : GaloisConnection l u) {s : Set α} (hne : s.Nonempty) (hbdd : BddAbove s) :
    l (sSup s) = sSup (l '' s) := by rw [gc.l_csSup hne hbdd, sSup_image']
#align galois_connection.l_cSup' GaloisConnection.l_csSup'

theorem l_ciSup (gc : GaloisConnection l u) {f : ι → α} (hf : BddAbove (range f)) :
    l (⨆ i, f i) = ⨆ i, l (f i) := by rw [iSup, gc.l_csSup (range_nonempty _) hf, iSup_range']
#align galois_connection.l_csupr GaloisConnection.l_ciSup

theorem l_ciSup_set (gc : GaloisConnection l u) {s : Set γ} {f : γ → α} (hf : BddAbove (f '' s))
    (hne : s.Nonempty) : l (⨆ i : s, f i) = ⨆ i : s, l (f i) := by
  haveI := hne.to_subtype
  rw [image_eq_range] at hf
  exact gc.l_ciSup hf
#align galois_connection.l_csupr_set GaloisConnection.l_ciSup_set

theorem u_csInf (gc : GaloisConnection l u) {s : Set β} (hne : s.Nonempty) (hbdd : BddBelow s) :
    u (sInf s) = ⨅ x : s, u x :=
  gc.dual.l_csSup hne hbdd
#align galois_connection.u_cInf GaloisConnection.u_csInf

theorem u_csInf' (gc : GaloisConnection l u) {s : Set β} (hne : s.Nonempty) (hbdd : BddBelow s) :
    u (sInf s) = sInf (u '' s) :=
  gc.dual.l_csSup' hne hbdd
#align galois_connection.u_cInf' GaloisConnection.u_csInf'

theorem u_ciInf (gc : GaloisConnection l u) {f : ι → β} (hf : BddBelow (range f)) :
    u (⨅ i, f i) = ⨅ i, u (f i) :=
  gc.dual.l_ciSup hf
#align galois_connection.u_cinfi GaloisConnection.u_ciInf

theorem u_ciInf_set (gc : GaloisConnection l u) {s : Set γ} {f : γ → β} (hf : BddBelow (f '' s))
    (hne : s.Nonempty) : u (⨅ i : s, f i) = ⨅ i : s, u (f i) :=
  gc.dual.l_ciSup_set hf hne
#align galois_connection.u_cinfi_set GaloisConnection.u_ciInf_set

end GaloisConnection

namespace OrderIso

variable [ConditionallyCompleteLattice α] [ConditionallyCompleteLattice β] [Nonempty ι]

theorem map_csSup (e : α ≃o β) {s : Set α} (hne : s.Nonempty) (hbdd : BddAbove s) :
    e (sSup s) = ⨆ x : s, e x :=
  e.to_galoisConnection.l_csSup hne hbdd
#align order_iso.map_cSup OrderIso.map_csSup

theorem map_csSup' (e : α ≃o β) {s : Set α} (hne : s.Nonempty) (hbdd : BddAbove s) :
    e (sSup s) = sSup (e '' s) :=
  e.to_galoisConnection.l_csSup' hne hbdd
#align order_iso.map_cSup' OrderIso.map_csSup'

theorem map_ciSup (e : α ≃o β) {f : ι → α} (hf : BddAbove (range f)) :
    e (⨆ i, f i) = ⨆ i, e (f i) :=
  e.to_galoisConnection.l_ciSup hf
#align order_iso.map_csupr OrderIso.map_ciSup

theorem map_ciSup_set (e : α ≃o β) {s : Set γ} {f : γ → α} (hf : BddAbove (f '' s))
    (hne : s.Nonempty) : e (⨆ i : s, f i) = ⨆ i : s, e (f i) :=
  e.to_galoisConnection.l_ciSup_set hf hne
#align order_iso.map_csupr_set OrderIso.map_ciSup_set

theorem map_csInf (e : α ≃o β) {s : Set α} (hne : s.Nonempty) (hbdd : BddBelow s) :
    e (sInf s) = ⨅ x : s, e x :=
  e.dual.map_csSup hne hbdd
#align order_iso.map_cInf OrderIso.map_csInf

theorem map_csInf' (e : α ≃o β) {s : Set α} (hne : s.Nonempty) (hbdd : BddBelow s) :
    e (sInf s) = sInf (e '' s) :=
  e.dual.map_csSup' hne hbdd
#align order_iso.map_cInf' OrderIso.map_csInf'

theorem map_ciInf (e : α ≃o β) {f : ι → α} (hf : BddBelow (range f)) :
    e (⨅ i, f i) = ⨅ i, e (f i) :=
  e.dual.map_ciSup hf
#align order_iso.map_cinfi OrderIso.map_ciInf

theorem map_ciInf_set (e : α ≃o β) {s : Set γ} {f : γ → α} (hf : BddBelow (f '' s))
    (hne : s.Nonempty) : e (⨅ i : s, f i) = ⨅ i : s, e (f i) :=
  e.dual.map_ciSup_set hf hne
#align order_iso.map_cinfi_set OrderIso.map_ciInf_set

end OrderIso

/-!
### Supremum/infimum of `Set.image2`

A collection of lemmas showing what happens to the suprema/infima of `s` and `t` when mapped under
a binary function whose partial evaluations are lower/upper adjoints of Galois connections.
-/


section

variable [ConditionallyCompleteLattice α] [ConditionallyCompleteLattice β]
  [ConditionallyCompleteLattice γ] {f : α → β → γ} {s : Set α} {t : Set β}

variable {l u : α → β → γ} {l₁ u₁ : β → γ → α} {l₂ u₂ : α → γ → β}

theorem csSup_image2_eq_csSup_csSup (h₁ : ∀ b, GaloisConnection (swap l b) (u₁ b))
    (h₂ : ∀ a, GaloisConnection (l a) (u₂ a)) (hs₀ : s.Nonempty) (hs₁ : BddAbove s)
    (ht₀ : t.Nonempty) (ht₁ : BddAbove t) : sSup (image2 l s t) = l (sSup s) (sSup t) := by
  refine eq_of_forall_ge_iff fun c => ?_
  rw [csSup_le_iff (hs₁.image2 (fun _ => (h₁ _).monotone_l) (fun _ => (h₂ _).monotone_l) ht₁)
      (hs₀.image2 ht₀),
    forall_image2_iff, forall₂_swap, (h₂ _).le_iff_le, csSup_le_iff ht₁ ht₀]
  simp_rw [← (h₂ _).le_iff_le, (h₁ _).le_iff_le, csSup_le_iff hs₁ hs₀]
#align cSup_image2_eq_cSup_cSup csSup_image2_eq_csSup_csSup

theorem csSup_image2_eq_csSup_csInf (h₁ : ∀ b, GaloisConnection (swap l b) (u₁ b))
    (h₂ : ∀ a, GaloisConnection (l a ∘ ofDual) (toDual ∘ u₂ a)) :
    s.Nonempty → BddAbove s → t.Nonempty → BddBelow t → sSup (image2 l s t) = l (sSup s) (sInf t) :=
  csSup_image2_eq_csSup_csSup (β := βᵒᵈ) h₁ h₂
#align cSup_image2_eq_cSup_cInf csSup_image2_eq_csSup_csInf

theorem csSup_image2_eq_csInf_csSup (h₁ : ∀ b, GaloisConnection (swap l b ∘ ofDual) (toDual ∘ u₁ b))
    (h₂ : ∀ a, GaloisConnection (l a) (u₂ a)) :
    s.Nonempty → BddBelow s → t.Nonempty → BddAbove t → sSup (image2 l s t) = l (sInf s) (sSup t) :=
  csSup_image2_eq_csSup_csSup (α := αᵒᵈ) h₁ h₂
#align cSup_image2_eq_cInf_cSup csSup_image2_eq_csInf_csSup

theorem csSup_image2_eq_csInf_csInf (h₁ : ∀ b, GaloisConnection (swap l b ∘ ofDual) (toDual ∘ u₁ b))
    (h₂ : ∀ a, GaloisConnection (l a ∘ ofDual) (toDual ∘ u₂ a)) :
    s.Nonempty → BddBelow s → t.Nonempty → BddBelow t → sSup (image2 l s t) = l (sInf s) (sInf t) :=
  csSup_image2_eq_csSup_csSup (α := αᵒᵈ) (β := βᵒᵈ) h₁ h₂
#align cSup_image2_eq_cInf_cInf csSup_image2_eq_csInf_csInf

theorem csInf_image2_eq_csInf_csInf (h₁ : ∀ b, GaloisConnection (l₁ b) (swap u b))
    (h₂ : ∀ a, GaloisConnection (l₂ a) (u a)) :
    s.Nonempty → BddBelow s → t.Nonempty → BddBelow t → sInf (image2 u s t) = u (sInf s) (sInf t) :=
  csSup_image2_eq_csSup_csSup (α := αᵒᵈ) (β := βᵒᵈ) (γ := γᵒᵈ) (u₁ := l₁) (u₂ := l₂)
    (fun _ => (h₁ _).dual) fun _ => (h₂ _).dual
#align cInf_image2_eq_cInf_cInf csInf_image2_eq_csInf_csInf

theorem csInf_image2_eq_csInf_csSup (h₁ : ∀ b, GaloisConnection (l₁ b) (swap u b))
    (h₂ : ∀ a, GaloisConnection (toDual ∘ l₂ a) (u a ∘ ofDual)) :
    s.Nonempty → BddBelow s → t.Nonempty → BddAbove t → sInf (image2 u s t) = u (sInf s) (sSup t) :=
  csInf_image2_eq_csInf_csInf (β := βᵒᵈ) h₁ h₂
#align cInf_image2_eq_cInf_cSup csInf_image2_eq_csInf_csSup

theorem csInf_image2_eq_csSup_csInf (h₁ : ∀ b, GaloisConnection (toDual ∘ l₁ b) (swap u b ∘ ofDual))
    (h₂ : ∀ a, GaloisConnection (l₂ a) (u a)) :
    s.Nonempty → BddAbove s → t.Nonempty → BddBelow t → sInf (image2 u s t) = u (sSup s) (sInf t) :=
  csInf_image2_eq_csInf_csInf (α := αᵒᵈ) h₁ h₂
#align cInf_image2_eq_cSup_cInf csInf_image2_eq_csSup_csInf

theorem csInf_image2_eq_csSup_csSup (h₁ : ∀ b, GaloisConnection (toDual ∘ l₁ b) (swap u b ∘ ofDual))
    (h₂ : ∀ a, GaloisConnection (toDual ∘ l₂ a) (u a ∘ ofDual)) :
    s.Nonempty → BddAbove s → t.Nonempty → BddAbove t → sInf (image2 u s t) = u (sSup s) (sSup t) :=
  csInf_image2_eq_csInf_csInf (α := αᵒᵈ) (β := βᵒᵈ) h₁ h₂
#align cInf_image2_eq_cSup_cSup csInf_image2_eq_csSup_csSup

end

section WithTopBot

/-!
### Complete lattice structure on `WithTop (WithBot α)`

If `α` is a `ConditionallyCompleteLattice`, then we show that `WithTop α` and `WithBot α`
also inherit the structure of conditionally complete lattices. Furthermore, we show
that `WithTop (WithBot α)` and `WithBot (WithTop α)` naturally inherit the structure of a
complete lattice. Note that for `α` a conditionally complete lattice, `sSup` and `sInf` both return
junk values for sets which are empty or unbounded. The extension of `sSup` to `WithTop α` fixes
the unboundedness problem and the extension to `WithBot α` fixes the problem with
the empty set.

This result can be used to show that the extended reals `[-∞, ∞]` are a complete linear order.
-/


open scoped Classical

/-- Adding a top element to a conditionally complete lattice
gives a conditionally complete lattice -/
noncomputable instance WithTop.conditionallyCompleteLattice {α : Type*}
    [ConditionallyCompleteLattice α] : ConditionallyCompleteLattice (WithTop α) :=
  { lattice, instSupSet, instInfSet with
    le_csSup := fun _ a _ haS => (WithTop.isLUB_sSup' ⟨a, haS⟩).1 haS
    csSup_le := fun _ _ hS haS => (WithTop.isLUB_sSup' hS).2 haS
    csInf_le := fun _ _ hS haS => (WithTop.isGLB_sInf' hS).1 haS
    le_csInf := fun _ a _ haS => (WithTop.isGLB_sInf' ⟨a, haS⟩).2 haS }
#align with_top.conditionally_complete_lattice WithTop.conditionallyCompleteLattice

/-- Adding a bottom element to a conditionally complete lattice
gives a conditionally complete lattice -/
noncomputable instance WithBot.conditionallyCompleteLattice {α : Type*}
    [ConditionallyCompleteLattice α] : ConditionallyCompleteLattice (WithBot α) :=
  { WithBot.lattice with
    le_csSup := (WithTop.conditionallyCompleteLattice (α := αᵒᵈ)).csInf_le
    csSup_le := (WithTop.conditionallyCompleteLattice (α := αᵒᵈ)).le_csInf
    csInf_le := (WithTop.conditionallyCompleteLattice (α := αᵒᵈ)).le_csSup
    le_csInf := (WithTop.conditionallyCompleteLattice (α := αᵒᵈ)).csSup_le }
#align with_bot.conditionally_complete_lattice WithBot.conditionallyCompleteLattice

-- Porting note: `convert @bot_le (WithTop (WithBot α)) _ _ a` was `convert bot_le`
noncomputable instance WithTop.WithBot.completeLattice {α : Type*}
    [ConditionallyCompleteLattice α] : CompleteLattice (WithTop (WithBot α)) :=
  { instInfSet, instSupSet, boundedOrder, lattice with
    le_sSup := fun S a haS => (WithTop.isLUB_sSup' ⟨a, haS⟩).1 haS
    sSup_le := fun S a ha => by
      rcases S.eq_empty_or_nonempty with h | h
      · show ite _ _ _ ≤ a
        split_ifs with h₁ h₂
        · rw [h] at h₁
          cases h₁
        · convert bot_le (a := a)
          -- Porting note: previous proof relied on convert unfolding
          -- the definition of ⊥
          apply congr_arg
          simp only [h, preimage_empty, WithBot.csSup_empty]
        · exfalso
          apply h₂
          use ⊥
          rw [h]
          rintro b ⟨⟩
      · exact (WithTop.isLUB_sSup' h).2 ha
    sInf_le := fun S a haS =>
      show ite _ _ _ ≤ a by
        split_ifs with h₁
        · cases' a with a
          · exact le_rfl
          cases h₁ haS
        · cases a
          · exact le_top
          · apply WithTop.coe_le_coe.2
            refine csInf_le ?_ haS
            use ⊥
            intro b _
            exact bot_le
    le_sInf := fun S a haS => (WithTop.isGLB_sInf' ⟨a, haS⟩).2 haS }
#align with_top.with_bot.complete_lattice WithTop.WithBot.completeLattice

noncomputable instance WithTop.WithBot.completeLinearOrder {α : Type*}
    [ConditionallyCompleteLinearOrder α] : CompleteLinearOrder (WithTop (WithBot α)) :=
  { WithTop.WithBot.completeLattice, WithTop.linearOrder with }
#align with_top.with_bot.complete_linear_order WithTop.WithBot.completeLinearOrder

noncomputable instance WithBot.WithTop.completeLattice {α : Type*}
    [ConditionallyCompleteLattice α] : CompleteLattice (WithBot (WithTop α)) :=
  { instInfSet, instSupSet, instBoundedOrder, lattice with
    le_sSup := (WithTop.WithBot.completeLattice (α := αᵒᵈ)).sInf_le
    sSup_le := (WithTop.WithBot.completeLattice (α := αᵒᵈ)).le_sInf
    sInf_le := (WithTop.WithBot.completeLattice (α := αᵒᵈ)).le_sSup
    le_sInf := (WithTop.WithBot.completeLattice (α := αᵒᵈ)).sSup_le }
#align with_bot.with_top.complete_lattice WithBot.WithTop.completeLattice

noncomputable instance WithBot.WithTop.completeLinearOrder {α : Type*}
    [ConditionallyCompleteLinearOrder α] : CompleteLinearOrder (WithBot (WithTop α)) :=
  { WithBot.WithTop.completeLattice, WithBot.linearOrder with }
#align with_bot.with_top.complete_linear_order WithBot.WithTop.completeLinearOrder

namespace WithTop
variable [ConditionallyCompleteLinearOrderBot α] {f : ι → α}

lemma iSup_coe_eq_top : ⨆ x, (f x : WithTop α) = ⊤ ↔ ¬BddAbove (range f) := by
  rw [iSup_eq_top, not_bddAbove_iff]
  refine ⟨fun hf r => ?_, fun hf a ha => ?_⟩
  · rcases hf r (WithTop.coe_lt_top r) with ⟨i, hi⟩
    exact ⟨f i, ⟨i, rfl⟩, WithTop.coe_lt_coe.mp hi⟩
  · rcases hf (a.untop ha.ne) with ⟨-, ⟨i, rfl⟩, hi⟩
    exact ⟨i, by simpa only [WithTop.coe_untop _ ha.ne] using WithTop.coe_lt_coe.mpr hi⟩
#align with_top.supr_coe_eq_top WithTop.iSup_coe_eq_top

lemma iSup_coe_lt_top : ⨆ x, (f x : WithTop α) < ⊤ ↔ BddAbove (range f) :=
  lt_top_iff_ne_top.trans iSup_coe_eq_top.not_left
#align with_top.supr_coe_lt_top WithTop.iSup_coe_lt_top

lemma iInf_coe_eq_top : ⨅ x, (f x : WithTop α) = ⊤ ↔ IsEmpty ι := by simp [isEmpty_iff]

lemma iInf_coe_lt_top : ⨅ i, (f i : WithTop α) < ⊤ ↔ Nonempty ι := by
  rw [lt_top_iff_ne_top, Ne, iInf_coe_eq_top, not_isEmpty_iff]

end WithTop
end WithTopBot

-- Guard against import creep
assert_not_exists Multiset<|MERGE_RESOLUTION|>--- conflicted
+++ resolved
@@ -1297,11 +1297,7 @@
       · exact False.elim (not_top_le_coe a (ha h₁))
     · rintro (⟨⟩ | b) hb
       · exact le_top
-<<<<<<< HEAD
-      refine some_le_some.2 (csSup_le ?_ ?_)
-=======
       refine coe_le_coe.2 (csSup_le ?_ ?_)
->>>>>>> d97a437a
       · rcases hs with ⟨⟨⟩ | b, hb⟩
         · exact absurd hb h₁
         · exact ⟨b, hb⟩
@@ -1344,11 +1340,7 @@
       exact top_le_iff.2 (Set.mem_singleton_iff.1 (h ha))
     · rintro (⟨⟩ | a) ha
       · exact le_top
-<<<<<<< HEAD
-      refine some_le_some.2 (csInf_le ?_ ha)
-=======
       refine coe_le_coe.2 (csInf_le ?_ ha)
->>>>>>> d97a437a
       rcases hs with ⟨⟨⟩ | b, hb⟩
       · exfalso
         apply h
@@ -1367,11 +1359,7 @@
         apply h
         intro b hb
         exact Set.mem_singleton_iff.2 (top_le_iff.1 (ha hb))
-<<<<<<< HEAD
-      · refine some_le_some.2 (le_csInf ?_ ?_)
-=======
       · refine coe_le_coe.2 (le_csInf ?_ ?_)
->>>>>>> d97a437a
         · classical
             contrapose! h
             rintro (⟨⟩ | a) ha
