--- conflicted
+++ resolved
@@ -217,25 +217,21 @@
   Set.Iic I → PrimeSpectrum (Localization.AtPrime I.asIdeal) :=
 λ I' ↦ ⟨I'.1.asIdeal.localization' I.asIdeal.primeCompl, inferInstance⟩
 
-<<<<<<< HEAD
-=======
 /--
 There is a canonical map from `PrimeSpectrum (Localization.AtPrime I.asIdeal)` to `Set.Iic I`.
 -/
 @[simp]
 def _root_.PrimeSpectrum.LocalizationAtPrimeToIic :
   PrimeSpectrum (Localization.AtPrime I.asIdeal) → Set.Iic I :=
-  λ J ↦ ⟨⟨_, Ideal.IsPrime.comap (hK := J.2) (algebraMap R (Localization.AtPrime I.asIdeal))⟩,
-    λ z hz ↦
-    @Decidable.byContradiction _ (Classical.dec _) $ λ hnz ↦ J.IsPrime.ne_top $ eq_top_iff.mpr $
-    False.elim $ J.IsPrime.1 $ (Ideal.eq_top_iff_one _).mpr <| show 1 ∈ J.asIdeal by
+  λ J ↦ ⟨⟨_, Ideal.IsPrime.comap (algebraMap R (Localization.AtPrime I.asIdeal))⟩, λ z hz ↦
+    @@Decidable.byContradiction (Classical.dec _) $ λ hnz ↦ J.IsPrime.ne_top $ eq_top_iff.mpr $
+    False.elim $ J.IsPrime.1 $ (Ideal.eq_top_iff_one _).mpr (by
       rw [show (1 : Localization.AtPrime I.asIdeal) = Localization.mk z 1 * Localization.mk 1
-        (⟨z, hnz⟩ : I.asIdeal.primeCompl) by simpa only
-          [Localization.mk_one_eq_algebraMap, ←Algebra.smul_def, Localization.smul_mk, smul_eq_mul,
-            mul_one, eq_comm] using Localization.mk_self (⟨z, hnz⟩ : I.asIdeal.primeCompl)]
-      exact Ideal.mul_mem_right _ _ hz⟩
-
->>>>>>> cfb77719
+        ⟨z, hnz⟩ by simpa only [Localization.mk_one_eq_algebraMap, ←Algebra.smul_def,
+          Localization.smul_mk, smul_eq_mul, mul_one, eq_comm] using Localization.mk_self
+            (⟨z, hnz⟩ : I.asIdeal.primeCompl)]
+      exact Ideal.mul_mem_right _ _ hz)⟩
+
 end aboutHeightAndLocalization
 
 end ringKrullDim