/-
Copyright (c) 2019 Amelia Livingston. All rights reserved.
Released under Apache 2.0 license as described in the file LICENSE.
Authors: Amelia Livingston
-/
import Mathlib.Algebra.Group.Prod
import Mathlib.Algebra.Group.Equiv.Basic
import Mathlib.Data.Setoid.Basic
import Mathlib.GroupTheory.Submonoid.Operations

#align_import group_theory.congruence from "leanprover-community/mathlib"@"6cb77a8eaff0ddd100e87b1591c6d3ad319514ff"

/-!
# Congruence relations

This file defines congruence relations: equivalence relations that preserve a binary operation,
which in this case is multiplication or addition. The principal definition is a `structure`
extending a `Setoid` (an equivalence relation), and the inductive definition of the smallest
congruence relation containing a binary relation is also given (see `ConGen`).

The file also proves basic properties of the quotient of a type by a congruence relation, and the
complete lattice of congruence relations on a type. We then establish an order-preserving bijection
between the set of congruence relations containing a congruence relation `c` and the set of
congruence relations on the quotient by `c`.

The second half of the file concerns congruence relations on monoids, in which case the
quotient by the congruence relation is also a monoid. There are results about the universal
property of quotients of monoids, and the isomorphism theorems for monoids.

## Implementation notes

The inductive definition of a congruence relation could be a nested inductive type, defined using
the equivalence closure of a binary relation `EqvGen`, but the recursor generated does not work.
A nested inductive definition could conceivably shorten proofs, because they would allow invocation
of the corresponding lemmas about `EqvGen`.

The lemmas `refl`, `symm` and `trans` are not tagged with `@[refl]`, `@[symm]`, and `@[trans]`
respectively as these tags do not work on a structure coerced to a binary relation.

There is a coercion from elements of a type to the element's equivalence class under a
congruence relation.

A congruence relation on a monoid `M` can be thought of as a submonoid of `M × M` for which
membership is an equivalence relation, but whilst this fact is established in the file, it is not
used, since this perspective adds more layers of definitional unfolding.

## Tags

congruence, congruence relation, quotient, quotient by congruence relation, monoid,
quotient monoid, isomorphism theorems
-/


variable (M : Type*) {N : Type*} {P : Type*}

open Function Setoid

/-- A congruence relation on a type with an addition is an equivalence relation which
    preserves addition. -/
structure AddCon [Add M] extends Setoid M where
  /-- Additive congruence relations are closed under addition -/
  add' : ∀ {w x y z}, r w x → r y z → r (w + y) (x + z)
#align add_con AddCon

/-- A congruence relation on a type with a multiplication is an equivalence relation which
    preserves multiplication. -/
@[to_additive AddCon]
structure Con [Mul M] extends Setoid M where
  /-- Congruence relations are closed under multiplication -/
  mul' : ∀ {w x y z}, r w x → r y z → r (w * y) (x * z)
#align con Con

/-- The equivalence relation underlying an additive congruence relation. -/
add_decl_doc AddCon.toSetoid

/-- The equivalence relation underlying a multiplicative congruence relation. -/
add_decl_doc Con.toSetoid

variable {M}

/-- The inductively defined smallest additive congruence relation containing a given binary
    relation. -/
inductive AddConGen.Rel [Add M] (r : M → M → Prop) : M → M → Prop
  | of : ∀ x y, r x y → AddConGen.Rel r x y
  | refl : ∀ x, AddConGen.Rel r x x
  | symm : ∀ {x y}, AddConGen.Rel r x y → AddConGen.Rel r y x
  | trans : ∀ {x y z}, AddConGen.Rel r x y → AddConGen.Rel r y z → AddConGen.Rel r x z
  | add : ∀ {w x y z}, AddConGen.Rel r w x → AddConGen.Rel r y z → AddConGen.Rel r (w + y) (x + z)
#align add_con_gen.rel AddConGen.Rel

/-- The inductively defined smallest multiplicative congruence relation containing a given binary
    relation. -/
@[to_additive AddConGen.Rel]
inductive ConGen.Rel [Mul M] (r : M → M → Prop) : M → M → Prop
  | of : ∀ x y, r x y → ConGen.Rel r x y
  | refl : ∀ x, ConGen.Rel r x x
  | symm : ∀ {x y}, ConGen.Rel r x y → ConGen.Rel r y x
  | trans : ∀ {x y z}, ConGen.Rel r x y → ConGen.Rel r y z → ConGen.Rel r x z
  | mul : ∀ {w x y z}, ConGen.Rel r w x → ConGen.Rel r y z → ConGen.Rel r (w * y) (x * z)
#align con_gen.rel ConGen.Rel

/-- The inductively defined smallest multiplicative congruence relation containing a given binary
    relation. -/
@[to_additive addConGen "The inductively defined smallest additive congruence relation containing
a given binary relation."]
def conGen [Mul M] (r : M → M → Prop) : Con M :=
  ⟨⟨ConGen.Rel r, ⟨ConGen.Rel.refl, ConGen.Rel.symm, ConGen.Rel.trans⟩⟩, ConGen.Rel.mul⟩
#align con_gen conGen
#align add_con_gen addConGen

namespace Con

section

variable [Mul M] [Mul N] [Mul P] (c : Con M)

@[to_additive]
instance : Inhabited (Con M) :=
  ⟨conGen EmptyRelation⟩

-- Porting note: upgraded to FunLike
/-- A coercion from a congruence relation to its underlying binary relation. -/
@[to_additive "A coercion from an additive congruence relation to its underlying binary relation."]
instance : FunLike (Con M) M (M → Prop) where
  coe c := c.r
  coe_injective' := fun x y h => by
    rcases x with ⟨⟨x, _⟩, _⟩
    rcases y with ⟨⟨y, _⟩, _⟩
    have : x = y := h
    subst x; rfl

@[to_additive (attr := simp)]
theorem rel_eq_coe (c : Con M) : c.r = c :=
  rfl
#align con.rel_eq_coe Con.rel_eq_coe
#align add_con.rel_eq_coe AddCon.rel_eq_coe

/-- Congruence relations are reflexive. -/
@[to_additive "Additive congruence relations are reflexive."]
protected theorem refl (x) : c x x :=
  c.toSetoid.refl' x
#align con.refl Con.refl
#align add_con.refl AddCon.refl

/-- Congruence relations are symmetric. -/
@[to_additive "Additive congruence relations are symmetric."]
protected theorem symm {x y} : c x y → c y x := c.toSetoid.symm'
#align con.symm Con.symm
#align add_con.symm AddCon.symm

/-- Congruence relations are transitive. -/
@[to_additive "Additive congruence relations are transitive."]
protected theorem trans {x y z} : c x y → c y z → c x z := c.toSetoid.trans'
#align con.trans Con.trans
#align add_con.trans AddCon.trans

/-- Multiplicative congruence relations preserve multiplication. -/
@[to_additive "Additive congruence relations preserve addition."]
protected theorem mul {w x y z} : c w x → c y z → c (w * y) (x * z) := c.mul'
#align con.mul Con.mul
#align add_con.add AddCon.add

@[to_additive (attr := simp)]
theorem rel_mk {s : Setoid M} {h a b} : Con.mk s h a b ↔ r a b :=
  Iff.rfl
#align con.rel_mk Con.rel_mk
#align add_con.rel_mk AddCon.rel_mk

/-- Given a type `M` with a multiplication, a congruence relation `c` on `M`, and elements of `M`
    `x, y`, `(x, y) ∈ M × M` iff `x` is related to `y` by `c`. -/
@[to_additive "Given a type `M` with an addition, `x, y ∈ M`, and an additive congruence relation
`c` on `M`, `(x, y) ∈ M × M` iff `x` is related to `y` by `c`."]
instance : Membership (M × M) (Con M) :=
  ⟨fun x c => c x.1 x.2⟩

variable {c}

/-- The map sending a congruence relation to its underlying binary relation is injective. -/
@[to_additive "The map sending an additive congruence relation to its underlying binary relation
is injective."]
theorem ext' {c d : Con M} (H : ⇑c = ⇑d) : c = d := DFunLike.coe_injective H
#align con.ext' Con.ext'
#align add_con.ext' AddCon.ext'

/-- Extensionality rule for congruence relations. -/
@[to_additive (attr := ext) "Extensionality rule for additive congruence relations."]
theorem ext {c d : Con M} (H : ∀ x y, c x y ↔ d x y) : c = d :=
  ext' <| by ext; apply H
#align con.ext Con.ext
#align add_con.ext AddCon.ext

/-- The map sending a congruence relation to its underlying equivalence relation is injective. -/
@[to_additive "The map sending an additive congruence relation to its underlying equivalence
relation is injective."]
theorem toSetoid_inj {c d : Con M} (H : c.toSetoid = d.toSetoid) : c = d :=
  ext <| ext_iff.1 H
#align con.to_setoid_inj Con.toSetoid_inj
#align add_con.to_setoid_inj AddCon.toSetoid_inj

/-- Iff version of extensionality rule for congruence relations. -/
@[to_additive "Iff version of extensionality rule for additive congruence relations."]
theorem ext_iff {c d : Con M} : (∀ x y, c x y ↔ d x y) ↔ c = d :=
  ⟨ext, fun h _ _ => h ▸ Iff.rfl⟩
#align con.ext_iff Con.ext_iff
#align add_con.ext_iff AddCon.ext_iff

/-- Two congruence relations are equal iff their underlying binary relations are equal. -/
@[to_additive "Two additive congruence relations are equal iff their underlying binary relations
are equal."]
theorem coe_inj {c d : Con M} : ⇑c = ⇑d ↔ c = d := DFunLike.coe_injective.eq_iff
#align con.ext'_iff Con.coe_inj
#align add_con.ext'_iff AddCon.coe_inj

/-- The kernel of a multiplication-preserving function as a congruence relation. -/
@[to_additive "The kernel of an addition-preserving function as an additive congruence relation."]
def mulKer (f : M → P) (h : ∀ x y, f (x * y) = f x * f y) : Con M
    where
  toSetoid := Setoid.ker f
  mul' h1 h2 := by
    dsimp [Setoid.ker, onFun] at *
    rw [h, h1, h2, h]
#align con.mul_ker Con.mulKer
#align add_con.add_ker AddCon.addKer

/-- Given types with multiplications `M, N`, the product of two congruence relations `c` on `M` and
    `d` on `N`: `(x₁, x₂), (y₁, y₂) ∈ M × N` are related by `c.prod d` iff `x₁` is related to `y₁`
    by `c` and `x₂` is related to `y₂` by `d`. -/
@[to_additive prod "Given types with additions `M, N`, the product of two congruence relations
`c` on `M` and `d` on `N`: `(x₁, x₂), (y₁, y₂) ∈ M × N` are related by `c.prod d` iff `x₁`
is related to `y₁` by `c` and `x₂` is related to `y₂` by `d`."]
protected def prod (c : Con M) (d : Con N) : Con (M × N) :=
  { c.toSetoid.prod d.toSetoid with
    mul' := fun h1 h2 => ⟨c.mul h1.1 h2.1, d.mul h1.2 h2.2⟩ }
#align con.prod Con.prod
#align add_con.prod AddCon.prod

/-- The product of an indexed collection of congruence relations. -/
@[to_additive "The product of an indexed collection of additive congruence relations."]
def pi {ι : Type*} {f : ι → Type*} [∀ i, Mul (f i)] (C : ∀ i, Con (f i)) : Con (∀ i, f i) :=
  { @piSetoid _ _ fun i => (C i).toSetoid with
    mul' := fun h1 h2 i => (C i).mul (h1 i) (h2 i) }
#align con.pi Con.pi
#align add_con.pi AddCon.pi

variable (c)

-- Quotients
/-- Defining the quotient by a congruence relation of a type with a multiplication. -/
@[to_additive "Defining the quotient by an additive congruence relation of a type with
an addition."]
protected def Quotient :=
  Quotient c.toSetoid
#align con.quotient Con.Quotient
#align add_con.quotient AddCon.Quotient

-- Porting note: made implicit
variable {c}

/-- The morphism into the quotient by a congruence relation -/
@[to_additive (attr := coe) "The morphism into the quotient by an additive congruence relation"]
def toQuotient : M → c.Quotient :=
  Quotient.mk''

variable (c)

-- Porting note: was `priority 0`. why?
/-- Coercion from a type with a multiplication to its quotient by a congruence relation.

See Note [use has_coe_t]. -/
@[to_additive "Coercion from a type with an addition to its quotient by an additive congruence
relation"]
instance (priority := 10) : CoeTC M c.Quotient :=
  ⟨toQuotient⟩

-- Lower the priority since it unifies with any quotient type.
/-- The quotient by a decidable congruence relation has decidable equality. -/
@[to_additive "The quotient by a decidable additive congruence relation has decidable equality."]
instance (priority := 500) [∀ a b, Decidable (c a b)] : DecidableEq c.Quotient :=
  inferInstanceAs (DecidableEq (Quotient c.toSetoid))

@[to_additive (attr := simp)]
theorem quot_mk_eq_coe {M : Type*} [Mul M] (c : Con M) (x : M) : Quot.mk c x = (x : c.Quotient) :=
  rfl
#align con.quot_mk_eq_coe Con.quot_mk_eq_coe
#align add_con.quot_mk_eq_coe AddCon.quot_mk_eq_coe

-- Porting note (#11215): TODO: restore `elab_as_elim`
/-- The function on the quotient by a congruence relation `c` induced by a function that is
    constant on `c`'s equivalence classes. -/
@[to_additive "The function on the quotient by a congruence relation `c`
induced by a function that is constant on `c`'s equivalence classes."]
protected def liftOn {β} {c : Con M} (q : c.Quotient) (f : M → β) (h : ∀ a b, c a b → f a = f b) :
    β :=
  Quotient.liftOn' q f h
#align con.lift_on Con.liftOn
#align add_con.lift_on AddCon.liftOn

-- Porting note (#11215): TODO: restore `elab_as_elim`
/-- The binary function on the quotient by a congruence relation `c` induced by a binary function
    that is constant on `c`'s equivalence classes. -/
@[to_additive "The binary function on the quotient by a congruence relation `c`
induced by a binary function that is constant on `c`'s equivalence classes."]
protected def liftOn₂ {β} {c : Con M} (q r : c.Quotient) (f : M → M → β)
    (h : ∀ a₁ a₂ b₁ b₂, c a₁ b₁ → c a₂ b₂ → f a₁ a₂ = f b₁ b₂) : β :=
  Quotient.liftOn₂' q r f h
#align con.lift_on₂ Con.liftOn₂
#align add_con.lift_on₂ AddCon.liftOn₂

/-- A version of `Quotient.hrecOn₂'` for quotients by `Con`. -/
@[to_additive "A version of `Quotient.hrecOn₂'` for quotients by `AddCon`."]
protected def hrecOn₂ {cM : Con M} {cN : Con N} {φ : cM.Quotient → cN.Quotient → Sort*}
    (a : cM.Quotient) (b : cN.Quotient) (f : ∀ (x : M) (y : N), φ x y)
    (h : ∀ x y x' y', cM x x' → cN y y' → HEq (f x y) (f x' y')) : φ a b :=
  Quotient.hrecOn₂' a b f h
#align con.hrec_on₂ Con.hrecOn₂
#align add_con.hrec_on₂ AddCon.hrecOn₂

@[to_additive (attr := simp)]
theorem hrec_on₂_coe {cM : Con M} {cN : Con N} {φ : cM.Quotient → cN.Quotient → Sort*} (a : M)
    (b : N) (f : ∀ (x : M) (y : N), φ x y)
    (h : ∀ x y x' y', cM x x' → cN y y' → HEq (f x y) (f x' y')) :
    Con.hrecOn₂ (↑a) (↑b) f h = f a b :=
  rfl
#align con.hrec_on₂_coe Con.hrec_on₂_coe
#align add_con.hrec_on₂_coe AddCon.hrec_on₂_coe

variable {c}

/-- The inductive principle used to prove propositions about the elements of a quotient by a
    congruence relation. -/
@[to_additive (attr := elab_as_elim) "The inductive principle used to prove propositions about
the elements of a quotient by an additive congruence relation."]
protected theorem induction_on {C : c.Quotient → Prop} (q : c.Quotient) (H : ∀ x : M, C x) : C q :=
  Quotient.inductionOn' q H
#align con.induction_on Con.induction_on
#align add_con.induction_on AddCon.induction_on

/-- A version of `Con.induction_on` for predicates which take two arguments. -/
@[to_additive (attr := elab_as_elim) "A version of `AddCon.induction_on` for predicates which take
two arguments."]
protected theorem induction_on₂ {d : Con N} {C : c.Quotient → d.Quotient → Prop} (p : c.Quotient)
    (q : d.Quotient) (H : ∀ (x : M) (y : N), C x y) : C p q :=
  Quotient.inductionOn₂' p q H
#align con.induction_on₂ Con.induction_on₂
#align add_con.induction_on₂ AddCon.induction_on₂

variable (c)

/-- Two elements are related by a congruence relation `c` iff they are represented by the same
    element of the quotient by `c`. -/
@[to_additive (attr := simp) "Two elements are related by an additive congruence relation `c` iff
they are represented by the same element of the quotient by `c`."]
protected theorem eq {a b : M} : (a : c.Quotient) = (b : c.Quotient) ↔ c a b :=
  Quotient.eq''
#align con.eq Con.eq
#align add_con.eq AddCon.eq

/-- The multiplication induced on the quotient by a congruence relation on a type with a
    multiplication. -/
@[to_additive "The addition induced on the quotient by an additive congruence relation on a type
with an addition."]
instance hasMul : Mul c.Quotient :=
  ⟨Quotient.map₂' (· * ·) fun _ _ h1 _ _ h2 => c.mul h1 h2⟩
#align con.has_mul Con.hasMul
#align add_con.has_add AddCon.hasAdd

/-- The kernel of the quotient map induced by a congruence relation `c` equals `c`. -/
@[to_additive (attr := simp) "The kernel of the quotient map induced by an additive congruence
relation `c` equals `c`."]
theorem mul_ker_mk_eq : (mulKer ((↑) : M → c.Quotient) fun _ _ => rfl) = c :=
  ext fun _ _ => Quotient.eq''
#align con.mul_ker_mk_eq Con.mul_ker_mk_eq
#align add_con.add_ker_mk_eq AddCon.add_ker_mk_eq

variable {c}

/-- The coercion to the quotient of a congruence relation commutes with multiplication (by
    definition). -/
@[to_additive (attr := simp) "The coercion to the quotient of an additive congruence relation
commutes with addition (by definition)."]
theorem coe_mul (x y : M) : (↑(x * y) : c.Quotient) = ↑x * ↑y :=
  rfl
#align con.coe_mul Con.coe_mul
#align add_con.coe_add AddCon.coe_add

/-- Definition of the function on the quotient by a congruence relation `c` induced by a function
    that is constant on `c`'s equivalence classes. -/
@[to_additive (attr := simp) "Definition of the function on the quotient by an additive congruence
relation `c` induced by a function that is constant on `c`'s equivalence classes."]
protected theorem liftOn_coe {β} (c : Con M) (f : M → β) (h : ∀ a b, c a b → f a = f b) (x : M) :
    Con.liftOn (x : c.Quotient) f h = f x :=
  rfl
#align con.lift_on_coe Con.liftOn_coe
#align add_con.lift_on_coe AddCon.liftOn_coe

/-- Makes an isomorphism of quotients by two congruence relations, given that the relations are
    equal. -/
@[to_additive "Makes an additive isomorphism of quotients by two additive congruence relations,
given that the relations are equal."]
protected def congr {c d : Con M} (h : c = d) : c.Quotient ≃* d.Quotient :=
  { Quotient.congr (Equiv.refl M) <| by apply ext_iff.2 h with
    map_mul' := fun x y => by rcases x with ⟨⟩; rcases y with ⟨⟩; rfl }
#align con.congr Con.congr
#align add_con.congr AddCon.congr

/-- Definition of `≤` for congruence relations. -/
@[to_additive "Definition of `≤` for additive congruence relations."]
theorem le_def {c d : Con M} : c ≤ d ↔ ∀ {x y}, c x y → d x y := Iff.rfl
#align con.le_def Con.le_def
#align add_con.le_def AddCon.le_def

/-- The infimum of a set of congruence relations on a given type with a multiplication. -/
@[to_additive "The infimum of a set of additive congruence relations on a given type with
an addition."]
instance : InfSet (Con M) where
  sInf S :=
    { r := fun x y => ∀ c : Con M, c ∈ S → c x y
      iseqv := ⟨fun x c _ => c.refl x, fun h c hc => c.symm <| h c hc,
        fun h1 h2 c hc => c.trans (h1 c hc) <| h2 c hc⟩
      mul' := fun h1 h2 c hc => c.mul (h1 c hc) <| h2 c hc }

/-- The infimum of a set of congruence relations is the same as the infimum of the set's image
    under the map to the underlying equivalence relation. -/
@[to_additive "The infimum of a set of additive congruence relations is the same as the infimum of
the set's image under the map to the underlying equivalence relation."]
theorem sInf_toSetoid (S : Set (Con M)) : (sInf S).toSetoid = sInf (toSetoid '' S) :=
  Setoid.ext' fun x y =>
    ⟨fun h r ⟨c, hS, hr⟩ => by rw [← hr]; exact h c hS, fun h c hS => h c.toSetoid ⟨c, hS, rfl⟩⟩
#align con.Inf_to_setoid Con.sInf_toSetoid
#align add_con.Inf_to_setoid AddCon.sInf_toSetoid

/-- The infimum of a set of congruence relations is the same as the infimum of the set's image
    under the map to the underlying binary relation. -/
@[to_additive (attr := simp, norm_cast)
  "The infimum of a set of additive congruence relations is the same as the infimum
  of the set's image under the map to the underlying binary relation."]
theorem coe_sInf (S : Set (Con M)) :
    ⇑(sInf S) = sInf ((⇑) '' S) := by
  ext
  simp only [sInf_image, iInf_apply, iInf_Prop_eq]
  rfl
#align con.Inf_def Con.coe_sInf
#align add_con.Inf_def AddCon.coe_sInf

@[to_additive (attr := simp, norm_cast)]
theorem coe_iInf {ι : Sort*} (f : ι → Con M) : ⇑(iInf f) = ⨅ i, ⇑(f i) := by
  rw [iInf, coe_sInf, ← Set.range_comp, sInf_range, Function.comp]

/-- The complete lattice of congruence relations on a given type with a multiplication. -/
@[to_additive "The complete lattice of additive congruence relations on a given type with
an addition."]
instance : CompleteLattice (Con M) where
  __ := completeLatticeOfInf (Con M) fun s =>
      ⟨fun r hr x y h => h r hr, fun r hr x y h r' hr' => hr hr' _ _ h⟩
  inf c d := ⟨c.toSetoid ⊓ d.toSetoid, fun h1 h2 => ⟨c.mul h1.1 h2.1, d.mul h1.2 h2.2⟩⟩
  inf_le_left _ _ := fun _ _ h => h.1
  inf_le_right _ _ := fun _ _ h => h.2
  le_inf  _ _ _ hb hc := fun _ _ h => ⟨hb _ _ h, hc _ _ h⟩
  top := { Setoid.completeLattice.top with mul' := by tauto }
  le_top _ := fun _ _ _ => trivial
  bot := { Setoid.completeLattice.bot with mul' := fun h1 h2 => h1 ▸ h2 ▸ rfl }
  bot_le c := fun x y h => h ▸ c.refl x

/-- The infimum of two congruence relations equals the infimum of the underlying binary
    operations. -/
@[to_additive (attr := simp, norm_cast)
  "The infimum of two additive congruence relations equals the infimum of the underlying binary
  operations."]
theorem coe_inf {c d : Con M} : ⇑(c ⊓ d) = ⇑c ⊓ ⇑d :=
  rfl
#align con.inf_def Con.coe_inf
#align add_con.inf_def AddCon.coe_inf

/-- Definition of the infimum of two congruence relations. -/
@[to_additive "Definition of the infimum of two additive congruence relations."]
theorem inf_iff_and {c d : Con M} {x y} : (c ⊓ d) x y ↔ c x y ∧ d x y :=
  Iff.rfl
#align con.inf_iff_and Con.inf_iff_and
#align add_con.inf_iff_and AddCon.inf_iff_and

/-- The inductively defined smallest congruence relation containing a binary relation `r` equals
    the infimum of the set of congruence relations containing `r`. -/
@[to_additive addConGen_eq "The inductively defined smallest additive congruence relation
containing a binary relation `r` equals the infimum of the set of additive congruence relations
containing `r`."]
theorem conGen_eq (r : M → M → Prop) : conGen r = sInf { s : Con M | ∀ x y, r x y → s x y } :=
  le_antisymm
    (le_sInf (fun s hs x y (hxy : (conGen r) x y) =>
      show s x y by
        apply ConGen.Rel.recOn (motive := fun x y _ => s x y) hxy
        · exact fun x y h => hs x y h
        · exact s.refl'
        · exact fun _ => s.symm'
        · exact fun _ _ => s.trans'
        · exact fun _ _ => s.mul))
    (sInf_le ConGen.Rel.of)
#align con.con_gen_eq Con.conGen_eq
#align add_con.add_con_gen_eq AddCon.addConGen_eq

/-- The smallest congruence relation containing a binary relation `r` is contained in any
    congruence relation containing `r`. -/
@[to_additive addConGen_le "The smallest additive congruence relation containing a binary
relation `r` is contained in any additive congruence relation containing `r`."]
theorem conGen_le {r : M → M → Prop} {c : Con M} (h : ∀ x y, r x y → c x y) :
    conGen r ≤ c := by rw [conGen_eq]; exact sInf_le h
#align con.con_gen_le Con.conGen_le
#align add_con.add_con_gen_le AddCon.addConGen_le

/-- Given binary relations `r, s` with `r` contained in `s`, the smallest congruence relation
    containing `s` contains the smallest congruence relation containing `r`. -/
@[to_additive addConGen_mono "Given binary relations `r, s` with `r` contained in `s`, the
smallest additive congruence relation containing `s` contains the smallest additive congruence
relation containing `r`."]
theorem conGen_mono {r s : M → M → Prop} (h : ∀ x y, r x y → s x y) : conGen r ≤ conGen s :=
  conGen_le fun x y hr => ConGen.Rel.of _ _ <| h x y hr
#align con.con_gen_mono Con.conGen_mono
#align add_con.add_con_gen_mono AddCon.addConGen_mono

/-- Congruence relations equal the smallest congruence relation in which they are contained. -/
@[to_additive (attr := simp) addConGen_of_addCon "Additive congruence relations equal the smallest
additive congruence relation in which they are contained."]
theorem conGen_of_con (c : Con M) : conGen c = c :=
  le_antisymm (by rw [conGen_eq]; exact sInf_le fun _ _ => id) ConGen.Rel.of
#align con.con_gen_of_con Con.conGen_of_con
#align add_con.add_con_gen_of_con AddCon.addConGen_of_addCon
#align add_con.add_con_gen_of_add_con AddCon.addConGen_of_addCon

-- Porting note: removing simp, simp can prove it
/-- The map sending a binary relation to the smallest congruence relation in which it is
    contained is idempotent. -/
@[to_additive addConGen_idem "The map sending a binary relation to the smallest additive
congruence relation in which it is contained is idempotent."]
theorem conGen_idem (r : M → M → Prop) : conGen (conGen r) = conGen r :=
  conGen_of_con _
#align con.con_gen_idem Con.conGen_idem
#align add_con.add_con_gen_idem AddCon.addConGen_idem

/-- The supremum of congruence relations `c, d` equals the smallest congruence relation containing
    the binary relation '`x` is related to `y` by `c` or `d`'. -/
@[to_additive sup_eq_addConGen "The supremum of additive congruence relations `c, d` equals the
smallest additive congruence relation containing the binary relation '`x` is related to `y`
by `c` or `d`'."]
theorem sup_eq_conGen (c d : Con M) : c ⊔ d = conGen fun x y => c x y ∨ d x y := by
  rw [conGen_eq]
  apply congr_arg sInf
  simp only [le_def, or_imp, ← forall_and]
#align con.sup_eq_con_gen Con.sup_eq_conGen
#align add_con.sup_eq_add_con_gen AddCon.sup_eq_addConGen

/-- The supremum of two congruence relations equals the smallest congruence relation containing
    the supremum of the underlying binary operations. -/
@[to_additive "The supremum of two additive congruence relations equals the smallest additive
congruence relation containing the supremum of the underlying binary operations."]
theorem sup_def {c d : Con M} : c ⊔ d = conGen (⇑c ⊔ ⇑d) := by rw [sup_eq_conGen]; rfl
#align con.sup_def Con.sup_def
#align add_con.sup_def AddCon.sup_def

/-- The supremum of a set of congruence relations `S` equals the smallest congruence relation
    containing the binary relation 'there exists `c ∈ S` such that `x` is related to `y` by
    `c`'. -/
@[to_additive sSup_eq_addConGen "The supremum of a set of additive congruence relations `S` equals
the smallest additive congruence relation containing the binary relation 'there exists `c ∈ S`
such that `x` is related to `y` by `c`'."]
theorem sSup_eq_conGen (S : Set (Con M)) :
    sSup S = conGen fun x y => ∃ c : Con M, c ∈ S ∧ c x y := by
  rw [conGen_eq]
  apply congr_arg sInf
  ext
  exact ⟨fun h _ _ ⟨r, hr⟩ => h hr.1 _ _ hr.2, fun h r hS _ _ hr => h _ _ ⟨r, hS, hr⟩⟩
#align con.Sup_eq_con_gen Con.sSup_eq_conGen
#align add_con.Sup_eq_add_con_gen AddCon.sSup_eq_addConGen

/-- The supremum of a set of congruence relations is the same as the smallest congruence relation
    containing the supremum of the set's image under the map to the underlying binary relation. -/
@[to_additive "The supremum of a set of additive congruence relations is the same as the smallest
additive congruence relation containing the supremum of the set's image under the map to the
underlying binary relation."]
theorem sSup_def {S : Set (Con M)} :
    sSup S = conGen (sSup ((⇑) '' S)) := by
  rw [sSup_eq_conGen, sSup_image]
  congr with (x y)
  simp only [sSup_image, iSup_apply, iSup_Prop_eq, exists_prop, rel_eq_coe]
#align con.Sup_def Con.sSup_def
#align add_con.Sup_def AddCon.sSup_def

variable (M)

/-- There is a Galois insertion of congruence relations on a type with a multiplication `M` into
    binary relations on `M`. -/
@[to_additive "There is a Galois insertion of additive congruence relations on a type with
an addition `M` into binary relations on `M`."]
protected def gi : @GaloisInsertion (M → M → Prop) (Con M) _ _ conGen DFunLike.coe where
  choice r _ := conGen r
  gc _ c := ⟨fun H _ _ h => H _ _ <| ConGen.Rel.of _ _ h, fun H => conGen_of_con c ▸ conGen_mono H⟩
  le_l_u x := (conGen_of_con x).symm ▸ le_refl x
  choice_eq _ _ := rfl
#align con.gi Con.gi
#align add_con.gi AddCon.gi

variable {M} (c)

/-- Given a function `f`, the smallest congruence relation containing the binary relation on `f`'s
    image defined by '`x ≈ y` iff the elements of `f⁻¹(x)` are related to the elements of `f⁻¹(y)`
    by a congruence relation `c`.' -/
@[to_additive "Given a function `f`, the smallest additive congruence relation containing the
binary relation on `f`'s image defined by '`x ≈ y` iff the elements of `f⁻¹(x)` are related to the
elements of `f⁻¹(y)` by an additive congruence relation `c`.'"]
def mapGen (f : M → N) : Con N :=
  conGen fun x y => ∃ a b, f a = x ∧ f b = y ∧ c a b
#align con.map_gen Con.mapGen
#align add_con.map_gen AddCon.mapGen

/-- Given a surjective multiplicative-preserving function `f` whose kernel is contained in a
    congruence relation `c`, the congruence relation on `f`'s codomain defined by '`x ≈ y` iff the
    elements of `f⁻¹(x)` are related to the elements of `f⁻¹(y)` by `c`.' -/
@[to_additive "Given a surjective addition-preserving function `f` whose kernel is contained in
an additive congruence relation `c`, the additive congruence relation on `f`'s codomain defined
by '`x ≈ y` iff the elements of `f⁻¹(x)` are related to the elements of `f⁻¹(y)` by `c`.'"]
def mapOfSurjective (f : M → N) (H : ∀ x y, f (x * y) = f x * f y) (h : mulKer f H ≤ c)
    (hf : Surjective f) : Con N :=
  { c.toSetoid.mapOfSurjective f h hf with
    mul' := fun h₁ h₂ => by
      rcases h₁ with ⟨a, b, rfl, rfl, h1⟩
      rcases h₂ with ⟨p, q, rfl, rfl, h2⟩
      exact ⟨a * p, b * q, by rw [H], by rw [H], c.mul h1 h2⟩ }
#align con.map_of_surjective Con.mapOfSurjective
#align add_con.map_of_surjective AddCon.mapOfSurjective

/-- A specialization of 'the smallest congruence relation containing a congruence relation `c`
    equals `c`'. -/
@[to_additive "A specialization of 'the smallest additive congruence relation containing
an additive congruence relation `c` equals `c`'."]
theorem mapOfSurjective_eq_mapGen {c : Con M} {f : M → N} (H : ∀ x y, f (x * y) = f x * f y)
    (h : mulKer f H ≤ c) (hf : Surjective f) : c.mapGen f = c.mapOfSurjective f H h hf := by
  rw [← conGen_of_con (c.mapOfSurjective f H h hf)]; rfl
#align con.map_of_surjective_eq_map_gen Con.mapOfSurjective_eq_mapGen
#align add_con.map_of_surjective_eq_map_gen AddCon.mapOfSurjective_eq_mapGen

/-- Given types with multiplications `M, N` and a congruence relation `c` on `N`, a
    multiplication-preserving map `f : M → N` induces a congruence relation on `f`'s domain
    defined by '`x ≈ y` iff `f(x)` is related to `f(y)` by `c`.' -/
@[to_additive "Given types with additions `M, N` and an additive congruence relation `c` on `N`,
an addition-preserving map `f : M → N` induces an additive congruence relation on `f`'s domain
defined by '`x ≈ y` iff `f(x)` is related to `f(y)` by `c`.' "]
def comap (f : M → N) (H : ∀ x y, f (x * y) = f x * f y) (c : Con N) : Con M :=
  { c.toSetoid.comap f with
    mul' := @fun w x y z h1 h2 => show c (f (w * y)) (f (x * z)) by rw [H, H]; exact c.mul h1 h2 }
#align con.comap Con.comap
#align add_con.comap AddCon.comap

@[to_additive (attr := simp)]
theorem comap_rel {f : M → N} (H : ∀ x y, f (x * y) = f x * f y) {c : Con N} {x y : M} :
    comap f H c x y ↔ c (f x) (f y) :=
  Iff.rfl
#align con.comap_rel Con.comap_rel
#align add_con.comap_rel AddCon.comap_rel

section

open Quotient

/-- Given a congruence relation `c` on a type `M` with a multiplication, the order-preserving
    bijection between the set of congruence relations containing `c` and the congruence relations
    on the quotient of `M` by `c`. -/
@[to_additive "Given an additive congruence relation `c` on a type `M` with an addition,
the order-preserving bijection between the set of additive congruence relations containing `c` and
the additive congruence relations on the quotient of `M` by `c`."]
def correspondence : { d // c ≤ d } ≃o Con c.Quotient where
  toFun d :=
    d.1.mapOfSurjective (↑) _ (by rw [mul_ker_mk_eq]; exact d.2) <|
      @Quotient.exists_rep _ c.toSetoid
  invFun d :=
    ⟨comap ((↑) : M → c.Quotient) (fun x y => rfl) d, fun x y h =>
      show d x y by rw [c.eq.2 h]; exact d.refl _⟩
  left_inv d :=
    -- Porting note: by exact needed for unknown reason
    by exact
      Subtype.ext_iff_val.2 <|
        ext fun x y =>
          ⟨fun h =>
            let ⟨a, b, hx, hy, H⟩ := h
            d.1.trans (d.1.symm <| d.2 _ _ <| c.eq.1 hx) <| d.1.trans H <| d.2 _ _ <| c.eq.1 hy,
            fun h => ⟨_, _, rfl, rfl, h⟩⟩
  right_inv d :=
    -- Porting note: by exact needed for unknown reason
    by exact
      ext fun x y =>
        ⟨fun h =>
          let ⟨_, _, hx, hy, H⟩ := h
          hx ▸ hy ▸ H,
          Con.induction_on₂ x y fun w z h => ⟨w, z, rfl, rfl, h⟩⟩
  map_rel_iff' := @fun s t => by
    constructor
    · intros h x y hs
<<<<<<< HEAD
      rcases h _ _ ⟨x, y, rfl, rfl, hs⟩ with ⟨a, b, hx, hy, ht⟩
      exact t.1.trans (t.1.symm <| t.2 _ _ <| eq_rel.1 hx) (t.1.trans ht (t.2 _ _ <| eq_rel.1 hy))
=======
      rcases h ⟨x, y, rfl, rfl, hs⟩ with ⟨a, b, hx, hy, ht⟩
      exact t.1.trans (t.1.symm <| t.2 <| Quotient.eq_rel.1 hx)
        (t.1.trans ht (t.2 <| Quotient.eq_rel.1 hy))
>>>>>>> 7a71e528
    · intros h _ _ hs
      rcases hs with ⟨a, b, hx, hy, Hs⟩
      exact ⟨a, b, hx, hy, h _ _ Hs⟩
#align con.correspondence Con.correspondence
#align add_con.correspondence AddCon.correspondence

end

end

section MulOneClass

variable [MulOneClass M] [MulOneClass N] [MulOneClass P] (c : Con M)

/-- The quotient of a monoid by a congruence relation is a monoid. -/
@[to_additive "The quotient of an `AddMonoid` by an additive congruence relation is
an `AddMonoid`."]
instance mulOneClass : MulOneClass c.Quotient where
  one := ((1 : M) : c.Quotient)
  mul_one x := Quotient.inductionOn' x fun _ => congr_arg ((↑) : M → c.Quotient) <| mul_one _
  one_mul x := Quotient.inductionOn' x fun _ => congr_arg ((↑) : M → c.Quotient) <| one_mul _
#align con.mul_one_class Con.mulOneClass
#align add_con.add_zero_class AddCon.addZeroClass

variable {c}

/-- The 1 of the quotient of a monoid by a congruence relation is the equivalence class of the
    monoid's 1. -/
@[to_additive (attr := simp) "The 0 of the quotient of an `AddMonoid` by an additive congruence
relation is the equivalence class of the `AddMonoid`'s 0."]
theorem coe_one : ((1 : M) : c.Quotient) = 1 :=
  rfl
#align con.coe_one Con.coe_one
#align add_con.coe_zero AddCon.coe_zero

variable (c)

-- Porting note: made M implicit
/-- The submonoid of `M × M` defined by a congruence relation on a monoid `M`. -/
@[to_additive (attr := coe) "The `AddSubmonoid` of `M × M` defined by an additive congruence
relation on an `AddMonoid` `M`."]
protected def submonoid : Submonoid (M × M)
    where
  carrier := { x | c x.1 x.2 }
  one_mem' := c.iseqv.1 1
  mul_mem' := c.mul
#align con.submonoid Con.submonoid
#align add_con.add_submonoid AddCon.addSubmonoid

variable {c}

/-- The congruence relation on a monoid `M` from a submonoid of `M × M` for which membership
    is an equivalence relation. -/
@[to_additive "The additive congruence relation on an `AddMonoid` `M` from
an `AddSubmonoid` of `M × M` for which membership is an equivalence relation."]
def ofSubmonoid (N : Submonoid (M × M)) (H : Equivalence fun x y => (x, y) ∈ N) : Con M
    where
  r x y := (x, y) ∈ N
  iseqv := H
  mul' := N.mul_mem
#align con.of_submonoid Con.ofSubmonoid
#align add_con.of_add_submonoid AddCon.ofAddSubmonoid

/-- Coercion from a congruence relation `c` on a monoid `M` to the submonoid of `M × M` whose
    elements are `(x, y)` such that `x` is related to `y` by `c`. -/
@[to_additive "Coercion from a congruence relation `c` on an `AddMonoid` `M`
to the `AddSubmonoid` of `M × M` whose elements are `(x, y)` such that `x`
is related to `y` by `c`."]
instance toSubmonoid : Coe (Con M) (Submonoid (M × M)) :=
  ⟨fun c => c.submonoid⟩
#align con.to_submonoid Con.toSubmonoid
#align add_con.to_add_submonoid AddCon.toAddSubmonoid

@[to_additive]
theorem mem_coe {c : Con M} {x y} : (x, y) ∈ (↑c : Submonoid (M × M)) ↔ (x, y) ∈ c :=
  Iff.rfl
#align con.mem_coe Con.mem_coe
#align add_con.mem_coe AddCon.mem_coe

@[to_additive]
theorem to_submonoid_inj (c d : Con M) (H : (c : Submonoid (M × M)) = d) : c = d :=
  ext fun x y => show (x, y) ∈ c.submonoid ↔ (x, y) ∈ d from H ▸ Iff.rfl
#align con.to_submonoid_inj Con.to_submonoid_inj
#align add_con.to_add_submonoid_inj AddCon.to_addSubmonoid_inj

@[to_additive]
theorem le_iff {c d : Con M} : c ≤ d ↔ (c : Submonoid (M × M)) ≤ d :=
  ⟨fun h _ H => h _ _ H, fun h x y hc => h <| show (x, y) ∈ c from hc⟩
#align con.le_iff Con.le_iff
#align add_con.le_iff AddCon.le_iff

/-- The kernel of a monoid homomorphism as a congruence relation. -/
@[to_additive "The kernel of an `AddMonoid` homomorphism as an additive congruence relation."]
def ker (f : M →* P) : Con M :=
  mulKer f (map_mul f)
#align con.ker Con.ker
#align add_con.ker AddCon.ker

/-- The definition of the congruence relation defined by a monoid homomorphism's kernel. -/
@[to_additive (attr := simp) "The definition of the additive congruence relation defined by an
`AddMonoid` homomorphism's kernel."]
theorem ker_rel (f : M →* P) {x y} : ker f x y ↔ f x = f y :=
  Iff.rfl
#align con.ker_rel Con.ker_rel
#align add_con.ker_rel AddCon.ker_rel

/-- There exists an element of the quotient of a monoid by a congruence relation (namely 1). -/
@[to_additive "There exists an element of the quotient of an `AddMonoid` by a congruence relation
(namely 0)."]
instance Quotient.inhabited : Inhabited c.Quotient :=
  ⟨((1 : M) : c.Quotient)⟩
#align con.quotient.inhabited Con.Quotient.inhabited
#align add_con.quotient.inhabited AddCon.Quotient.inhabited

variable (c)

/-- The natural homomorphism from a monoid to its quotient by a congruence relation. -/
@[to_additive "The natural homomorphism from an `AddMonoid` to its quotient by an additive
congruence relation."]
def mk' : M →* c.Quotient :=
  { toFun := (↑)
    map_one' := rfl
    map_mul' := fun _ _ => rfl }
#align con.mk' Con.mk'
#align add_con.mk' AddCon.mk'

variable (x y : M)

/-- The kernel of the natural homomorphism from a monoid to its quotient by a congruence
    relation `c` equals `c`. -/
@[to_additive (attr := simp) "The kernel of the natural homomorphism from an `AddMonoid` to its
quotient by an additive congruence relation `c` equals `c`."]
theorem mk'_ker : ker c.mk' = c :=
  ext fun _ _ => c.eq
#align con.mk'_ker Con.mk'_ker
#align add_con.mk'_ker AddCon.mk'_ker

variable {c}

/-- The natural homomorphism from a monoid to its quotient by a congruence relation is
    surjective. -/
@[to_additive "The natural homomorphism from an `AddMonoid` to its quotient by a congruence
relation is surjective."]
theorem mk'_surjective : Surjective c.mk' :=
  Quotient.surjective_Quotient_mk''
#align con.mk'_surjective Con.mk'_surjective
#align add_con.mk'_surjective AddCon.mk'_surjective

@[to_additive (attr := simp)]
theorem coe_mk' : (c.mk' : M → c.Quotient) = ((↑) : M → c.Quotient) :=
  rfl
#align con.coe_mk' Con.coe_mk'
#align add_con.coe_mk' AddCon.coe_mk'

@[to_additive (attr := simp)]
-- Porting note: removed dot notation
theorem mrange_mk' : MonoidHom.mrange c.mk' = ⊤ :=
  MonoidHom.mrange_top_iff_surjective.2 mk'_surjective
#align con.mrange_mk' Con.mrange_mk'
#align add_con.mrange_mk' AddCon.mrange_mk'

-- Porting note: used to abuse defeq between sets and predicates
@[to_additive]
theorem ker_apply {f : M →* P} {x y} : ker f x y ↔ f x = f y := Iff.rfl
#noalign con.ker_apply_eq_preimage
#noalign add_con.ker_apply_eq_preimage

/-- Given a monoid homomorphism `f : N → M` and a congruence relation `c` on `M`, the congruence
    relation induced on `N` by `f` equals the kernel of `c`'s quotient homomorphism composed with
    `f`. -/
@[to_additive "Given an `AddMonoid` homomorphism `f : N → M` and an additive congruence relation
`c` on `M`, the additive congruence relation induced on `N` by `f` equals the kernel of `c`'s
quotient homomorphism composed with `f`."]
theorem comap_eq {f : N →* M} : comap f f.map_mul c = ker (c.mk'.comp f) :=
  ext fun x y => show c _ _ ↔ c.mk' _ = c.mk' _ by rw [← c.eq]; rfl
#align con.comap_eq Con.comap_eq
#align add_con.comap_eq AddCon.comap_eq

variable (c) (f : M →* P)

/-- The homomorphism on the quotient of a monoid by a congruence relation `c` induced by a
    homomorphism constant on `c`'s equivalence classes. -/
@[to_additive "The homomorphism on the quotient of an `AddMonoid` by an additive congruence
relation `c` induced by a homomorphism constant on `c`'s equivalence classes."]
def lift (H : c ≤ ker f) : c.Quotient →* P where
  toFun x := (Con.liftOn x f) fun _ _ h => H _ _ h
  map_one' := by rw [← f.map_one]; rfl
  map_mul' x y := Con.induction_on₂ x y fun m n => by
    dsimp only [← coe_mul, Con.liftOn_coe]
    rw [map_mul]
#align con.lift Con.lift
#align add_con.lift AddCon.lift

variable {c f}

/-- The diagram describing the universal property for quotients of monoids commutes. -/
@[to_additive "The diagram describing the universal property for quotients of `AddMonoid`s
commutes."]
theorem lift_mk' (H : c ≤ ker f) (x) : c.lift f H (c.mk' x) = f x :=
  rfl
#align con.lift_mk' Con.lift_mk'
#align add_con.lift_mk' AddCon.lift_mk'

/-- The diagram describing the universal property for quotients of monoids commutes. -/
@[to_additive (attr := simp) "The diagram describing the universal property for quotients of
`AddMonoid`s commutes."]
theorem lift_coe (H : c ≤ ker f) (x : M) : c.lift f H x = f x :=
  rfl
#align con.lift_coe Con.lift_coe
#align add_con.lift_coe AddCon.lift_coe

/-- The diagram describing the universal property for quotients of monoids commutes. -/
@[to_additive (attr := simp) "The diagram describing the universal property for quotients of
`AddMonoid`s commutes."]
theorem lift_comp_mk' (H : c ≤ ker f) : (c.lift f H).comp c.mk' = f := by ext; rfl
#align con.lift_comp_mk' Con.lift_comp_mk'
#align add_con.lift_comp_mk' AddCon.lift_comp_mk'

/-- Given a homomorphism `f` from the quotient of a monoid by a congruence relation, `f` equals the
    homomorphism on the quotient induced by `f` composed with the natural map from the monoid to
    the quotient. -/
@[to_additive (attr := simp) "Given a homomorphism `f` from the quotient of an `AddMonoid` by an
additive congruence relation, `f` equals the homomorphism on the quotient induced by `f` composed
with the natural map from the `AddMonoid` to the quotient."]
theorem lift_apply_mk' (f : c.Quotient →* P) :
    (c.lift (f.comp c.mk') fun x y h => show f ↑x = f ↑y by rw [c.eq.2 h]) = f := by
  ext x; rcases x with ⟨⟩; rfl
#align con.lift_apply_mk' Con.lift_apply_mk'
#align add_con.lift_apply_mk' AddCon.lift_apply_mk'

/-- Homomorphisms on the quotient of a monoid by a congruence relation are equal if they
    are equal on elements that are coercions from the monoid. -/
@[to_additive "Homomorphisms on the quotient of an `AddMonoid` by an additive congruence relation
are equal if they are equal on elements that are coercions from the `AddMonoid`."]
theorem lift_funext (f g : c.Quotient →* P) (h : ∀ a : M, f a = g a) : f = g := by
  rw [← lift_apply_mk' f, ← lift_apply_mk' g]
  congr 1
  exact DFunLike.ext_iff.2 h
#align con.lift_funext Con.lift_funext
#align add_con.lift_funext AddCon.lift_funext

/-- The uniqueness part of the universal property for quotients of monoids. -/
@[to_additive "The uniqueness part of the universal property for quotients of `AddMonoid`s."]
theorem lift_unique (H : c ≤ ker f) (g : c.Quotient →* P) (Hg : g.comp c.mk' = f) :
    g = c.lift f H :=
  (lift_funext g (c.lift f H)) fun x => by
    subst f
    rfl
#align con.lift_unique Con.lift_unique
#align add_con.lift_unique AddCon.lift_unique

/-- Given a congruence relation `c` on a monoid and a homomorphism `f` constant on `c`'s
    equivalence classes, `f` has the same image as the homomorphism that `f` induces on the
    quotient. -/
@[to_additive "Given an additive congruence relation `c` on an `AddMonoid` and a homomorphism `f`
constant on `c`'s equivalence classes, `f` has the same image as the homomorphism that `f` induces
on the quotient."]
theorem lift_range (H : c ≤ ker f) : MonoidHom.mrange (c.lift f H) = MonoidHom.mrange f :=
  Submonoid.ext fun x => ⟨by rintro ⟨⟨y⟩, hy⟩; exact ⟨y, hy⟩, fun ⟨y, hy⟩ => ⟨↑y, hy⟩⟩
#align con.lift_range Con.lift_range
#align add_con.lift_range AddCon.lift_range

/-- Surjective monoid homomorphisms constant on a congruence relation `c`'s equivalence classes
    induce a surjective homomorphism on `c`'s quotient. -/
@[to_additive "Surjective `AddMonoid` homomorphisms constant on an additive congruence
relation `c`'s equivalence classes induce a surjective homomorphism on `c`'s quotient."]
theorem lift_surjective_of_surjective (h : c ≤ ker f) (hf : Surjective f) :
    Surjective (c.lift f h) := fun y =>
  (Exists.elim (hf y)) fun w hw => ⟨w, (lift_mk' h w).symm ▸ hw⟩
#align con.lift_surjective_of_surjective Con.lift_surjective_of_surjective
#align add_con.lift_surjective_of_surjective AddCon.lift_surjective_of_surjective

variable (c f)

/-- Given a monoid homomorphism `f` from `M` to `P`, the kernel of `f` is the unique congruence
    relation on `M` whose induced map from the quotient of `M` to `P` is injective. -/
@[to_additive "Given an `AddMonoid` homomorphism `f` from `M` to `P`, the kernel of `f`
is the unique additive congruence relation on `M` whose induced map from the quotient of `M`
to `P` is injective."]
theorem ker_eq_lift_of_injective (H : c ≤ ker f) (h : Injective (c.lift f H)) : ker f = c :=
  toSetoid_inj <| Setoid.ker_eq_lift_of_injective f H h
#align con.ker_eq_lift_of_injective Con.ker_eq_lift_of_injective
#align add_con.ker_eq_lift_of_injective AddCon.ker_eq_lift_of_injective

variable {c}

/-- The homomorphism induced on the quotient of a monoid by the kernel of a monoid homomorphism. -/
@[to_additive "The homomorphism induced on the quotient of an `AddMonoid` by the kernel
of an `AddMonoid` homomorphism."]
def kerLift : (ker f).Quotient →* P :=
  ((ker f).lift f) fun _ _ => id
#align con.ker_lift Con.kerLift
#align add_con.ker_lift AddCon.kerLift

variable {f}

/-- The diagram described by the universal property for quotients of monoids, when the congruence
    relation is the kernel of the homomorphism, commutes. -/
@[to_additive (attr := simp) "The diagram described by the universal property for quotients
of `AddMonoid`s, when the additive congruence relation is the kernel of the homomorphism,
commutes."]
theorem kerLift_mk (x : M) : kerLift f x = f x :=
  rfl
#align con.ker_lift_mk Con.kerLift_mk
#align add_con.ker_lift_mk AddCon.kerLift_mk

/-- Given a monoid homomorphism `f`, the induced homomorphism on the quotient by `f`'s kernel has
    the same image as `f`. -/
@[to_additive (attr := simp) "Given an `AddMonoid` homomorphism `f`, the induced homomorphism
on the quotient by `f`'s kernel has the same image as `f`."]
theorem kerLift_range_eq : MonoidHom.mrange (kerLift f) = MonoidHom.mrange f :=
  lift_range fun _ _ => id
#align con.ker_lift_range_eq Con.kerLift_range_eq
#align add_con.ker_lift_range_eq AddCon.kerLift_range_eq

/-- A monoid homomorphism `f` induces an injective homomorphism on the quotient by `f`'s kernel. -/
@[to_additive "An `AddMonoid` homomorphism `f` induces an injective homomorphism on the quotient
by `f`'s kernel."]
theorem kerLift_injective (f : M →* P) : Injective (kerLift f) := fun x y =>
  Quotient.inductionOn₂' x y fun _ _ => (ker f).eq.2
#align con.ker_lift_injective Con.kerLift_injective
#align add_con.ker_lift_injective AddCon.kerLift_injective

/-- Given congruence relations `c, d` on a monoid such that `d` contains `c`, `d`'s quotient
    map induces a homomorphism from the quotient by `c` to the quotient by `d`. -/
@[to_additive "Given additive congruence relations `c, d` on an `AddMonoid` such that `d`
contains `c`, `d`'s quotient map induces a homomorphism from the quotient by `c` to the quotient
by `d`."]
def map (c d : Con M) (h : c ≤ d) : c.Quotient →* d.Quotient :=
  (c.lift d.mk') fun x y hc => show (ker d.mk') x y from (mk'_ker d).symm ▸ h _ _ hc
#align con.map Con.map
#align add_con.map AddCon.map

/-- Given congruence relations `c, d` on a monoid such that `d` contains `c`, the definition of
    the homomorphism from the quotient by `c` to the quotient by `d` induced by `d`'s quotient
    map. -/
@[to_additive "Given additive congruence relations `c, d` on an `AddMonoid` such that `d`
contains `c`, the definition of the homomorphism from the quotient by `c` to the quotient by `d`
induced by `d`'s quotient map."]
theorem map_apply {c d : Con M} (h : c ≤ d) (x) :
    c.map d h x = c.lift d.mk' (fun _ _ hc => d.eq.2 <| h _ _ hc) x :=
  rfl
#align con.map_apply Con.map_apply
#align add_con.map_apply AddCon.map_apply

variable (c)

/-- The **first isomorphism theorem for monoids**. -/
@[to_additive "The first isomorphism theorem for `AddMonoid`s."]
noncomputable def quotientKerEquivRange (f : M →* P) : (ker f).Quotient ≃* MonoidHom.mrange f :=
  { Equiv.ofBijective
        ((@MulEquiv.toMonoidHom (MonoidHom.mrange (kerLift f)) _ _ _ <|
              MulEquiv.submonoidCongr kerLift_range_eq).comp
          (kerLift f).mrangeRestrict) <|
      ((Equiv.bijective (@MulEquiv.toEquiv (MonoidHom.mrange (kerLift f)) _ _ _ <|
          MulEquiv.submonoidCongr kerLift_range_eq)).comp
        ⟨fun x y h =>
          kerLift_injective f <| by rcases x with ⟨⟩; rcases y with ⟨⟩; injections,
          fun ⟨w, z, hz⟩ => ⟨z, by rcases hz with ⟨⟩; rfl⟩⟩) with
    map_mul' := MonoidHom.map_mul _ }
#align con.quotient_ker_equiv_range Con.quotientKerEquivRange
#align add_con.quotient_ker_equiv_range AddCon.quotientKerEquivRange

/-- The first isomorphism theorem for monoids in the case of a homomorphism with right inverse. -/
@[to_additive (attr := simps)
  "The first isomorphism theorem for `AddMonoid`s in the case of a homomorphism
  with right inverse."]
def quotientKerEquivOfRightInverse (f : M →* P) (g : P → M) (hf : Function.RightInverse g f) :
    (ker f).Quotient ≃* P :=
  { kerLift f with
    toFun := kerLift f
    invFun := (↑) ∘ g
    left_inv := fun x => kerLift_injective _ (by rw [Function.comp_apply, kerLift_mk, hf])
    right_inv := fun x => by conv_rhs => rw [← hf x]; rfl }
#align con.quotient_ker_equiv_of_right_inverse Con.quotientKerEquivOfRightInverse
#align add_con.quotient_ker_equiv_of_right_inverse AddCon.quotientKerEquivOfRightInverse
#align con.quotient_ker_equiv_of_right_inverse_symm_apply Con.quotientKerEquivOfRightInverse_symm_apply
#align add_con.quotient_ker_equiv_of_right_inverse_symm_apply AddCon.quotientKerEquivOfRightInverse_symm_apply
#align con.quotient_ker_equiv_of_right_inverse_apply Con.quotientKerEquivOfRightInverse_apply
#align add_con.quotient_ker_equiv_of_right_inverse_apply AddCon.quotientKerEquivOfRightInverse_apply

/-- The first isomorphism theorem for Monoids in the case of a surjective homomorphism.

For a `computable` version, see `Con.quotientKerEquivOfRightInverse`.
-/
@[to_additive "The first isomorphism theorem for `AddMonoid`s in the case of a surjective
homomorphism.

For a `computable` version, see `AddCon.quotientKerEquivOfRightInverse`.
"]
noncomputable def quotientKerEquivOfSurjective (f : M →* P) (hf : Surjective f) :
    (ker f).Quotient ≃* P :=
  quotientKerEquivOfRightInverse _ _ hf.hasRightInverse.choose_spec
#align con.quotient_ker_equiv_of_surjective Con.quotientKerEquivOfSurjective
#align add_con.quotient_ker_equiv_of_surjective AddCon.quotientKerEquivOfSurjective

/-- The **second isomorphism theorem for monoids**. -/
@[to_additive "The second isomorphism theorem for `AddMonoid`s."]
noncomputable def comapQuotientEquiv (f : N →* M) :
    (comap f f.map_mul c).Quotient ≃* MonoidHom.mrange (c.mk'.comp f) :=
  (Con.congr comap_eq).trans <| quotientKerEquivRange <| c.mk'.comp f
#align con.comap_quotient_equiv Con.comapQuotientEquiv
#align add_con.comap_quotient_equiv AddCon.comapQuotientEquiv

/-- The **third isomorphism theorem for monoids**. -/
@[to_additive "The third isomorphism theorem for `AddMonoid`s."]
def quotientQuotientEquivQuotient (c d : Con M) (h : c ≤ d) :
    (ker (c.map d h)).Quotient ≃* d.Quotient :=
  { Setoid.quotientQuotientEquivQuotient c.toSetoid d.toSetoid h with
    map_mul' := fun x y =>
      Con.induction_on₂ x y fun w z =>
        Con.induction_on₂ w z fun a b =>
          show _ = d.mk' a * d.mk' b by rw [← d.mk'.map_mul]; rfl }
#align con.quotient_quotient_equiv_quotient Con.quotientQuotientEquivQuotient
#align add_con.quotient_quotient_equiv_quotient AddCon.quotientQuotientEquivQuotient

end MulOneClass

section Monoids

/-- Multiplicative congruence relations preserve natural powers. -/
@[to_additive "Additive congruence relations preserve natural scaling."]
protected theorem pow {M : Type*} [Monoid M] (c : Con M) :
    ∀ (n : ℕ) {w x}, c w x → c (w ^ n) (x ^ n)
  | 0, w, x, _ => by simpa using c.refl _
  | Nat.succ n, w, x, h => by simpa [pow_succ] using c.mul (Con.pow c n h) h
#align con.pow Con.pow
#align add_con.nsmul AddCon.nsmul

@[to_additive]
instance one [MulOneClass M] (c : Con M) : One c.Quotient where
  -- Using Quotient.mk'' here instead of c.toQuotient
  -- since c.toQuotient is not reducible.
  -- This would lead to non-defeq diamonds since this instance ends up in
  -- quotients modulo ideals.
  one := Quotient.mk'' (1 : M)
  -- one := ((1 : M) : c.Quotient)

@[to_additive]
theorem smul {α M : Type*} [MulOneClass M] [SMul α M] [IsScalarTower α M M] (c : Con M) (a : α)
    {w x : M} (h : c w x) : c (a • w) (a • x) := by
  simpa only [smul_one_mul] using c.mul (c.refl' (a • (1 : M) : M)) h
#align con.smul Con.smul
#align add_con.vadd AddCon.vadd

instance _root_.AddCon.Quotient.nsmul {M : Type*} [AddMonoid M] (c : AddCon M) :
    SMul ℕ c.Quotient where
  smul n := (Quotient.map' (n • ·)) fun _ _ => c.nsmul n
#align add_con.quotient.has_nsmul AddCon.Quotient.nsmul

@[to_additive existing AddCon.Quotient.nsmul]
instance {M : Type*} [Monoid M] (c : Con M) : Pow c.Quotient ℕ where
  pow x n := Quotient.map' (fun x => x ^ n) (fun _ _ => c.pow n) x

/-- The quotient of a semigroup by a congruence relation is a semigroup. -/
@[to_additive "The quotient of an `AddSemigroup` by an additive congruence relation is
an `AddSemigroup`."]
instance semigroup {M : Type*} [Semigroup M] (c : Con M) : Semigroup c.Quotient :=
  { (Function.Surjective.semigroup _ Quotient.surjective_Quotient_mk'' fun _ _ => rfl :
      Semigroup c.Quotient) with
    /- The `toMul` field is given explicitly for performance reasons.
    This avoids any need to unfold `Function.Surjective.semigroup` when the type checker is checking
    that instance diagrams commute -/
    toMul := Con.hasMul _ }
#align con.semigroup Con.semigroup
#align add_con.add_semigroup AddCon.addSemigroup

/-- The quotient of a commutative semigroup by a congruence relation is a semigroup. -/
@[to_additive "The quotient of an `AddCommSemigroup` by an additive congruence relation is
an `AddCommSemigroup`."]
instance commSemigroup {M : Type*} [CommSemigroup M] (c : Con M) : CommSemigroup c.Quotient :=
  { (Function.Surjective.commSemigroup _ Quotient.surjective_Quotient_mk'' fun _ _ => rfl :
      CommSemigroup c.Quotient) with
    /- The `toSemigroup` field is given explicitly for performance reasons.
    This avoids any need to unfold `Function.Surjective.commSemigroup` when the type checker is
    checking that instance diagrams commute -/
    toSemigroup := Con.semigroup _ }
#align con.comm_semigroup Con.commSemigroup
#align add_con.add_comm_semigroup AddCon.addCommSemigroup

/-- The quotient of a monoid by a congruence relation is a monoid. -/
@[to_additive "The quotient of an `AddMonoid` by an additive congruence relation is
an `AddMonoid`."]
instance monoid {M : Type*} [Monoid M] (c : Con M) : Monoid c.Quotient :=
  { (Function.Surjective.monoid _ Quotient.surjective_Quotient_mk'' rfl
      (fun _ _ => rfl) fun _ _ => rfl : Monoid c.Quotient) with
    /- The `toSemigroup` and `toOne` fields are given explicitly for performance reasons.
    This avoids any need to unfold `Function.Surjective.monoid` when the type checker is
    checking that instance diagrams commute -/
    toSemigroup := Con.semigroup _
    toOne := Con.one _ }
#align con.monoid Con.monoid
#align add_con.add_monoid AddCon.addMonoid

/-- The quotient of a `CommMonoid` by a congruence relation is a `CommMonoid`. -/
@[to_additive "The quotient of an `AddCommMonoid` by an additive congruence
relation is an `AddCommMonoid`."]
instance commMonoid {M : Type*} [CommMonoid M] (c : Con M) : CommMonoid c.Quotient :=
  { (Function.Surjective.commMonoid _ Quotient.surjective_Quotient_mk'' rfl
      (fun _ _ => rfl) fun _ _ => rfl : CommMonoid c.Quotient) with
    /- The `toMonoid` field is given explicitly for performance reasons.
    This avoids any need to unfold `Function.Surjective.commMonoid` when the type checker is
    checking that instance diagrams commute -/
    toMonoid := Con.monoid _ }
#align con.comm_monoid Con.commMonoid
#align add_con.add_comm_monoid AddCon.addCommMonoid

/-- Sometimes, a group is defined as a quotient of a monoid by a congruence relation.
Usually, the inverse operation is defined as `Setoid.map f _` for some `f`.
This lemma allows to avoid code duplication in the definition of the inverse operation:
instead of proving both `∀ x y, c x y → c (f x) (f y)` (to define the operation)
and `∀ x, c (f x * x) 1` (to prove the group laws), one can only prove the latter. -/
@[to_additive "Sometimes, an additive group is defined as a quotient of a monoid
  by an additive congruence relation.
  Usually, the inverse operation is defined as `Setoid.map f _` for some `f`.
  This lemma allows to avoid code duplication in the definition of the inverse operation:
  instead of proving both `∀ x y, c x y → c (f x) (f y)` (to define the operation)
  and `∀ x, c (f x + x) 0` (to prove the group laws), one can only prove the latter."]
theorem map_of_mul_left_rel_one [Monoid M] (c : Con M)
    (f : M → M) (hf : ∀ x, c (f x * x) 1) {x y} (h : c x y) : c (f x) (f y) := by
  simp only [← Con.eq, coe_one, coe_mul] at *
  have hf' : ∀ x : M, (x : c.Quotient) * f x = 1 := fun x ↦
    calc
      (x : c.Quotient) * f x = f (f x) * f x * (x * f x) := by simp [hf]
      _ = f (f x) * (f x * x) * f x := by ac_rfl
      _ = 1 := by simp [hf]
  have : (⟨_, _, hf' x, hf x⟩ : c.Quotientˣ) = ⟨_, _, hf' y, hf y⟩ := Units.ext h
  exact congr_arg Units.inv this

end Monoids

section Groups

variable [Group M] [Group N] [Group P] (c : Con M)

/-- Multiplicative congruence relations preserve inversion. -/
@[to_additive "Additive congruence relations preserve negation."]
protected theorem inv {x y} (h : c x y) : c x⁻¹ y⁻¹ :=
  c.map_of_mul_left_rel_one Inv.inv (fun x => by simp only [mul_left_inv, c.refl 1]) h
#align con.inv Con.inv
#align add_con.neg AddCon.neg

/-- Multiplicative congruence relations preserve division. -/
@[to_additive "Additive congruence relations preserve subtraction."]
protected theorem div : ∀ {w x y z}, c w x → c y z → c (w / y) (x / z) := @fun w x y z h1 h2 => by
  simpa only [div_eq_mul_inv] using c.mul h1 (c.inv h2)
#align con.div Con.div
#align add_con.sub AddCon.sub

/-- Multiplicative congruence relations preserve integer powers. -/
@[to_additive "Additive congruence relations preserve integer scaling."]
protected theorem zpow : ∀ (n : ℤ) {w x}, c w x → c (w ^ n) (x ^ n)
  | Int.ofNat n, w, x, h => by simpa only [zpow_natCast, Int.ofNat_eq_coe] using c.pow n h
  | Int.negSucc n, w, x, h => by simpa only [zpow_negSucc] using c.inv (c.pow _ h)
#align con.zpow Con.zpow
#align add_con.zsmul AddCon.zsmul

/-- The inversion induced on the quotient by a congruence relation on a type with an
    inversion. -/
@[to_additive "The negation induced on the quotient by an additive congruence relation on a type
with a negation."]
instance hasInv : Inv c.Quotient :=
  ⟨(Quotient.map' Inv.inv) fun _ _ => c.inv⟩
#align con.has_inv Con.hasInv
#align add_con.has_neg AddCon.hasNeg

/-- The division induced on the quotient by a congruence relation on a type with a
    division. -/
@[to_additive "The subtraction induced on the quotient by an additive congruence relation on a type
with a subtraction."]
instance hasDiv : Div c.Quotient :=
  ⟨(Quotient.map₂' (· / ·)) fun _ _ h₁ _ _ h₂ => c.div h₁ h₂⟩
#align con.has_div Con.hasDiv
#align add_con.has_sub AddCon.hasSub

/-- The integer scaling induced on the quotient by a congruence relation on a type with a
    subtraction. -/
instance _root_.AddCon.Quotient.zsmul {M : Type*} [AddGroup M] (c : AddCon M) :
    SMul ℤ c.Quotient :=
  ⟨fun z => (Quotient.map' (z • ·)) fun _ _ => c.zsmul z⟩
#align add_con.quotient.has_zsmul AddCon.Quotient.zsmul

/-- The integer power induced on the quotient by a congruence relation on a type with a
    division. -/
@[to_additive existing AddCon.Quotient.zsmul]
instance zpowinst : Pow c.Quotient ℤ :=
  ⟨fun x z => Quotient.map' (fun x => x ^ z) (fun _ _ h => c.zpow z h) x⟩
#align con.has_zpow Con.zpowinst

/-- The quotient of a group by a congruence relation is a group. -/
@[to_additive "The quotient of an `AddGroup` by an additive congruence relation is
an `AddGroup`."]
instance group : Group c.Quotient :=
  { (Function.Surjective.group Quotient.mk''
      Quotient.surjective_Quotient_mk'' rfl (fun _ _ => rfl) (fun _ => rfl)
        (fun _ _ => rfl) (fun _ _ => rfl) fun _ _ => rfl : Group c.Quotient) with
    toMonoid := Con.monoid _
    toInv := Con.hasInv _
    toDiv := Con.hasDiv _ }
#align con.group Con.group
#align add_con.add_group AddCon.addGroup

end Groups

section Units

variable {α : Type*} [Monoid M] {c : Con M}

/-- In order to define a function `(Con.Quotient c)ˣ → α` on the units of `Con.Quotient c`,
where `c : Con M` is a multiplicative congruence on a monoid, it suffices to define a function `f`
that takes elements `x y : M` with proofs of `c (x * y) 1` and `c (y * x) 1`, and returns an element
of `α` provided that `f x y _ _ = f x' y' _ _` whenever `c x x'` and `c y y'`. -/
@[to_additive]
def liftOnUnits (u : Units c.Quotient) (f : ∀ x y : M, c (x * y) 1 → c (y * x) 1 → α)
    (Hf : ∀ x y hxy hyx x' y' hxy' hyx',
      c x x' → c y y' → f x y hxy hyx = f x' y' hxy' hyx') : α := by
  refine'
    Con.hrecOn₂ (cN := c) (φ := fun x y => x * y = 1 → y * x = 1 → α) (u : c.Quotient)
      (↑u⁻¹ : c.Quotient)
      (fun (x y : M) (hxy : (x * y : c.Quotient) = 1) (hyx : (y * x : c.Quotient) = 1) =>
        f x y (c.eq.1 hxy) (c.eq.1 hyx))
      (fun x y x' y' hx hy => _) u.3 u.4
  refine' Function.hfunext _ _
  rw [c.eq.2 hx, c.eq.2 hy]
  · rintro Hxy Hxy' -
    refine' Function.hfunext _ _
    · rw [c.eq.2 hx, c.eq.2 hy]
    · rintro Hyx Hyx' -
      exact heq_of_eq (Hf _ _ _ _ _ _ _ _ hx hy)
#align con.lift_on_units Con.liftOnUnits
#align add_con.lift_on_add_units AddCon.liftOnAddUnits

/-- In order to define a function `(Con.Quotient c)ˣ → α` on the units of `Con.Quotient c`,
where `c : Con M` is a multiplicative congruence on a monoid, it suffices to define a function `f`
that takes elements `x y : M` with proofs of `c (x * y) 1` and `c (y * x) 1`, and returns an element
of `α` provided that `f x y _ _ = f x' y' _ _` whenever `c x x'` and `c y y'`. -/
add_decl_doc AddCon.liftOnAddUnits

@[to_additive (attr := simp)]
theorem liftOnUnits_mk (f : ∀ x y : M, c (x * y) 1 → c (y * x) 1 → α)
    (Hf : ∀ x y hxy hyx x' y' hxy' hyx', c x x' → c y y' → f x y hxy hyx = f x' y' hxy' hyx')
    (x y : M) (hxy hyx) :
    liftOnUnits ⟨(x : c.Quotient), y, hxy, hyx⟩ f Hf = f x y (c.eq.1 hxy) (c.eq.1 hyx) :=
  rfl
#align con.lift_on_units_mk Con.liftOnUnits_mk
#align add_con.lift_on_add_units_mk AddCon.liftOnAddUnits_mk

@[to_additive (attr := elab_as_elim)]
theorem induction_on_units {p : Units c.Quotient → Prop} (u : Units c.Quotient)
    (H : ∀ (x y : M) (hxy : c (x * y) 1) (hyx : c (y * x) 1), p ⟨x, y, c.eq.2 hxy, c.eq.2 hyx⟩) :
    p u := by
  rcases u with ⟨⟨x⟩, ⟨y⟩, h₁, h₂⟩
  exact H x y (c.eq.1 h₁) (c.eq.1 h₂)
#align con.induction_on_units Con.induction_on_units
#align add_con.induction_on_add_units AddCon.induction_on_addUnits

end Units

section Actions

@[to_additive]
instance instSMul {α M : Type*} [MulOneClass M] [SMul α M] [IsScalarTower α M M] (c : Con M) :
    SMul α c.Quotient where
  smul a := (Quotient.map' (a • ·)) fun _ _ => c.smul a
#align con.has_smul Con.instSMul
#align add_con.has_vadd AddCon.instVAdd

@[to_additive]
theorem coe_smul {α M : Type*} [MulOneClass M] [SMul α M] [IsScalarTower α M M] (c : Con M)
    (a : α) (x : M) : (↑(a • x) : c.Quotient) = a • (x : c.Quotient) :=
  rfl
#align con.coe_smul Con.coe_smul
#align add_con.coe_vadd AddCon.coe_vadd

@[to_additive]
instance mulAction {α M : Type*} [Monoid α] [MulOneClass M] [MulAction α M] [IsScalarTower α M M]
    (c : Con M) : MulAction α c.Quotient where
  one_smul := Quotient.ind' fun _ => congr_arg Quotient.mk'' <| one_smul _ _
  mul_smul _ _ := Quotient.ind' fun _ => congr_arg Quotient.mk'' <| mul_smul _ _ _
#align con.mul_action Con.mulAction
#align add_con.add_action AddCon.addAction

instance mulDistribMulAction {α M : Type*} [Monoid α] [Monoid M] [MulDistribMulAction α M]
    [IsScalarTower α M M] (c : Con M) : MulDistribMulAction α c.Quotient :=
  { smul_one := fun _ => congr_arg Quotient.mk'' <| smul_one _
    smul_mul := fun _ => Quotient.ind₂' fun _ _ => congr_arg Quotient.mk'' <| smul_mul' _ _ _ }
#align con.mul_distrib_mul_action Con.mulDistribMulAction

end Actions

end Con<|MERGE_RESOLUTION|>--- conflicted
+++ resolved
@@ -692,14 +692,9 @@
   map_rel_iff' := @fun s t => by
     constructor
     · intros h x y hs
-<<<<<<< HEAD
       rcases h _ _ ⟨x, y, rfl, rfl, hs⟩ with ⟨a, b, hx, hy, ht⟩
-      exact t.1.trans (t.1.symm <| t.2 _ _ <| eq_rel.1 hx) (t.1.trans ht (t.2 _ _ <| eq_rel.1 hy))
-=======
-      rcases h ⟨x, y, rfl, rfl, hs⟩ with ⟨a, b, hx, hy, ht⟩
-      exact t.1.trans (t.1.symm <| t.2 <| Quotient.eq_rel.1 hx)
-        (t.1.trans ht (t.2 <| Quotient.eq_rel.1 hy))
->>>>>>> 7a71e528
+      exact t.1.trans (t.1.symm <| t.2 _ _ <| Quotient.eq_rel.1 hx)
+        (t.1.trans ht (t.2 _ _ <| Quotient.eq_rel.1 hy))
     · intros h _ _ hs
       rcases hs with ⟨a, b, hx, hy, Hs⟩
       exact ⟨a, b, hx, hy, h _ _ Hs⟩
