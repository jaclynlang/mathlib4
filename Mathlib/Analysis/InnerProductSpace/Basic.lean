--- conflicted
+++ resolved
@@ -1892,13 +1892,8 @@
 theorem Orthonormal.sum_inner_products_le {s : Finset ι} (hv : Orthonormal 𝕜 v) :
     ∑ i ∈ s, ‖⟪v i, x⟫‖ ^ 2 ≤ ‖x‖ ^ 2 := by
   have h₂ :
-<<<<<<< HEAD
-    (∑ i ∈ s, ∑ j ∈ s, ⟪v i, x⟫ * ⟪x, v j⟫ * ⟪v j, v i⟫) = (∑ k ∈ s, ⟪v k, x⟫ * ⟪x, v k⟫ : 𝕜) :=
-    by classical exact hv.inner_left_right_finset
-=======
     (∑ i ∈ s, ∑ j ∈ s, ⟪v i, x⟫ * ⟪x, v j⟫ * ⟪v j, v i⟫) = (∑ k ∈ s, ⟪v k, x⟫ * ⟪x, v k⟫ : 𝕜) := by
     classical exact hv.inner_left_right_finset
->>>>>>> d97a437a
   have h₃ : ∀ z : 𝕜, re (z * conj z) = ‖z‖ ^ 2 := by
     intro z
     simp only [mul_conj, normSq_eq_def']
@@ -2054,13 +2049,8 @@
     ⟪∑ i ∈ s, V i (l₁ i), ∑ j ∈ s, V j (l₂ j)⟫ = ∑ i ∈ s, ⟪l₁ i, l₂ i⟫ := by
   classical
   calc
-<<<<<<< HEAD
-    ⟪∑ i ∈ s, V i (l₁ i), ∑ j ∈ s, V j (l₂ j)⟫ = ∑ j ∈ s, ∑ i ∈ s, ⟪V i (l₁ i), V j (l₂ j)⟫ :=
-      by simp only [_root_.sum_inner, _root_.inner_sum]
-=======
     ⟪∑ i ∈ s, V i (l₁ i), ∑ j ∈ s, V j (l₂ j)⟫ = ∑ j ∈ s, ∑ i ∈ s, ⟪V i (l₁ i), V j (l₂ j)⟫ := by
       simp only [_root_.sum_inner, _root_.inner_sum]
->>>>>>> d97a437a
     _ = ∑ j ∈ s, ∑ i ∈ s, ite (i = j) ⟪V i (l₁ i), V j (l₂ j)⟫ 0 := by
       congr with i
       congr with j
