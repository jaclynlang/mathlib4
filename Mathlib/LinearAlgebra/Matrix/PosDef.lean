--- conflicted
+++ resolved
@@ -316,15 +316,9 @@
 #align matrix.pos_def.transpose Matrix.PosDef.transpose
 
 theorem of_toQuadraticForm' [DecidableEq n] {M : Matrix n n ℝ} (hM : M.IsSymm)
-<<<<<<< HEAD
     (hMq : M.toQuadraticMap'.PosDef) : M.PosDef := by
   refine' ⟨hM, fun x hx => _⟩
   simp only [toQuadraticMap', QuadraticMap.PosDef, LinearMap.BilinMap.toQuadraticMap_apply,
-=======
-    (hMq : M.toQuadraticForm'.PosDef) : M.PosDef := by
-  refine ⟨hM, fun x hx => ?_⟩
-  simp only [toQuadraticForm', QuadraticForm.PosDef, LinearMap.BilinForm.toQuadraticForm_apply,
->>>>>>> e091c883
     toLinearMap₂'_apply'] at hMq
   apply hMq x hx
 #align matrix.pos_def_of_to_quadratic_form' Matrix.PosDef.of_toQuadraticForm'
