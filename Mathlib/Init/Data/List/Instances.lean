--- conflicted
+++ resolved
@@ -3,21 +3,13 @@
 Released under Apache 2.0 license as described in the file LICENSE.
 Authors: Leonardo de Moura
 -/
-<<<<<<< HEAD
-import Std.Data.List.Lemmas
-=======
 import Batteries.Data.List.Lemmas
->>>>>>> 78c2e28a
 import Mathlib.Mathport.Rename
 
 #align_import init.data.list.instances from "leanprover-community/lean"@"9af482290ef68e8aaa5ead01aa7b09b7be7019fd"
 
 /-!
-<<<<<<< HEAD
-# Decidable and Monad instances for `List` not (yet) in `Std`
-=======
 # Decidable and Monad instances for `List` not (yet) in `Batteries`
->>>>>>> 78c2e28a
 -/
 
 universe u v w
@@ -67,38 +59,8 @@
 
 #noalign list.bin_tree_to_list
 
-<<<<<<< HEAD
-variable {α : Type u} {p : α → Prop} [DecidablePred p]
-
--- To work around lean4#2552, we call specific `Decidable` instances and use `match` on them,
--- as opposed to using `if`.
-instance decidableBex : ∀ (l : List α), Decidable (∃ x ∈ l, p x)
-  | []    => isFalse (by simp)
-  | x::xs =>
-    match ‹DecidablePred p› x with
-    | isTrue h₁ => isTrue ⟨x, mem_cons_self _ _, h₁⟩
-    | isFalse h₁ => match decidableBex xs with
-      | isTrue h₂  => isTrue <| by
-        rcases h₂ with ⟨y, hm, hp⟩
-        exact ⟨y, mem_cons_of_mem _ hm, hp⟩
-      | isFalse h₂ => isFalse <| by
-        rintro ⟨y, hm, hp⟩
-        cases mem_cons.1 hm with
-        | inl h => rw [h] at hp; contradiction
-        | inr h => exact absurd ⟨y, h, hp⟩ h₂
-#align list.decidable_bex List.decidableBex
-
-instance decidableBall (l : List α) : Decidable (∀ x ∈ l, p x) :=
-  match (inferInstance : Decidable <| ∃ x ∈ l, ¬ p x) with
-  | isFalse h => isTrue fun x hx => match ‹DecidablePred p› x with
-    | isTrue h' => h'
-    | isFalse h' => False.elim <| h ⟨x, hx, h'⟩
-  | isTrue h => isFalse <| let ⟨x, h, np⟩ := h; fun al => np (al x h)
-#align list.decidable_ball List.decidableBall
-=======
 #align list.decidable_bex List.decidableBEx
 
 #align list.decidable_ball List.decidableBAll
->>>>>>> 78c2e28a
 
 end List