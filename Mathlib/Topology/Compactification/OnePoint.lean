/-
Copyright (c) 2021 Yourong Zang. All rights reserved.
Released under Apache 2.0 license as described in the file LICENSE.
Authors: Yourong Zang, Yury Kudryashov
-/
import Mathlib.Data.Fintype.Option
import Mathlib.Topology.Separation
import Mathlib.Topology.Sets.Opens

#align_import topology.alexandroff from "leanprover-community/mathlib"@"dc6c365e751e34d100e80fe6e314c3c3e0fd2988"

/-!
# The OnePoint Compactification

We construct the OnePoint compactification (the one-point compactification) of an arbitrary
topological space `X` and prove some properties inherited from `X`.

## Main definitions

* `OnePoint`: the OnePoint compactification, we use coercion for the canonical embedding
  `X → OnePoint X`; when `X` is already compact, the compactification adds an isolated point
  to the space.
* `OnePoint.infty`: the extra point

## Main results

* The topological structure of `OnePoint X`
* The connectedness of `OnePoint X` for a noncompact, preconnected `X`
* `OnePoint X` is `T₀` for a T₀ space `X`
* `OnePoint X` is `T₁` for a T₁ space `X`
* `OnePoint X` is normal if `X` is a locally compact Hausdorff space

## Tags

one-point compactification, compactness
-/


open Set Filter Topology

/-!
### Definition and basic properties

In this section we define `OnePoint X` to be the disjoint union of `X` and `∞`, implemented as
`Option X`. Then we restate some lemmas about `Option X` for `OnePoint X`.
-/


variable {X : Type*}

/-- The OnePoint extension of an arbitrary topological space `X` -/
def OnePoint (X : Type*) :=
  Option X
#align alexandroff OnePoint

/-- The repr uses the notation from the `OnePoint` locale. -/
instance [Repr X] : Repr (OnePoint X) :=
  ⟨fun o _ =>
    match o with
    | none => "∞"
    | some a => "↑" ++ repr a⟩

namespace OnePoint

/-- The point at infinity -/
@[match_pattern] def infty : OnePoint X := none
#align alexandroff.infty OnePoint.infty

@[inherit_doc]
scoped notation "∞" => OnePoint.infty

/-- Coercion from `X` to `OnePoint X`. -/
@[coe, match_pattern] def some : X → OnePoint X := Option.some

protected lemma «forall» {p : OnePoint X → Prop} :
    (∀ (x : OnePoint X), p x) ↔ p ∞ ∧ ∀ (x : X), p (some x) :=
  Option.forall

protected lemma «exists» {p : OnePoint X → Prop} :
    (∃ x, p x) ↔ p ∞ ∨ ∃ (x : X), p (some x) :=
  Option.exists

instance : CoeTC X (OnePoint X) := ⟨some⟩

instance : Inhabited (OnePoint X) := ⟨∞⟩

protected lemma «forall» {p : OnePoint X → Prop} :
    (∀ (x : OnePoint X), p x) ↔ p ∞ ∧ ∀ (x : X), p x :=
  Option.forall

protected lemma «exists» {p : OnePoint X → Prop} :
    (∃ x, p x) ↔ p ∞ ∨ ∃ (x : X), p x :=
  Option.exists

instance [Fintype X] : Fintype (OnePoint X) :=
  inferInstanceAs (Fintype (Option X))

instance infinite [Infinite X] : Infinite (OnePoint X) :=
  inferInstanceAs (Infinite (Option X))
#align alexandroff.infinite OnePoint.infinite

theorem coe_injective : Function.Injective ((↑) : X → OnePoint X) :=
  Option.some_injective X
#align alexandroff.coe_injective OnePoint.coe_injective

@[norm_cast]
theorem coe_eq_coe {x y : X} : (x : OnePoint X) = y ↔ x = y :=
  coe_injective.eq_iff
#align alexandroff.coe_eq_coe OnePoint.coe_eq_coe

@[simp]
theorem coe_ne_infty (x : X) : (x : OnePoint X) ≠ ∞ :=
  nofun
#align alexandroff.coe_ne_infty OnePoint.coe_ne_infty

@[simp]
theorem infty_ne_coe (x : X) : ∞ ≠ (x : OnePoint X) :=
  nofun
#align alexandroff.infty_ne_coe OnePoint.infty_ne_coe

/-- Recursor for `OnePoint` using the preferred forms `∞` and `↑x`. -/
@[elab_as_elim]
protected def rec {C : OnePoint X → Sort*} (h₁ : C ∞) (h₂ : ∀ x : X, C x) :
    ∀ z : OnePoint X, C z
  | ∞ => h₁
  | (x : X) => h₂ x
#align alexandroff.rec OnePoint.rec

theorem isCompl_range_coe_infty : IsCompl (range ((↑) : X → OnePoint X)) {∞} :=
  isCompl_range_some_none X
#align alexandroff.is_compl_range_coe_infty OnePoint.isCompl_range_coe_infty

-- Porting note: moved @[simp] to a new lemma
theorem range_coe_union_infty : range ((↑) : X → OnePoint X) ∪ {∞} = univ :=
  range_some_union_none X
#align alexandroff.range_coe_union_infty OnePoint.range_coe_union_infty

@[simp]
theorem insert_infty_range_coe : insert ∞ (range (@some X)) = univ :=
  insert_none_range_some _

@[simp]
theorem range_coe_inter_infty : range ((↑) : X → OnePoint X) ∩ {∞} = ∅ :=
  range_some_inter_none X
#align alexandroff.range_coe_inter_infty OnePoint.range_coe_inter_infty

@[simp]
theorem compl_range_coe : (range ((↑) : X → OnePoint X))ᶜ = {∞} :=
  compl_range_some X
#align alexandroff.compl_range_coe OnePoint.compl_range_coe

theorem compl_infty : ({∞}ᶜ : Set (OnePoint X)) = range ((↑) : X → OnePoint X) :=
  (@isCompl_range_coe_infty X).symm.compl_eq
#align alexandroff.compl_infty OnePoint.compl_infty

theorem compl_image_coe (s : Set X) : ((↑) '' s : Set (OnePoint X))ᶜ = (↑) '' sᶜ ∪ {∞} := by
  rw [coe_injective.compl_image_eq, compl_range_coe]
#align alexandroff.compl_image_coe OnePoint.compl_image_coe

theorem ne_infty_iff_exists {x : OnePoint X} : x ≠ ∞ ↔ ∃ y : X, (y : OnePoint X) = x := by
  induction x using OnePoint.rec <;> simp
#align alexandroff.ne_infty_iff_exists OnePoint.ne_infty_iff_exists

instance canLift : CanLift (OnePoint X) X (↑) fun x => x ≠ ∞ :=
  WithTop.canLift
#align alexandroff.can_lift OnePoint.canLift

theorem not_mem_range_coe_iff {x : OnePoint X} : x ∉ range some ↔ x = ∞ := by
  rw [← mem_compl_iff, compl_range_coe, mem_singleton_iff]
#align alexandroff.not_mem_range_coe_iff OnePoint.not_mem_range_coe_iff

theorem infty_not_mem_range_coe : ∞ ∉ range ((↑) : X → OnePoint X) :=
  not_mem_range_coe_iff.2 rfl
#align alexandroff.infty_not_mem_range_coe OnePoint.infty_not_mem_range_coe

theorem infty_not_mem_image_coe {s : Set X} : ∞ ∉ ((↑) : X → OnePoint X) '' s :=
  not_mem_subset (image_subset_range _ _) infty_not_mem_range_coe
#align alexandroff.infty_not_mem_image_coe OnePoint.infty_not_mem_image_coe

@[simp]
theorem coe_preimage_infty : ((↑) : X → OnePoint X) ⁻¹' {∞} = ∅ := by
  ext
  simp
#align alexandroff.coe_preimage_infty OnePoint.coe_preimage_infty

/-!
### Topological space structure on `OnePoint X`

We define a topological space structure on `OnePoint X` so that `s` is open if and only if

* `(↑) ⁻¹' s` is open in `X`;
* if `∞ ∈ s`, then `((↑) ⁻¹' s)ᶜ` is compact.

Then we reformulate this definition in a few different ways, and prove that
`(↑) : X → OnePoint X` is an open embedding. If `X` is not a compact space, then we also prove
that `(↑)` has dense range, so it is a dense embedding.
-/


variable [TopologicalSpace X]

instance : TopologicalSpace (OnePoint X) where
  IsOpen s := (∞ ∈ s → IsCompact (((↑) : X → OnePoint X) ⁻¹' s)ᶜ) ∧
    IsOpen (((↑) : X → OnePoint X) ⁻¹' s)
  isOpen_univ := by simp
  isOpen_inter s t := by
    rintro ⟨hms, hs⟩ ⟨hmt, ht⟩
    refine ⟨?_, hs.inter ht⟩
    rintro ⟨hms', hmt'⟩
    simpa [compl_inter] using (hms hms').union (hmt hmt')
  isOpen_sUnion S ho := by
    suffices IsOpen ((↑) ⁻¹' ⋃₀ S : Set X) by
      refine ⟨?_, this⟩
      rintro ⟨s, hsS : s ∈ S, hs : ∞ ∈ s⟩
      refine IsCompact.of_isClosed_subset ((ho s hsS).1 hs) this.isClosed_compl ?_
      exact compl_subset_compl.mpr (preimage_mono <| subset_sUnion_of_mem hsS)
    rw [preimage_sUnion]
    exact isOpen_biUnion fun s hs => (ho s hs).2

variable {s : Set (OnePoint X)} {t : Set X}

theorem isOpen_def :
    IsOpen s ↔ (∞ ∈ s → IsCompact ((↑) ⁻¹' s : Set X)ᶜ) ∧ IsOpen ((↑) ⁻¹' s : Set X) :=
  Iff.rfl
#align alexandroff.is_open_def OnePoint.isOpen_def

theorem isOpen_iff_of_mem' (h : ∞ ∈ s) :
    IsOpen s ↔ IsCompact ((↑) ⁻¹' s : Set X)ᶜ ∧ IsOpen ((↑) ⁻¹' s : Set X) := by
  simp [isOpen_def, h]
#align alexandroff.is_open_iff_of_mem' OnePoint.isOpen_iff_of_mem'

theorem isOpen_iff_of_mem (h : ∞ ∈ s) :
    IsOpen s ↔ IsClosed ((↑) ⁻¹' s : Set X)ᶜ ∧ IsCompact ((↑) ⁻¹' s : Set X)ᶜ := by
  simp only [isOpen_iff_of_mem' h, isClosed_compl_iff, and_comm]
#align alexandroff.is_open_iff_of_mem OnePoint.isOpen_iff_of_mem

theorem isOpen_iff_of_not_mem (h : ∞ ∉ s) : IsOpen s ↔ IsOpen ((↑) ⁻¹' s : Set X) := by
  simp [isOpen_def, h]
#align alexandroff.is_open_iff_of_not_mem OnePoint.isOpen_iff_of_not_mem

theorem isClosed_iff_of_mem (h : ∞ ∈ s) : IsClosed s ↔ IsClosed ((↑) ⁻¹' s : Set X) := by
  have : ∞ ∉ sᶜ := fun H => H h
  rw [← isOpen_compl_iff, isOpen_iff_of_not_mem this, ← isOpen_compl_iff, preimage_compl]
#align alexandroff.is_closed_iff_of_mem OnePoint.isClosed_iff_of_mem

theorem isClosed_iff_of_not_mem (h : ∞ ∉ s) :
    IsClosed s ↔ IsClosed ((↑) ⁻¹' s : Set X) ∧ IsCompact ((↑) ⁻¹' s : Set X) := by
  rw [← isOpen_compl_iff, isOpen_iff_of_mem (mem_compl h), ← preimage_compl, compl_compl]
#align alexandroff.is_closed_iff_of_not_mem OnePoint.isClosed_iff_of_not_mem

@[simp]
theorem isOpen_image_coe {s : Set X} : IsOpen ((↑) '' s : Set (OnePoint X)) ↔ IsOpen s := by
  rw [isOpen_iff_of_not_mem infty_not_mem_image_coe, preimage_image_eq _ coe_injective]
#align alexandroff.is_open_image_coe OnePoint.isOpen_image_coe

theorem isOpen_compl_image_coe {s : Set X} :
    IsOpen ((↑) '' s : Set (OnePoint X))ᶜ ↔ IsClosed s ∧ IsCompact s := by
  rw [isOpen_iff_of_mem, ← preimage_compl, compl_compl, preimage_image_eq _ coe_injective]
  exact infty_not_mem_image_coe
#align alexandroff.is_open_compl_image_coe OnePoint.isOpen_compl_image_coe

@[simp]
theorem isClosed_image_coe {s : Set X} :
    IsClosed ((↑) '' s : Set (OnePoint X)) ↔ IsClosed s ∧ IsCompact s := by
  rw [← isOpen_compl_iff, isOpen_compl_image_coe]
#align alexandroff.is_closed_image_coe OnePoint.isClosed_image_coe

/-- An open set in `OnePoint X` constructed from a closed compact set in `X` -/
def opensOfCompl (s : Set X) (h₁ : IsClosed s) (h₂ : IsCompact s) :
    TopologicalSpace.Opens (OnePoint X) :=
  ⟨((↑) '' s)ᶜ, isOpen_compl_image_coe.2 ⟨h₁, h₂⟩⟩
#align alexandroff.opens_of_compl OnePoint.opensOfCompl

theorem infty_mem_opensOfCompl {s : Set X} (h₁ : IsClosed s) (h₂ : IsCompact s) :
    ∞ ∈ opensOfCompl s h₁ h₂ :=
  mem_compl infty_not_mem_image_coe
#align alexandroff.infty_mem_opens_of_compl OnePoint.infty_mem_opensOfCompl

@[continuity]
theorem continuous_coe : Continuous ((↑) : X → OnePoint X) :=
  continuous_def.mpr fun _s hs => hs.right
#align alexandroff.continuous_coe OnePoint.continuous_coe

theorem isOpenMap_coe : IsOpenMap ((↑) : X → OnePoint X) := fun _ => isOpen_image_coe.2
#align alexandroff.is_open_map_coe OnePoint.isOpenMap_coe

theorem openEmbedding_coe : OpenEmbedding ((↑) : X → OnePoint X) :=
  openEmbedding_of_continuous_injective_open continuous_coe coe_injective isOpenMap_coe
#align alexandroff.open_embedding_coe OnePoint.openEmbedding_coe

theorem isOpen_range_coe : IsOpen (range ((↑) : X → OnePoint X)) :=
  openEmbedding_coe.isOpen_range
#align alexandroff.is_open_range_coe OnePoint.isOpen_range_coe

theorem isClosed_infty : IsClosed ({∞} : Set (OnePoint X)) := by
  rw [← compl_range_coe, isClosed_compl_iff]
  exact isOpen_range_coe
#align alexandroff.is_closed_infty OnePoint.isClosed_infty

theorem nhds_coe_eq (x : X) : 𝓝 ↑x = map ((↑) : X → OnePoint X) (𝓝 x) :=
  (openEmbedding_coe.map_nhds_eq x).symm
#align alexandroff.nhds_coe_eq OnePoint.nhds_coe_eq

theorem nhdsWithin_coe_image (s : Set X) (x : X) :
    𝓝[(↑) '' s] (x : OnePoint X) = map (↑) (𝓝[s] x) :=
  (openEmbedding_coe.toEmbedding.map_nhdsWithin_eq _ _).symm
#align alexandroff.nhds_within_coe_image OnePoint.nhdsWithin_coe_image

theorem nhdsWithin_coe (s : Set (OnePoint X)) (x : X) : 𝓝[s] ↑x = map (↑) (𝓝[(↑) ⁻¹' s] x) :=
  (openEmbedding_coe.map_nhdsWithin_preimage_eq _ _).symm
#align alexandroff.nhds_within_coe OnePoint.nhdsWithin_coe

theorem comap_coe_nhds (x : X) : comap ((↑) : X → OnePoint X) (𝓝 x) = 𝓝 x :=
  (openEmbedding_coe.toInducing.nhds_eq_comap x).symm
#align alexandroff.comap_coe_nhds OnePoint.comap_coe_nhds

/-- If `x` is not an isolated point of `X`, then `x : OnePoint X` is not an isolated point
of `OnePoint X`. -/
instance nhdsWithin_compl_coe_neBot (x : X) [h : NeBot (𝓝[≠] x)] :
    NeBot (𝓝[≠] (x : OnePoint X)) := by
  simpa [nhdsWithin_coe, preimage, coe_eq_coe] using h.map some
#align alexandroff.nhds_within_compl_coe_ne_bot OnePoint.nhdsWithin_compl_coe_neBot

theorem nhdsWithin_compl_infty_eq : 𝓝[≠] (∞ : OnePoint X) = map (↑) (coclosedCompact X) := by
  refine (nhdsWithin_basis_open ∞ _).ext (hasBasis_coclosedCompact.map _) ?_ ?_
  · rintro s ⟨hs, hso⟩
    refine ⟨_, (isOpen_iff_of_mem hs).mp hso, ?_⟩
    simp [Subset.rfl]
  · rintro s ⟨h₁, h₂⟩
    refine ⟨_, ⟨mem_compl infty_not_mem_image_coe, isOpen_compl_image_coe.2 ⟨h₁, h₂⟩⟩, ?_⟩
    simp [compl_image_coe, ← diff_eq, subset_preimage_image]
#align alexandroff.nhds_within_compl_infty_eq OnePoint.nhdsWithin_compl_infty_eq

/-- If `X` is a non-compact space, then `∞` is not an isolated point of `OnePoint X`. -/
instance nhdsWithin_compl_infty_neBot [NoncompactSpace X] : NeBot (𝓝[≠] (∞ : OnePoint X)) := by
  rw [nhdsWithin_compl_infty_eq]
  infer_instance
#align alexandroff.nhds_within_compl_infty_ne_bot OnePoint.nhdsWithin_compl_infty_neBot

instance (priority := 900) nhdsWithin_compl_neBot [∀ x : X, NeBot (𝓝[≠] x)] [NoncompactSpace X]
    (x : OnePoint X) : NeBot (𝓝[≠] x) :=
  OnePoint.rec OnePoint.nhdsWithin_compl_infty_neBot
    (fun y => OnePoint.nhdsWithin_compl_coe_neBot y) x
#align alexandroff.nhds_within_compl_ne_bot OnePoint.nhdsWithin_compl_neBot

theorem nhds_infty_eq : 𝓝 (∞ : OnePoint X) = map (↑) (coclosedCompact X) ⊔ pure ∞ := by
  rw [← nhdsWithin_compl_infty_eq, nhdsWithin_compl_singleton_sup_pure]
#align alexandroff.nhds_infty_eq OnePoint.nhds_infty_eq

theorem hasBasis_nhds_infty :
    (𝓝 (∞ : OnePoint X)).HasBasis (fun s : Set X => IsClosed s ∧ IsCompact s) fun s =>
      (↑) '' sᶜ ∪ {∞} := by
  rw [nhds_infty_eq]
  exact (hasBasis_coclosedCompact.map _).sup_pure _
#align alexandroff.has_basis_nhds_infty OnePoint.hasBasis_nhds_infty

@[simp]
theorem comap_coe_nhds_infty : comap ((↑) : X → OnePoint X) (𝓝 ∞) = coclosedCompact X := by
  simp [nhds_infty_eq, comap_sup, comap_map coe_injective]
#align alexandroff.comap_coe_nhds_infty OnePoint.comap_coe_nhds_infty

theorem le_nhds_infty {f : Filter (OnePoint X)} :
    f ≤ 𝓝 ∞ ↔ ∀ s : Set X, IsClosed s → IsCompact s → (↑) '' sᶜ ∪ {∞} ∈ f := by
  simp only [hasBasis_nhds_infty.ge_iff, and_imp]
#align alexandroff.le_nhds_infty OnePoint.le_nhds_infty

theorem ultrafilter_le_nhds_infty {f : Ultrafilter (OnePoint X)} :
    (f : Filter (OnePoint X)) ≤ 𝓝 ∞ ↔ ∀ s : Set X, IsClosed s → IsCompact s → (↑) '' s ∉ f := by
  simp only [le_nhds_infty, ← compl_image_coe, Ultrafilter.mem_coe,
    Ultrafilter.compl_mem_iff_not_mem]
#align alexandroff.ultrafilter_le_nhds_infty OnePoint.ultrafilter_le_nhds_infty

theorem tendsto_nhds_infty' {α : Type*} {f : OnePoint X → α} {l : Filter α} :
    Tendsto f (𝓝 ∞) l ↔ Tendsto f (pure ∞) l ∧ Tendsto (f ∘ (↑)) (coclosedCompact X) l := by
  simp [nhds_infty_eq, and_comm]
#align alexandroff.tendsto_nhds_infty' OnePoint.tendsto_nhds_infty'

theorem tendsto_nhds_infty {α : Type*} {f : OnePoint X → α} {l : Filter α} :
    Tendsto f (𝓝 ∞) l ↔
      ∀ s ∈ l, f ∞ ∈ s ∧ ∃ t : Set X, IsClosed t ∧ IsCompact t ∧ MapsTo (f ∘ (↑)) tᶜ s :=
  tendsto_nhds_infty'.trans <| by
    simp only [tendsto_pure_left, hasBasis_coclosedCompact.tendsto_left_iff, forall_and,
      and_assoc, exists_prop]
#align alexandroff.tendsto_nhds_infty OnePoint.tendsto_nhds_infty

theorem continuousAt_infty' {Y : Type*} [TopologicalSpace Y] {f : OnePoint X → Y} :
    ContinuousAt f ∞ ↔ Tendsto (f ∘ (↑)) (coclosedCompact X) (𝓝 (f ∞)) :=
  tendsto_nhds_infty'.trans <| and_iff_right (tendsto_pure_nhds _ _)
#align alexandroff.continuous_at_infty' OnePoint.continuousAt_infty'

theorem continuousAt_infty {Y : Type*} [TopologicalSpace Y] {f : OnePoint X → Y} :
    ContinuousAt f ∞ ↔
      ∀ s ∈ 𝓝 (f ∞), ∃ t : Set X, IsClosed t ∧ IsCompact t ∧ MapsTo (f ∘ (↑)) tᶜ s :=
  continuousAt_infty'.trans <| by simp only [hasBasis_coclosedCompact.tendsto_left_iff, and_assoc]
#align alexandroff.continuous_at_infty OnePoint.continuousAt_infty

theorem continuousAt_coe {Y : Type*} [TopologicalSpace Y] {f : OnePoint X → Y} {x : X} :
    ContinuousAt f x ↔ ContinuousAt (f ∘ (↑)) x := by
  rw [ContinuousAt, nhds_coe_eq, tendsto_map'_iff, ContinuousAt]; rfl
#align alexandroff.continuous_at_coe OnePoint.continuousAt_coe

<<<<<<< HEAD
lemma continuous_iff {X Y : Type*} [TopologicalSpace X]
    [TopologicalSpace Y] (f : OnePoint X → Y) : Continuous f ↔
    Tendsto (fun x : X ↦ f x) (coclosedCompact X) (𝓝 (f ∞)) ∧ Continuous (fun x : X ↦ f x) := by
  simp_rw [continuous_iff_continuousAt, OnePoint.forall, continuousAt_coe, continuousAt_infty']
  rfl

lemma continuous_iff_of_discrete {X Y : Type*} [TopologicalSpace X] [TopologicalSpace Y]
=======
lemma continuous_iff {Y : Type*} [TopologicalSpace Y] (f : OnePoint X → Y) : Continuous f ↔
    Tendsto (fun x : X ↦ f x) (coclosedCompact X) (𝓝 (f ∞)) ∧ Continuous (fun x : X ↦ f x) := by
  simp only [continuous_iff_continuousAt, OnePoint.forall, continuousAt_coe, continuousAt_infty']
  rfl

/--
A constructor for continuous maps out of a one point compactification, given a continuous map from
the underlying space and a limit value at infinity.
-/
def continuousMapMk {Y : Type*} [TopologicalSpace Y] (f : C(X, Y)) (y : Y)
    (h : Tendsto f (coclosedCompact X) (𝓝 y)) : C(OnePoint X, Y) where
  toFun
    | ∞ => y
    | some x => f x
  continuous_toFun := by
    rw [continuous_iff]
    refine ⟨h, f.continuous⟩

lemma continuous_iff_from_discrete {Y : Type*} [TopologicalSpace Y]
>>>>>>> 77e1ea0a
    [DiscreteTopology X] (f : OnePoint X → Y) :
    Continuous f ↔ Tendsto (fun x : X ↦ f x) cofinite (𝓝 (f ∞)) := by
  simp [continuous_iff, cocompact_eq_cofinite, continuous_of_discreteTopology]

<<<<<<< HEAD
lemma continuous_iff_of_nat {Y : Type*} [TopologicalSpace Y] (f : OnePoint ℕ → Y) :
    Continuous f ↔ Tendsto (fun x : ℕ ↦ f x) atTop (𝓝 (f ∞)) := by
  rw [continuous_iff_of_discrete, Nat.cofinite_eq_atTop]
=======
/--
A constructor for continuous maps out of a one point compactification of a discrete space, given a
map from the underlying space and a limit value at infinity.
-/
def continuousMapMkDiscrete {Y : Type*} [TopologicalSpace Y]
    [DiscreteTopology X] (f : X → Y) (y : Y) (h : Tendsto f cofinite (𝓝 y)) :
    C(OnePoint X, Y) :=
  continuousMapMk ⟨f, continuous_of_discreteTopology⟩ y (by simpa [cocompact_eq_cofinite])

variable (X) in
/--
Continuous maps out of the one point compactification of an infinite discrete space to a Hausdorff
space correspond bijectively to "convergent" maps out of the discrete space.
-/
noncomputable def continuousMapDiscreteEquiv (Y : Type*) [DiscreteTopology X] [TopologicalSpace Y]
    [T2Space Y] [Infinite X] :
    C(OnePoint X, Y) ≃ { f : X → Y // ∃ L, Tendsto (fun x : X ↦ f x) cofinite (𝓝 L) } where
  toFun f := ⟨(f ·), ⟨f ∞, continuous_iff_from_discrete _ |>.mp (map_continuous f)⟩⟩
  invFun f :=
    { toFun := fun x => match x with
        | ∞ => Classical.choose f.2
        | some x => f.1 x
      continuous_toFun := continuous_iff_from_discrete _ |>.mpr <| Classical.choose_spec f.2 }
  left_inv f := by
    ext x
    refine OnePoint.rec ?_ ?_ x
    · refine tendsto_nhds_unique ?_ (continuous_iff_from_discrete _ |>.mp <| map_continuous f)
      let f' : { f : X → Y // ∃ L, Tendsto (fun x : X ↦ f x) cofinite (𝓝 L) } :=
        ⟨fun x ↦ f x, ⟨f ∞, continuous_iff_from_discrete f |>.mp <| map_continuous f⟩⟩
      exact Classical.choose_spec f'.property
    · simp
  right_inv f := rfl

lemma continuous_iff_from_nat {Y : Type*} [TopologicalSpace Y] (f : OnePoint ℕ → Y) :
    Continuous f ↔ Tendsto (fun x : ℕ ↦ f x) atTop (𝓝 (f ∞)) := by
  rw [continuous_iff_from_discrete, Nat.cofinite_eq_atTop]

/--
A constructor for continuous maps out of the one point compactification of `ℕ`, given a
sequence and a limit value at infinity.
-/
def continuousMapMkNat {Y : Type*} [TopologicalSpace Y]
    (f : ℕ → Y) (y : Y) (h : Tendsto f atTop (𝓝 y)) :
    C(OnePoint ℕ, Y) :=
  continuousMapMkDiscrete f y (by rwa [Nat.cofinite_eq_atTop])

/--
Continuous maps out of the one point compactification of `ℕ` to a Hausdorff space `Y` correspond
bijectively to convergent sequences in `Y`.
-/
noncomputable def continuousMapNatEquiv (Y : Type*) [TopologicalSpace Y] [T2Space Y] :
    C(OnePoint ℕ, Y) ≃ { f : ℕ → Y // ∃ L, Tendsto (f ·) atTop (𝓝 L) } := by
  refine (continuousMapDiscreteEquiv ℕ Y).trans {
    toFun := fun ⟨f, hf⟩ ↦ ⟨f, by rwa [← Nat.cofinite_eq_atTop]⟩
    invFun := fun ⟨f, hf⟩ ↦ ⟨f, by rwa [Nat.cofinite_eq_atTop]⟩
    left_inv := fun _ ↦ rfl
    right_inv := fun _ ↦ rfl }
>>>>>>> 77e1ea0a

/-- If `X` is not a compact space, then the natural embedding `X → OnePoint X` has dense range.
-/
theorem denseRange_coe [NoncompactSpace X] : DenseRange ((↑) : X → OnePoint X) := by
  rw [DenseRange, ← compl_infty]
  exact dense_compl_singleton _
#align alexandroff.dense_range_coe OnePoint.denseRange_coe

theorem denseEmbedding_coe [NoncompactSpace X] : DenseEmbedding ((↑) : X → OnePoint X) :=
  { openEmbedding_coe with dense := denseRange_coe }
#align alexandroff.dense_embedding_coe OnePoint.denseEmbedding_coe

@[simp, norm_cast]
theorem specializes_coe {x y : X} : (x : OnePoint X) ⤳ y ↔ x ⤳ y :=
  openEmbedding_coe.toInducing.specializes_iff
#align alexandroff.specializes_coe OnePoint.specializes_coe

@[simp, norm_cast]
theorem inseparable_coe {x y : X} : Inseparable (x : OnePoint X) y ↔ Inseparable x y :=
  openEmbedding_coe.toInducing.inseparable_iff
#align alexandroff.inseparable_coe OnePoint.inseparable_coe

theorem not_specializes_infty_coe {x : X} : ¬Specializes ∞ (x : OnePoint X) :=
  isClosed_infty.not_specializes rfl (coe_ne_infty x)
#align alexandroff.not_specializes_infty_coe OnePoint.not_specializes_infty_coe

theorem not_inseparable_infty_coe {x : X} : ¬Inseparable ∞ (x : OnePoint X) := fun h =>
  not_specializes_infty_coe h.specializes
#align alexandroff.not_inseparable_infty_coe OnePoint.not_inseparable_infty_coe

theorem not_inseparable_coe_infty {x : X} : ¬Inseparable (x : OnePoint X) ∞ := fun h =>
  not_specializes_infty_coe h.specializes'
#align alexandroff.not_inseparable_coe_infty OnePoint.not_inseparable_coe_infty

theorem inseparable_iff {x y : OnePoint X} :
    Inseparable x y ↔ x = ∞ ∧ y = ∞ ∨ ∃ x' : X, x = x' ∧ ∃ y' : X, y = y' ∧ Inseparable x' y' := by
  induction x using OnePoint.rec <;> induction y using OnePoint.rec <;>
    simp [not_inseparable_infty_coe, not_inseparable_coe_infty, coe_eq_coe, Inseparable.refl]
#align alexandroff.inseparable_iff OnePoint.inseparable_iff

/-!
### Compactness and separation properties

In this section we prove that `OnePoint X` is a compact space; it is a T₀ (resp., T₁) space if
the original space satisfies the same separation axiom. If the original space is a locally compact
Hausdorff space, then `OnePoint X` is a normal (hence, T₃ and Hausdorff) space.

Finally, if the original space `X` is *not* compact and is a preconnected space, then
`OnePoint X` is a connected space.
-/


/-- For any topological space `X`, its one point compactification is a compact space. -/
instance : CompactSpace (OnePoint X) where
  isCompact_univ := by
    have : Tendsto ((↑) : X → OnePoint X) (cocompact X) (𝓝 ∞) := by
      rw [nhds_infty_eq]
      exact (tendsto_map.mono_left cocompact_le_coclosedCompact).mono_right le_sup_left
    rw [← insert_none_range_some X]
    exact this.isCompact_insert_range_of_cocompact continuous_coe

/-- The one point compactification of a `T0Space` space is a `T0Space`. -/
instance [T0Space X] : T0Space (OnePoint X) := by
  refine ⟨fun x y hxy => ?_⟩
  rcases inseparable_iff.1 hxy with (⟨rfl, rfl⟩ | ⟨x, rfl, y, rfl, h⟩)
  exacts [rfl, congr_arg some h.eq]

/-- The one point compactification of a `T1Space` space is a `T1Space`. -/
instance [T1Space X] : T1Space (OnePoint X) where
  t1 z := by
    induction z using OnePoint.rec
    · exact isClosed_infty
    · rw [← image_singleton, isClosed_image_coe]
      exact ⟨isClosed_singleton, isCompact_singleton⟩

/-- The one point compactification of a locally compact R₁ space is a normal topological space. -/
instance [LocallyCompactSpace X] [R1Space X] : NormalSpace (OnePoint X) := by
  suffices R1Space (OnePoint X) by infer_instance
  have key : ∀ z : X, Disjoint (𝓝 (some z)) (𝓝 ∞) := fun z ↦ by
    rw [nhds_infty_eq, disjoint_sup_right, nhds_coe_eq, coclosedCompact_eq_cocompact,
      disjoint_map coe_injective, ← principal_singleton, disjoint_principal_right, compl_infty]
    exact ⟨disjoint_nhds_cocompact z, range_mem_map⟩
  refine ⟨fun x y ↦ ?_⟩
  induction x using OnePoint.rec <;> induction y using OnePoint.rec
  · exact .inl le_rfl
  · exact .inr (key _).symm
  · exact .inr (key _)
  · rw [nhds_coe_eq, nhds_coe_eq, disjoint_map coe_injective, specializes_coe]
    apply specializes_or_disjoint_nhds

/-- The one point compactification of a weakly locally compact Hausdorff space is a T₄
(hence, Hausdorff and regular) topological space. -/
example [WeaklyLocallyCompactSpace X] [T2Space X] : T4Space (OnePoint X) := inferInstance

/-- If `X` is not a compact space, then `OnePoint X` is a connected space. -/
instance [PreconnectedSpace X] [NoncompactSpace X] : ConnectedSpace (OnePoint X) where
  toPreconnectedSpace := denseEmbedding_coe.toDenseInducing.preconnectedSpace
  toNonempty := inferInstance

/-- If `X` is an infinite type with discrete topology (e.g., `ℕ`), then the identity map from
`CofiniteTopology (OnePoint X)` to `OnePoint X` is not continuous. -/
theorem not_continuous_cofiniteTopology_of_symm [Infinite X] [DiscreteTopology X] :
    ¬Continuous (@CofiniteTopology.of (OnePoint X)).symm := by
  inhabit X
  simp only [continuous_iff_continuousAt, ContinuousAt, not_forall]
  use CofiniteTopology.of ↑(default : X)
  simpa [nhds_coe_eq, nhds_discrete, CofiniteTopology.nhds_eq] using
    (finite_singleton ((default : X) : OnePoint X)).infinite_compl
#align alexandroff.not_continuous_cofinite_topology_of_symm OnePoint.not_continuous_cofiniteTopology_of_symm

instance (X : Type*) [TopologicalSpace X] [DiscreteTopology X] :
    TotallySeparatedSpace (OnePoint X) where
  isTotallySeparated_univ x _ y _ hxy := by
    cases x with
    | none =>
      refine ⟨{y}ᶜ, {y}, isOpen_compl_singleton, ?_, hxy, rfl, (compl_union_self _).symm.subset,
        disjoint_compl_left⟩
      rw [OnePoint.isOpen_iff_of_not_mem]
      exacts [isOpen_discrete _, hxy]
    | some val =>
      refine ⟨{some val}, {some val}ᶜ, ?_, isOpen_compl_singleton, rfl, hxy.symm, by simp,
        disjoint_compl_right⟩
      rw [OnePoint.isOpen_iff_of_not_mem]
      exacts [isOpen_discrete _, (Option.some_ne_none val).symm]

end OnePoint

/-- A concrete counterexample shows that `Continuous.homeoOfEquivCompactToT2`
cannot be generalized from `T2Space` to `T1Space`.

Let `α = OnePoint ℕ` be the one-point compactification of `ℕ`, and let `β` be the same space
`OnePoint ℕ` with the cofinite topology.  Then `α` is compact, `β` is T1, and the identity map
`id : α → β` is a continuous equivalence that is not a homeomorphism.
-/
theorem Continuous.homeoOfEquivCompactToT2.t1_counterexample :
    ∃ (α β : Type) (_ : TopologicalSpace α) (_ : TopologicalSpace β),
      CompactSpace α ∧ T1Space β ∧ ∃ f : α ≃ β, Continuous f ∧ ¬Continuous f.symm :=
  ⟨OnePoint ℕ, CofiniteTopology (OnePoint ℕ), inferInstance, inferInstance, inferInstance,
    inferInstance, CofiniteTopology.of, CofiniteTopology.continuous_of,
    OnePoint.not_continuous_cofiniteTopology_of_symm⟩
#align continuous.homeo_of_equiv_compact_to_t2.t1_counterexample Continuous.homeoOfEquivCompactToT2.t1_counterexample<|MERGE_RESOLUTION|>--- conflicted
+++ resolved
@@ -399,15 +399,6 @@
   rw [ContinuousAt, nhds_coe_eq, tendsto_map'_iff, ContinuousAt]; rfl
 #align alexandroff.continuous_at_coe OnePoint.continuousAt_coe
 
-<<<<<<< HEAD
-lemma continuous_iff {X Y : Type*} [TopologicalSpace X]
-    [TopologicalSpace Y] (f : OnePoint X → Y) : Continuous f ↔
-    Tendsto (fun x : X ↦ f x) (coclosedCompact X) (𝓝 (f ∞)) ∧ Continuous (fun x : X ↦ f x) := by
-  simp_rw [continuous_iff_continuousAt, OnePoint.forall, continuousAt_coe, continuousAt_infty']
-  rfl
-
-lemma continuous_iff_of_discrete {X Y : Type*} [TopologicalSpace X] [TopologicalSpace Y]
-=======
 lemma continuous_iff {Y : Type*} [TopologicalSpace Y] (f : OnePoint X → Y) : Continuous f ↔
     Tendsto (fun x : X ↦ f x) (coclosedCompact X) (𝓝 (f ∞)) ∧ Continuous (fun x : X ↦ f x) := by
   simp only [continuous_iff_continuousAt, OnePoint.forall, continuousAt_coe, continuousAt_infty']
@@ -427,16 +418,10 @@
     refine ⟨h, f.continuous⟩
 
 lemma continuous_iff_from_discrete {Y : Type*} [TopologicalSpace Y]
->>>>>>> 77e1ea0a
     [DiscreteTopology X] (f : OnePoint X → Y) :
     Continuous f ↔ Tendsto (fun x : X ↦ f x) cofinite (𝓝 (f ∞)) := by
   simp [continuous_iff, cocompact_eq_cofinite, continuous_of_discreteTopology]
 
-<<<<<<< HEAD
-lemma continuous_iff_of_nat {Y : Type*} [TopologicalSpace Y] (f : OnePoint ℕ → Y) :
-    Continuous f ↔ Tendsto (fun x : ℕ ↦ f x) atTop (𝓝 (f ∞)) := by
-  rw [continuous_iff_of_discrete, Nat.cofinite_eq_atTop]
-=======
 /--
 A constructor for continuous maps out of a one point compactification of a discrete space, given a
 map from the underlying space and a limit value at infinity.
@@ -494,7 +479,6 @@
     invFun := fun ⟨f, hf⟩ ↦ ⟨f, by rwa [Nat.cofinite_eq_atTop]⟩
     left_inv := fun _ ↦ rfl
     right_inv := fun _ ↦ rfl }
->>>>>>> 77e1ea0a
 
 /-- If `X` is not a compact space, then the natural embedding `X → OnePoint X` has dense range.
 -/
