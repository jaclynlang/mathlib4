--- conflicted
+++ resolved
@@ -682,11 +682,7 @@
     simp only []
     rw [iUnion_inter]
     refine d.has_iUnion_nat ?_ hf
-<<<<<<< HEAD
-    exact hd.mono fun i j => Disjoint.mono (inter_subset_left _ _) (inter_subset_left _ _)
-=======
     exact hd.mono fun i j => Disjoint.mono inter_subset_left inter_subset_left
->>>>>>> d97a437a
 #align measurable_space.dynkin_system.restrict_on MeasurableSpace.DynkinSystem.restrictOn
 
 theorem generate_le {s : Set (Set α)} (h : ∀ t ∈ s, d.Has t) : generate s ≤ d := fun _ ht =>
