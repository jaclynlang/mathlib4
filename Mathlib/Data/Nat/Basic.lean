--- conflicted
+++ resolved
@@ -783,14 +783,9 @@
 #align nat.mul_dvd_mul_iff_right Nat.mul_dvd_mul_iff_right
 
 @[simp] -- TODO: move to Std4
-<<<<<<< HEAD
-theorem dvd_one_iff {a : ℕ} : a ∣ 1 ↔ a = 1 :=
-  ⟨eq_one_of_dvd_one, fun h ↦ h.symm ▸ Nat.dvd_refl _⟩
-=======
 theorem dvd_one {a : ℕ} : a ∣ 1 ↔ a = 1 :=
   ⟨eq_one_of_dvd_one, fun h ↦ h.symm ▸ Nat.dvd_refl _⟩
 #align nat.dvd_one Nat.dvd_one
->>>>>>> e4dff73f
 
 @[simp]
 theorem mod_mod_of_dvd (n : Nat) {m k : Nat} (h : m ∣ k) : n % k % m = n % m := by
