--- conflicted
+++ resolved
@@ -288,7 +288,6 @@
   · dsimp only [autoParam]; intros
     refine' TensorProduct.ext (LinearMap.ext fun x => LinearMap.ext fun y => _)
     simp only [LinearMap.compr₂_apply, TensorProduct.mk_apply]
-<<<<<<< HEAD
     rw [LinearMap.zero_apply, ← id_tensorHom, MonoidalCategory.hom_apply, LinearMap.zero_apply,
       TensorProduct.tmul_zero]
   · dsimp only [autoParam]; intros
@@ -296,42 +295,17 @@
     simp only [LinearMap.compr₂_apply, TensorProduct.mk_apply]
     rw [LinearMap.zero_apply, ← tensorHom_id, MonoidalCategory.hom_apply, LinearMap.zero_apply,
       TensorProduct.zero_tmul]
-=======
-    rw [LinearMap.zero_apply]
-    -- This used to be `rw`, but we need `erw` after leanprover/lean4#2644
-    erw [MonoidalCategory.hom_apply]
-    rw [LinearMap.zero_apply, TensorProduct.tmul_zero]
-  · dsimp only [autoParam]; intros
-    refine' TensorProduct.ext (LinearMap.ext fun x => LinearMap.ext fun y => _)
-    simp only [LinearMap.compr₂_apply, TensorProduct.mk_apply]
-    rw [LinearMap.zero_apply]
-    -- This used to be `rw`, but we need `erw` after leanprover/lean4#2644
-    erw [MonoidalCategory.hom_apply]
-    rw [LinearMap.zero_apply, TensorProduct.zero_tmul]
->>>>>>> e11f1695
   · dsimp only [autoParam]; intros
     refine' TensorProduct.ext (LinearMap.ext fun x => LinearMap.ext fun y => _)
     simp only [LinearMap.compr₂_apply, TensorProduct.mk_apply]
     rw [LinearMap.add_apply]
-<<<<<<< HEAD
     repeat rw [← id_tensorHom, MonoidalCategory.hom_apply]
-=======
-    -- This used to be `rw`, but we need `erw` after leanprover/lean4#2644
-    erw [MonoidalCategory.hom_apply, MonoidalCategory.hom_apply]
-    erw [MonoidalCategory.hom_apply]
->>>>>>> e11f1695
     rw [LinearMap.add_apply, TensorProduct.tmul_add]
   · dsimp only [autoParam]; intros
     refine' TensorProduct.ext (LinearMap.ext fun x => LinearMap.ext fun y => _)
     simp only [LinearMap.compr₂_apply, TensorProduct.mk_apply]
     rw [LinearMap.add_apply]
-<<<<<<< HEAD
     repeat rw [← tensorHom_id, MonoidalCategory.hom_apply]
-=======
-    -- This used to be `rw`, but we need `erw` after leanprover/lean4#2644
-    erw [MonoidalCategory.hom_apply, MonoidalCategory.hom_apply]
-    erw [MonoidalCategory.hom_apply]
->>>>>>> e11f1695
     rw [LinearMap.add_apply, TensorProduct.add_tmul]
 
 -- Porting note: simp wasn't firing but rw was, annoying
@@ -340,7 +314,6 @@
   · dsimp only [autoParam]; intros
     refine' TensorProduct.ext (LinearMap.ext fun x => LinearMap.ext fun y => _)
     simp only [LinearMap.compr₂_apply, TensorProduct.mk_apply]
-<<<<<<< HEAD
     rw [LinearMap.smul_apply, ← id_tensorHom, MonoidalCategory.hom_apply,
       ← id_tensorHom, MonoidalCategory.hom_apply,
       LinearMap.smul_apply, TensorProduct.tmul_smul]
@@ -350,18 +323,5 @@
     rw [LinearMap.smul_apply, ← tensorHom_id, MonoidalCategory.hom_apply,
       ← tensorHom_id, MonoidalCategory.hom_apply,
       LinearMap.smul_apply, TensorProduct.smul_tmul, TensorProduct.tmul_smul]
-=======
-    rw [LinearMap.smul_apply]
-    -- This used to be `rw`, but we need `erw` after leanprover/lean4#2644
-    erw [MonoidalCategory.hom_apply, MonoidalCategory.hom_apply]
-    rw [LinearMap.smul_apply, TensorProduct.tmul_smul]
-  · dsimp only [autoParam]; intros
-    refine' TensorProduct.ext (LinearMap.ext fun x => LinearMap.ext fun y => _)
-    simp only [LinearMap.compr₂_apply, TensorProduct.mk_apply]
-    rw [LinearMap.smul_apply]
-    -- This used to be `rw`, but we need `erw` after leanprover/lean4#2644
-    erw [MonoidalCategory.hom_apply, MonoidalCategory.hom_apply]
-    rw [LinearMap.smul_apply, TensorProduct.smul_tmul, TensorProduct.tmul_smul]
->>>>>>> e11f1695
 
 end ModuleCat