/-
Copyright (c) 2019 Chris Hughes. All rights reserved.
Released under Apache 2.0 license as described in the file LICENSE.
Authors: Chris Hughes, Yakov Pechersky
-/
import Mathlib.Data.List.Nodup
import Mathlib.Data.List.Zip
import Mathlib.Data.Nat.Defs
import Mathlib.Data.List.Infix

#align_import data.list.rotate from "leanprover-community/mathlib"@"f694c7dead66f5d4c80f446c796a5aad14707f0e"

/-!
# List rotation

This file proves basic results about `List.rotate`, the list rotation.

## Main declarations

* `List.IsRotated l₁ l₂`: States that `l₁` is a rotated version of `l₂`.
* `List.cyclicPermutations l`: The list of all cyclic permutants of `l`, up to the length of `l`.

## Tags

rotated, rotation, permutation, cycle
-/


universe u

variable {α : Type u}

open Nat Function

namespace List

theorem rotate_mod (l : List α) (n : ℕ) : l.rotate (n % l.length) = l.rotate n := by simp [rotate]
#align list.rotate_mod List.rotate_mod

@[simp]
theorem rotate_nil (n : ℕ) : ([] : List α).rotate n = [] := by simp [rotate]
#align list.rotate_nil List.rotate_nil

@[simp]
theorem rotate_zero (l : List α) : l.rotate 0 = l := by simp [rotate]
#align list.rotate_zero List.rotate_zero

-- Porting note: removing simp, simp can prove it
theorem rotate'_nil (n : ℕ) : ([] : List α).rotate' n = [] := by cases n <;> rfl
#align list.rotate'_nil List.rotate'_nil

@[simp]
theorem rotate'_zero (l : List α) : l.rotate' 0 = l := by cases l <;> rfl
#align list.rotate'_zero List.rotate'_zero

theorem rotate'_cons_succ (l : List α) (a : α) (n : ℕ) :
    (a :: l : List α).rotate' n.succ = (l ++ [a]).rotate' n := by simp [rotate']
#align list.rotate'_cons_succ List.rotate'_cons_succ

@[simp]
theorem length_rotate' : ∀ (l : List α) (n : ℕ), (l.rotate' n).length = l.length
  | [], _ => by simp
  | a :: l, 0 => rfl
  | a :: l, n + 1 => by rw [List.rotate', length_rotate' (l ++ [a]) n]; simp
#align list.length_rotate' List.length_rotate'

theorem rotate'_eq_drop_append_take :
    ∀ {l : List α} {n : ℕ}, n ≤ l.length → l.rotate' n = l.drop n ++ l.take n
  | [], n, h => by simp [drop_append_of_le_length h]
  | l, 0, h => by simp [take_append_of_le_length h]
  | a :: l, n + 1, h => by
    have hnl : n ≤ l.length := le_of_succ_le_succ h
    have hnl' : n ≤ (l ++ [a]).length := by
      rw [length_append, length_cons, List.length]; exact le_of_succ_le h
    rw [rotate'_cons_succ, rotate'_eq_drop_append_take hnl', drop, take,
        drop_append_of_le_length hnl, take_append_of_le_length hnl]; simp
#align list.rotate'_eq_drop_append_take List.rotate'_eq_drop_append_take

theorem rotate'_rotate' : ∀ (l : List α) (n m : ℕ), (l.rotate' n).rotate' m = l.rotate' (n + m)
  | a :: l, 0, m => by simp
  | [], n, m => by simp
  | a :: l, n + 1, m => by
    rw [rotate'_cons_succ, rotate'_rotate' _ n, Nat.add_right_comm, ← rotate'_cons_succ,
      Nat.succ_eq_add_one]
#align list.rotate'_rotate' List.rotate'_rotate'

@[simp]
theorem rotate'_length (l : List α) : rotate' l l.length = l := by
  rw [rotate'_eq_drop_append_take le_rfl]; simp
#align list.rotate'_length List.rotate'_length

@[simp]
theorem rotate'_length_mul (l : List α) : ∀ n : ℕ, l.rotate' (l.length * n) = l
  | 0 => by simp
  | n + 1 =>
    calc
      l.rotate' (l.length * (n + 1)) =
          (l.rotate' (l.length * n)).rotate' (l.rotate' (l.length * n)).length := by
        simp [-rotate'_length, Nat.mul_succ, rotate'_rotate']
      _ = l := by rw [rotate'_length, rotate'_length_mul l n]
#align list.rotate'_length_mul List.rotate'_length_mul

theorem rotate'_mod (l : List α) (n : ℕ) : l.rotate' (n % l.length) = l.rotate' n :=
  calc
    l.rotate' (n % l.length) =
        (l.rotate' (n % l.length)).rotate' ((l.rotate' (n % l.length)).length * (n / l.length)) :=
      by rw [rotate'_length_mul]
    _ = l.rotate' n := by rw [rotate'_rotate', length_rotate', Nat.mod_add_div]
#align list.rotate'_mod List.rotate'_mod

theorem rotate_eq_rotate' (l : List α) (n : ℕ) : l.rotate n = l.rotate' n :=
  if h : l.length = 0 then by simp_all [length_eq_zero]
  else by
    rw [← rotate'_mod,
        rotate'_eq_drop_append_take (le_of_lt (Nat.mod_lt _ (Nat.pos_of_ne_zero h)))];
      simp [rotate]
#align list.rotate_eq_rotate' List.rotate_eq_rotate'

theorem rotate_cons_succ (l : List α) (a : α) (n : ℕ) :
    (a :: l : List α).rotate (n + 1) = (l ++ [a]).rotate n := by
  rw [rotate_eq_rotate', rotate_eq_rotate', rotate'_cons_succ]
#align list.rotate_cons_succ List.rotate_cons_succ

@[simp]
theorem mem_rotate : ∀ {l : List α} {a : α} {n : ℕ}, a ∈ l.rotate n ↔ a ∈ l
  | [], _, n => by simp
  | a :: l, _, 0 => by simp
  | a :: l, _, n + 1 => by simp [rotate_cons_succ, mem_rotate, or_comm]
#align list.mem_rotate List.mem_rotate

@[simp]
theorem length_rotate (l : List α) (n : ℕ) : (l.rotate n).length = l.length := by
  rw [rotate_eq_rotate', length_rotate']
#align list.length_rotate List.length_rotate

@[simp]
theorem rotate_replicate (a : α) (n : ℕ) (k : ℕ) : (replicate n a).rotate k = replicate n a :=
  eq_replicate.2 ⟨by rw [length_rotate, length_replicate], fun b hb =>
    eq_of_mem_replicate <| mem_rotate.1 hb⟩
#align list.rotate_replicate List.rotate_replicate

theorem rotate_eq_drop_append_take {l : List α} {n : ℕ} :
    n ≤ l.length → l.rotate n = l.drop n ++ l.take n := by
  rw [rotate_eq_rotate']; exact rotate'_eq_drop_append_take
#align list.rotate_eq_drop_append_take List.rotate_eq_drop_append_take

theorem rotate_eq_drop_append_take_mod {l : List α} {n : ℕ} :
    l.rotate n = l.drop (n % l.length) ++ l.take (n % l.length) := by
  rcases l.length.zero_le.eq_or_lt with hl | hl
  · simp [eq_nil_of_length_eq_zero hl.symm]
  rw [← rotate_eq_drop_append_take (n.mod_lt hl).le, rotate_mod]
#align list.rotate_eq_drop_append_take_mod List.rotate_eq_drop_append_take_mod

@[simp]
theorem rotate_append_length_eq (l l' : List α) : (l ++ l').rotate l.length = l' ++ l := by
  rw [rotate_eq_rotate']
  induction l generalizing l'
  · simp
  · simp_all [rotate']
#align list.rotate_append_length_eq List.rotate_append_length_eq

theorem rotate_rotate (l : List α) (n m : ℕ) : (l.rotate n).rotate m = l.rotate (n + m) := by
  rw [rotate_eq_rotate', rotate_eq_rotate', rotate_eq_rotate', rotate'_rotate']
#align list.rotate_rotate List.rotate_rotate

@[simp]
theorem rotate_length (l : List α) : rotate l l.length = l := by
  rw [rotate_eq_rotate', rotate'_length]
#align list.rotate_length List.rotate_length

@[simp]
theorem rotate_length_mul (l : List α) (n : ℕ) : l.rotate (l.length * n) = l := by
  rw [rotate_eq_rotate', rotate'_length_mul]
#align list.rotate_length_mul List.rotate_length_mul

theorem rotate_perm (l : List α) (n : ℕ) : l.rotate n ~ l := by
  rw [rotate_eq_rotate']
  induction' n with n hn generalizing l
  · simp
  · cases' l with hd tl
    · simp
    · rw [rotate'_cons_succ]
      exact (hn _).trans (perm_append_singleton _ _)
#align list.rotate_perm List.rotate_perm

@[simp]
theorem nodup_rotate {l : List α} {n : ℕ} : Nodup (l.rotate n) ↔ Nodup l :=
  (rotate_perm l n).nodup_iff
#align list.nodup_rotate List.nodup_rotate

@[simp]
theorem rotate_eq_nil_iff {l : List α} {n : ℕ} : l.rotate n = [] ↔ l = [] := by
  induction' n with n hn generalizing l
  · simp
  · cases' l with hd tl
    · simp
    · simp [rotate_cons_succ, hn]
#align list.rotate_eq_nil_iff List.rotate_eq_nil_iff

@[simp]
theorem nil_eq_rotate_iff {l : List α} {n : ℕ} : [] = l.rotate n ↔ [] = l := by
  rw [eq_comm, rotate_eq_nil_iff, eq_comm]
#align list.nil_eq_rotate_iff List.nil_eq_rotate_iff

@[simp]
theorem rotate_singleton (x : α) (n : ℕ) : [x].rotate n = [x] :=
  rotate_replicate x 1 n
#align list.rotate_singleton List.rotate_singleton

theorem zipWith_rotate_distrib {β γ : Type*} (f : α → β → γ) (l : List α) (l' : List β) (n : ℕ)
    (h : l.length = l'.length) :
    (zipWith f l l').rotate n = zipWith f (l.rotate n) (l'.rotate n) := by
  rw [rotate_eq_drop_append_take_mod, rotate_eq_drop_append_take_mod,
    rotate_eq_drop_append_take_mod, h, zipWith_append, ← zipWith_distrib_drop, ←
    zipWith_distrib_take, List.length_zipWith, h, min_self]
  rw [length_drop, length_drop, h]
#align list.zip_with_rotate_distrib List.zipWith_rotate_distrib

attribute [local simp] rotate_cons_succ

-- Porting note: removing @[simp], simp can prove it
theorem zipWith_rotate_one {β : Type*} (f : α → α → β) (x y : α) (l : List α) :
    zipWith f (x :: y :: l) ((x :: y :: l).rotate 1) = f x y :: zipWith f (y :: l) (l ++ [x]) := by
  simp
#align list.zip_with_rotate_one List.zipWith_rotate_one

theorem getElem?_rotate {l : List α} {n m : ℕ} (hml : m < l.length) :
    (l.rotate n)[m]? = l[(m + n) % l.length]? := by
  rw [rotate_eq_drop_append_take_mod]
  rcases lt_or_le m (l.drop (n % l.length)).length with hm | hm
  · rw [getElem?_append hm, getElem?_drop, ← add_mod_mod]
    rw [length_drop, Nat.lt_sub_iff_add_lt] at hm
    rw [mod_eq_of_lt hm, Nat.add_comm]
  · have hlt : n % length l < length l := mod_lt _ (m.zero_le.trans_lt hml)
    rw [getElem?_append_right hm, getElem?_take, length_drop]
    · congr 1
      rw [length_drop] at hm
      have hm' := Nat.sub_le_iff_le_add'.1 hm
      have : n % length l + m - length l < length l := by
        rw [Nat.sub_lt_iff_lt_add' hm']
        exact Nat.add_lt_add hlt hml
      conv_rhs => rw [Nat.add_comm m, ← mod_add_mod, mod_eq_sub_mod hm', mod_eq_of_lt this]
      rw [← Nat.add_right_inj, ← Nat.add_sub_assoc, Nat.add_sub_sub_cancel, Nat.add_sub_cancel',
        Nat.add_comm]
      exacts [hm', hlt.le, hm]
    · rwa [Nat.sub_lt_iff_lt_add hm, length_drop, Nat.sub_add_cancel hlt.le]

theorem get?_rotate {l : List α} {n m : ℕ} (hml : m < l.length) :
    (l.rotate n).get? m = l.get? ((m + n) % l.length) := by
  simp [getElem?_rotate, hml]
#align list.nth_rotate List.get?_rotate

<<<<<<< HEAD
theorem getElem_rotate (l : List α) (n : ℕ) (k : Nat) (h : k < (l.rotate n).length) :
    (l.rotate n)[k] =
      l[(k + n) % l.length]'(mod_lt _ (length_rotate l n ▸ k.zero_le.trans_lt h)) := by
  rw [← Option.some_inj, ← getElem?_eq_getElem, ← getElem?_eq_getElem, getElem?_rotate]
  exact h.trans_eq (length_rotate _ _)

-- Porting note (#10756): new lemma
=======
>>>>>>> 4bf28bb8
theorem get_rotate (l : List α) (n : ℕ) (k : Fin (l.rotate n).length) :
    (l.rotate n).get k =
      l.get ⟨(k + n) % l.length, mod_lt _ (length_rotate l n ▸ k.1.zero_le.trans_lt k.2)⟩ := by
  simp [getElem_rotate]

theorem head?_rotate {l : List α} {n : ℕ} (h : n < l.length) : head? (l.rotate n) = l[n]? := by
  rw [← get?_zero, get?_rotate (n.zero_le.trans_lt h), Nat.zero_add, Nat.mod_eq_of_lt h,
    get?_eq_getElem?]
#align list.head'_rotate List.head?_rotate

-- Porting note: moved down from its original location below `get_rotate` so that the
-- non-deprecated lemma does not use the deprecated version
set_option linter.deprecated false in
@[deprecated get_rotate (since := "2023-01-13")]
theorem nthLe_rotate (l : List α) (n k : ℕ) (hk : k < (l.rotate n).length) :
    (l.rotate n).nthLe k hk =
      l.nthLe ((k + n) % l.length) (mod_lt _ (length_rotate l n ▸ k.zero_le.trans_lt hk)) :=
  get_rotate l n ⟨k, hk⟩
#align list.nth_le_rotate List.nthLe_rotate

set_option linter.deprecated false in
theorem nthLe_rotate_one (l : List α) (k : ℕ) (hk : k < (l.rotate 1).length) :
    (l.rotate 1).nthLe k hk =
      l.nthLe ((k + 1) % l.length) (mod_lt _ (length_rotate l 1 ▸ k.zero_le.trans_lt hk)) :=
  nthLe_rotate l 1 k hk
#align list.nth_le_rotate_one List.nthLe_rotate_one

/-- A version of `List.get_rotate` that represents `List.get l` in terms of
`List.get (List.rotate l n)`, not vice versa. Can be used instead of rewriting `List.get_rotate`
from right to left. -/
theorem get_eq_get_rotate (l : List α) (n : ℕ) (k : Fin l.length) :
    l.get k = (l.rotate n).get ⟨(l.length - n % l.length + k) % l.length,
      (Nat.mod_lt _ (k.1.zero_le.trans_lt k.2)).trans_eq (length_rotate _ _).symm⟩ := by
  rw [get_rotate]
  refine congr_arg l.get (Fin.eq_of_val_eq ?_)
  simp only [mod_add_mod]
  rw [← add_mod_mod, Nat.add_right_comm, Nat.sub_add_cancel, add_mod_left, mod_eq_of_lt]
  exacts [k.2, (mod_lt _ (k.1.zero_le.trans_lt k.2)).le]

set_option linter.deprecated false in
/-- A variant of `List.nthLe_rotate` useful for rewrites from right to left. -/
@[deprecated get_eq_get_rotate (since := "2023-03-26")]
theorem nthLe_rotate' (l : List α) (n k : ℕ) (hk : k < l.length) :
    (l.rotate n).nthLe ((l.length - n % l.length + k) % l.length)
        ((Nat.mod_lt _ (k.zero_le.trans_lt hk)).trans_le (length_rotate _ _).ge) =
      l.nthLe k hk :=
  (get_eq_get_rotate l n ⟨k, hk⟩).symm
#align list.nth_le_rotate' List.nthLe_rotate'

theorem rotate_eq_self_iff_eq_replicate [hα : Nonempty α] :
    ∀ {l : List α}, (∀ n, l.rotate n = l) ↔ ∃ a, l = replicate l.length a
  | [] => by simp
  | a :: l => ⟨fun h => ⟨a, ext_getElem (length_replicate _ _).symm fun n h₁ h₂ => by
      rw [getElem_replicate, ← Option.some_inj, ← getElem?_eq_getElem, ← head?_rotate h₁, h,
        head?_cons]⟩,
    fun ⟨b, hb⟩ n => by rw [hb, rotate_replicate]⟩
#align list.rotate_eq_self_iff_eq_replicate List.rotate_eq_self_iff_eq_replicate

theorem rotate_one_eq_self_iff_eq_replicate [Nonempty α] {l : List α} :
    l.rotate 1 = l ↔ ∃ a : α, l = List.replicate l.length a :=
  ⟨fun h =>
    rotate_eq_self_iff_eq_replicate.mp fun n =>
      Nat.rec l.rotate_zero (fun n hn => by rwa [Nat.succ_eq_add_one, ← l.rotate_rotate, hn]) n,
    fun h => rotate_eq_self_iff_eq_replicate.mpr h 1⟩
#align list.rotate_one_eq_self_iff_eq_replicate List.rotate_one_eq_self_iff_eq_replicate

theorem rotate_injective (n : ℕ) : Function.Injective fun l : List α => l.rotate n := by
  rintro l l' (h : l.rotate n = l'.rotate n)
  have hle : l.length = l'.length := (l.length_rotate n).symm.trans (h.symm ▸ l'.length_rotate n)
  rw [rotate_eq_drop_append_take_mod, rotate_eq_drop_append_take_mod] at h
  obtain ⟨hd, ht⟩ := append_inj h (by simp_all)
  rw [← take_append_drop _ l, ht, hd, take_append_drop]
#align list.rotate_injective List.rotate_injective

@[simp]
theorem rotate_eq_rotate {l l' : List α} {n : ℕ} : l.rotate n = l'.rotate n ↔ l = l' :=
  (rotate_injective n).eq_iff
#align list.rotate_eq_rotate List.rotate_eq_rotate

theorem rotate_eq_iff {l l' : List α} {n : ℕ} :
    l.rotate n = l' ↔ l = l'.rotate (l'.length - n % l'.length) := by
  rw [← @rotate_eq_rotate _ l _ n, rotate_rotate, ← rotate_mod l', add_mod]
  rcases l'.length.zero_le.eq_or_lt with hl | hl
  · rw [eq_nil_of_length_eq_zero hl.symm, rotate_nil]
  · rcases (Nat.zero_le (n % l'.length)).eq_or_lt with hn | hn
    · simp [← hn]
    · rw [mod_eq_of_lt (Nat.sub_lt hl hn), Nat.sub_add_cancel, mod_self, rotate_zero]
      exact (Nat.mod_lt _ hl).le
#align list.rotate_eq_iff List.rotate_eq_iff

@[simp]
theorem rotate_eq_singleton_iff {l : List α} {n : ℕ} {x : α} : l.rotate n = [x] ↔ l = [x] := by
  rw [rotate_eq_iff, rotate_singleton]
#align list.rotate_eq_singleton_iff List.rotate_eq_singleton_iff

@[simp]
theorem singleton_eq_rotate_iff {l : List α} {n : ℕ} {x : α} : [x] = l.rotate n ↔ [x] = l := by
  rw [eq_comm, rotate_eq_singleton_iff, eq_comm]
#align list.singleton_eq_rotate_iff List.singleton_eq_rotate_iff

theorem reverse_rotate (l : List α) (n : ℕ) :
    (l.rotate n).reverse = l.reverse.rotate (l.length - n % l.length) := by
  rw [← length_reverse l, ← rotate_eq_iff]
  induction' n with n hn generalizing l
  · simp
  · cases' l with hd tl
    · simp
    · rw [rotate_cons_succ, ← rotate_rotate, hn]
      simp
#align list.reverse_rotate List.reverse_rotate

theorem rotate_reverse (l : List α) (n : ℕ) :
    l.reverse.rotate n = (l.rotate (l.length - n % l.length)).reverse := by
  rw [← reverse_reverse l]
  simp_rw [reverse_rotate, reverse_reverse, rotate_eq_iff, rotate_rotate, length_rotate,
    length_reverse]
  rw [← length_reverse l]
  let k := n % l.reverse.length
  cases' hk' : k with k'
  · simp_all! [k, length_reverse, ← rotate_rotate]
  · cases' l with x l
    · simp
    · rw [Nat.mod_eq_of_lt, Nat.sub_add_cancel, rotate_length]
      · exact Nat.sub_le _ _
      · exact Nat.sub_lt (by simp) (by simp_all! [k])
#align list.rotate_reverse List.rotate_reverse

theorem map_rotate {β : Type*} (f : α → β) (l : List α) (n : ℕ) :
    map f (l.rotate n) = (map f l).rotate n := by
  induction' n with n hn IH generalizing l
  · simp
  · cases' l with hd tl
    · simp
    · simp [hn]
#align list.map_rotate List.map_rotate

theorem Nodup.rotate_congr {l : List α} (hl : l.Nodup) (hn : l ≠ []) (i j : ℕ)
    (h : l.rotate i = l.rotate j) : i % l.length = j % l.length := by
  rw [← rotate_mod l i, ← rotate_mod l j] at h
  simpa only [head?_rotate, mod_lt, length_pos_of_ne_nil hn, getElem?_eq_getElem, Option.some_inj,
    hl.getElem_inj_iff, Fin.ext_iff] using congr_arg head? h
#align list.nodup.rotate_congr List.Nodup.rotate_congr

theorem Nodup.rotate_congr_iff {l : List α} (hl : l.Nodup) {i j : ℕ} :
    l.rotate i = l.rotate j ↔ i % l.length = j % l.length ∨ l = [] := by
  rcases eq_or_ne l [] with rfl | hn
  · simp
  · simp only [hn, or_false]
    refine ⟨hl.rotate_congr hn _ _, fun h ↦ ?_⟩
    rw [← rotate_mod, h, rotate_mod]

theorem Nodup.rotate_eq_self_iff {l : List α} (hl : l.Nodup) {n : ℕ} :
    l.rotate n = l ↔ n % l.length = 0 ∨ l = [] := by
  rw [← zero_mod, ← hl.rotate_congr_iff, rotate_zero]
#align list.nodup.rotate_eq_self_iff List.Nodup.rotate_eq_self_iff

section IsRotated

variable (l l' : List α)

/-- `IsRotated l₁ l₂` or `l₁ ~r l₂` asserts that `l₁` and `l₂` are cyclic permutations
  of each other. This is defined by claiming that `∃ n, l.rotate n = l'`. -/
def IsRotated : Prop :=
  ∃ n, l.rotate n = l'
#align list.is_rotated List.IsRotated

@[inherit_doc List.IsRotated]
infixr:1000 " ~r " => IsRotated

variable {l l'}

@[refl]
theorem IsRotated.refl (l : List α) : l ~r l :=
  ⟨0, by simp⟩
#align list.is_rotated.refl List.IsRotated.refl

@[symm]
theorem IsRotated.symm (h : l ~r l') : l' ~r l := by
  obtain ⟨n, rfl⟩ := h
  cases' l with hd tl
  · exists 0
  · use (hd :: tl).length * n - n
    rw [rotate_rotate, Nat.add_sub_cancel', rotate_length_mul]
    exact Nat.le_mul_of_pos_left _ (by simp)
#align list.is_rotated.symm List.IsRotated.symm

theorem isRotated_comm : l ~r l' ↔ l' ~r l :=
  ⟨IsRotated.symm, IsRotated.symm⟩
#align list.is_rotated_comm List.isRotated_comm

@[simp]
protected theorem IsRotated.forall (l : List α) (n : ℕ) : l.rotate n ~r l :=
  IsRotated.symm ⟨n, rfl⟩
#align list.is_rotated.forall List.IsRotated.forall

@[trans]
theorem IsRotated.trans : ∀ {l l' l'' : List α}, l ~r l' → l' ~r l'' → l ~r l''
  | _, _, _, ⟨n, rfl⟩, ⟨m, rfl⟩ => ⟨n + m, by rw [rotate_rotate]⟩
#align list.is_rotated.trans List.IsRotated.trans

theorem IsRotated.eqv : Equivalence (@IsRotated α) :=
  Equivalence.mk IsRotated.refl IsRotated.symm IsRotated.trans
#align list.is_rotated.eqv List.IsRotated.eqv

/-- The relation `List.IsRotated l l'` forms a `Setoid` of cycles. -/
def IsRotated.setoid (α : Type*) : Setoid (List α) where
  r := IsRotated
  iseqv := IsRotated.eqv
#align list.is_rotated.setoid List.IsRotated.setoid

theorem IsRotated.perm (h : l ~r l') : l ~ l' :=
  Exists.elim h fun _ hl => hl ▸ (rotate_perm _ _).symm
#align list.is_rotated.perm List.IsRotated.perm

theorem IsRotated.nodup_iff (h : l ~r l') : Nodup l ↔ Nodup l' :=
  h.perm.nodup_iff
#align list.is_rotated.nodup_iff List.IsRotated.nodup_iff

theorem IsRotated.mem_iff (h : l ~r l') {a : α} : a ∈ l ↔ a ∈ l' :=
  h.perm.mem_iff
#align list.is_rotated.mem_iff List.IsRotated.mem_iff

@[simp]
theorem isRotated_nil_iff : l ~r [] ↔ l = [] :=
  ⟨fun ⟨n, hn⟩ => by simpa using hn, fun h => h ▸ by rfl⟩
#align list.is_rotated_nil_iff List.isRotated_nil_iff

@[simp]
theorem isRotated_nil_iff' : [] ~r l ↔ [] = l := by
  rw [isRotated_comm, isRotated_nil_iff, eq_comm]
#align list.is_rotated_nil_iff' List.isRotated_nil_iff'

@[simp]
theorem isRotated_singleton_iff {x : α} : l ~r [x] ↔ l = [x] :=
  ⟨fun ⟨n, hn⟩ => by simpa using hn, fun h => h ▸ by rfl⟩
#align list.is_rotated_singleton_iff List.isRotated_singleton_iff

@[simp]
theorem isRotated_singleton_iff' {x : α} : [x] ~r l ↔ [x] = l := by
  rw [isRotated_comm, isRotated_singleton_iff, eq_comm]
#align list.is_rotated_singleton_iff' List.isRotated_singleton_iff'

theorem isRotated_concat (hd : α) (tl : List α) : (tl ++ [hd]) ~r (hd :: tl) :=
  IsRotated.symm ⟨1, by simp⟩
#align list.is_rotated_concat List.isRotated_concat

theorem isRotated_append : (l ++ l') ~r (l' ++ l) :=
  ⟨l.length, by simp⟩
#align list.is_rotated_append List.isRotated_append

theorem IsRotated.reverse (h : l ~r l') : l.reverse ~r l'.reverse := by
  obtain ⟨n, rfl⟩ := h
  exact ⟨_, (reverse_rotate _ _).symm⟩
#align list.is_rotated.reverse List.IsRotated.reverse

theorem isRotated_reverse_comm_iff : l.reverse ~r l' ↔ l ~r l'.reverse := by
  constructor <;>
    · intro h
      simpa using h.reverse
#align list.is_rotated_reverse_comm_iff List.isRotated_reverse_comm_iff

@[simp]
theorem isRotated_reverse_iff : l.reverse ~r l'.reverse ↔ l ~r l' := by
  simp [isRotated_reverse_comm_iff]
#align list.is_rotated_reverse_iff List.isRotated_reverse_iff

theorem isRotated_iff_mod : l ~r l' ↔ ∃ n ≤ l.length, l.rotate n = l' := by
  refine ⟨fun h => ?_, fun ⟨n, _, h⟩ => ⟨n, h⟩⟩
  obtain ⟨n, rfl⟩ := h
  cases' l with hd tl
  · simp
  · refine ⟨n % (hd :: tl).length, ?_, rotate_mod _ _⟩
    refine (Nat.mod_lt _ ?_).le
    simp
#align list.is_rotated_iff_mod List.isRotated_iff_mod

theorem isRotated_iff_mem_map_range : l ~r l' ↔ l' ∈ (List.range (l.length + 1)).map l.rotate := by
  simp_rw [mem_map, mem_range, isRotated_iff_mod]
  exact
    ⟨fun ⟨n, hn, h⟩ => ⟨n, Nat.lt_succ_of_le hn, h⟩,
      fun ⟨n, hn, h⟩ => ⟨n, Nat.le_of_lt_succ hn, h⟩⟩
#align list.is_rotated_iff_mem_map_range List.isRotated_iff_mem_map_range

-- Porting note: @[congr] only works for equality.
-- @[congr]
theorem IsRotated.map {β : Type*} {l₁ l₂ : List α} (h : l₁ ~r l₂) (f : α → β) :
    map f l₁ ~r map f l₂ := by
  obtain ⟨n, rfl⟩ := h
  rw [map_rotate]
  use n
#align list.is_rotated.map List.IsRotated.map

/-- List of all cyclic permutations of `l`.
The `cyclicPermutations` of a nonempty list `l` will always contain `List.length l` elements.
This implies that under certain conditions, there are duplicates in `List.cyclicPermutations l`.
The `n`th entry is equal to `l.rotate n`, proven in `List.get_cyclicPermutations`.
The proof that every cyclic permutant of `l` is in the list is `List.mem_cyclicPermutations_iff`.

     cyclicPermutations [1, 2, 3, 2, 4] =
       [[1, 2, 3, 2, 4], [2, 3, 2, 4, 1], [3, 2, 4, 1, 2],
        [2, 4, 1, 2, 3], [4, 1, 2, 3, 2]] -/
def cyclicPermutations : List α → List (List α)
  | [] => [[]]
  | l@(_ :: _) => dropLast (zipWith (· ++ ·) (tails l) (inits l))
#align list.cyclic_permutations List.cyclicPermutations

@[simp]
theorem cyclicPermutations_nil : cyclicPermutations ([] : List α) = [[]] :=
  rfl
#align list.cyclic_permutations_nil List.cyclicPermutations_nil

theorem cyclicPermutations_cons (x : α) (l : List α) :
    cyclicPermutations (x :: l) = dropLast (zipWith (· ++ ·) (tails (x :: l)) (inits (x :: l))) :=
  rfl
#align list.cyclic_permutations_cons List.cyclicPermutations_cons

theorem cyclicPermutations_of_ne_nil (l : List α) (h : l ≠ []) :
    cyclicPermutations l = dropLast (zipWith (· ++ ·) (tails l) (inits l)) := by
  obtain ⟨hd, tl, rfl⟩ := exists_cons_of_ne_nil h
  exact cyclicPermutations_cons _ _
#align list.cyclic_permutations_of_ne_nil List.cyclicPermutations_of_ne_nil

theorem length_cyclicPermutations_cons (x : α) (l : List α) :
    length (cyclicPermutations (x :: l)) = length l + 1 := by simp [cyclicPermutations_cons]
#align list.length_cyclic_permutations_cons List.length_cyclicPermutations_cons

@[simp]
theorem length_cyclicPermutations_of_ne_nil (l : List α) (h : l ≠ []) :
    length (cyclicPermutations l) = length l := by simp [cyclicPermutations_of_ne_nil _ h]
#align list.length_cyclic_permutations_of_ne_nil List.length_cyclicPermutations_of_ne_nil

@[simp]
theorem cyclicPermutations_ne_nil : ∀ l : List α, cyclicPermutations l ≠ []
  | a::l, h => by simpa using congr_arg length h

@[simp]
theorem getElem_cyclicPermutations (l : List α) (n : Nat) (h : n < length (cyclicPermutations l)) :
    (cyclicPermutations l)[n] = l.rotate n := by
  cases l with
  | nil => simp
  | cons a l =>
    simp only [cyclicPermutations_cons, getElem_dropLast, getElem_zipWith, getElem_tails,
      getElem_inits]
    rw [rotate_eq_drop_append_take (by simpa using h.le)]

theorem get_cyclicPermutations (l : List α) (n : Fin (length (cyclicPermutations l))) :
    (cyclicPermutations l).get n = l.rotate n := by
  simp
#align list.nth_le_cyclic_permutations List.get_cyclicPermutations

@[simp]
theorem head_cyclicPermutations (l : List α) :
    (cyclicPermutations l).head (cyclicPermutations_ne_nil l) = l := by
  have h : 0 < length (cyclicPermutations l) := length_pos_of_ne_nil (cyclicPermutations_ne_nil _)
  rw [← get_mk_zero h, get_cyclicPermutations, Fin.val_mk, rotate_zero]

@[simp]
theorem head?_cyclicPermutations (l : List α) : (cyclicPermutations l).head? = l := by
  rw [head?_eq_head, head_cyclicPermutations]

theorem cyclicPermutations_injective : Function.Injective (@cyclicPermutations α) := fun l l' h ↦ by
  simpa using congr_arg head? h

@[simp]
theorem cyclicPermutations_inj {l l' : List α} :
    cyclicPermutations l = cyclicPermutations l' ↔ l = l' :=
  cyclicPermutations_injective.eq_iff

theorem length_mem_cyclicPermutations (l : List α) (h : l' ∈ cyclicPermutations l) :
    length l' = length l := by
  obtain ⟨k, hk, rfl⟩ := get_of_mem h
  simp
#align list.length_mem_cyclic_permutations List.length_mem_cyclicPermutations

theorem mem_cyclicPermutations_self (l : List α) : l ∈ cyclicPermutations l := by
  simpa using head_mem (cyclicPermutations_ne_nil l)
#align list.mem_cyclic_permutations_self List.mem_cyclicPermutations_self

@[simp]
theorem cyclicPermutations_rotate (l : List α) (k : ℕ) :
    (l.rotate k).cyclicPermutations = l.cyclicPermutations.rotate k := by
  have : (l.rotate k).cyclicPermutations.length = length (l.cyclicPermutations.rotate k) := by
    cases l
    · simp
    · rw [length_cyclicPermutations_of_ne_nil] <;> simp
  refine ext_get this fun n hn hn' => ?_
  rw [get_rotate, get_cyclicPermutations, rotate_rotate, ← rotate_mod, Nat.add_comm]
  cases l <;> simp
#align list.cyclic_permutations_rotate List.cyclicPermutations_rotate

@[simp]
theorem mem_cyclicPermutations_iff : l ∈ cyclicPermutations l' ↔ l ~r l' := by
  constructor
  · simp_rw [mem_iff_get, get_cyclicPermutations]
    rintro ⟨k, rfl⟩
    exact .forall _ _
  · rintro ⟨k, rfl⟩
    rw [cyclicPermutations_rotate, mem_rotate]
    apply mem_cyclicPermutations_self
#align list.mem_cyclic_permutations_iff List.mem_cyclicPermutations_iff

@[simp]
theorem cyclicPermutations_eq_nil_iff {l : List α} : cyclicPermutations l = [[]] ↔ l = [] :=
  cyclicPermutations_injective.eq_iff' rfl
#align list.cyclic_permutations_eq_nil_iff List.cyclicPermutations_eq_nil_iff

@[simp]
theorem cyclicPermutations_eq_singleton_iff {l : List α} {x : α} :
    cyclicPermutations l = [[x]] ↔ l = [x] :=
  cyclicPermutations_injective.eq_iff' rfl
#align list.cyclic_permutations_eq_singleton_iff List.cyclicPermutations_eq_singleton_iff

/-- If a `l : List α` is `Nodup l`, then all of its cyclic permutants are distinct. -/
protected theorem Nodup.cyclicPermutations {l : List α} (hn : Nodup l) :
    Nodup (cyclicPermutations l) := by
  rcases eq_or_ne l [] with rfl | hl
  · simp
  · rw [nodup_iff_injective_get]
    rintro ⟨i, hi⟩ ⟨j, hj⟩ h
    simp only [length_cyclicPermutations_of_ne_nil l hl] at hi hj
    simpa [hn.rotate_congr_iff, mod_eq_of_lt, *] using h
#align list.nodup.cyclic_permutations List.Nodup.cyclicPermutations

protected theorem IsRotated.cyclicPermutations {l l' : List α} (h : l ~r l') :
    l.cyclicPermutations ~r l'.cyclicPermutations := by
  obtain ⟨k, rfl⟩ := h
  exact ⟨k, by simp⟩
#align list.is_rotated.cyclic_permutations List.IsRotated.cyclicPermutations

@[simp]
theorem isRotated_cyclicPermutations_iff {l l' : List α} :
    l.cyclicPermutations ~r l'.cyclicPermutations ↔ l ~r l' := by
  simp only [IsRotated, ← cyclicPermutations_rotate, cyclicPermutations_inj]
#align list.is_rotated_cyclic_permutations_iff List.isRotated_cyclicPermutations_iff

section Decidable

variable [DecidableEq α]

instance isRotatedDecidable (l l' : List α) : Decidable (l ~r l') :=
  decidable_of_iff' _ isRotated_iff_mem_map_range
#align list.is_rotated_decidable List.isRotatedDecidable

instance {l l' : List α} : Decidable (@Setoid.r _ (IsRotated.setoid α) l l') :=
  List.isRotatedDecidable _ _

end Decidable

end IsRotated

end List<|MERGE_RESOLUTION|>--- conflicted
+++ resolved
@@ -250,7 +250,6 @@
   simp [getElem?_rotate, hml]
 #align list.nth_rotate List.get?_rotate
 
-<<<<<<< HEAD
 theorem getElem_rotate (l : List α) (n : ℕ) (k : Nat) (h : k < (l.rotate n).length) :
     (l.rotate n)[k] =
       l[(k + n) % l.length]'(mod_lt _ (length_rotate l n ▸ k.zero_le.trans_lt h)) := by
@@ -258,8 +257,6 @@
   exact h.trans_eq (length_rotate _ _)
 
 -- Porting note (#10756): new lemma
-=======
->>>>>>> 4bf28bb8
 theorem get_rotate (l : List α) (n : ℕ) (k : Fin (l.rotate n).length) :
     (l.rotate n).get k =
       l.get ⟨(k + n) % l.length, mod_lt _ (length_rotate l n ▸ k.1.zero_le.trans_lt k.2)⟩ := by
