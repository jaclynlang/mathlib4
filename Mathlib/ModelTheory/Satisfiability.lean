/-
Copyright (c) 2021 Aaron Anderson. All rights reserved.
Released under Apache 2.0 license as described in the file LICENSE.
Authors: Aaron Anderson
-/
import Mathlib.ModelTheory.Ultraproducts
import Mathlib.ModelTheory.Bundled
import Mathlib.ModelTheory.Skolem

#align_import model_theory.satisfiability from "leanprover-community/mathlib"@"d565b3df44619c1498326936be16f1a935df0728"

/-!
# First-Order Satisfiability
This file deals with the satisfiability of first-order theories, as well as equivalence over them.

## Main Definitions
* `FirstOrder.Language.Theory.IsSatisfiable`: `T.IsSatisfiable` indicates that `T` has a nonempty
model.
* `FirstOrder.Language.Theory.IsFinitelySatisfiable`: `T.IsFinitelySatisfiable` indicates that
every finite subset of `T` is satisfiable.
* `FirstOrder.Language.Theory.IsComplete`: `T.IsComplete` indicates that `T` is satisfiable and
models each sentence or its negation.
* `FirstOrder.Language.Theory.SemanticallyEquivalent`: `T.SemanticallyEquivalent φ ψ` indicates
that `φ` and `ψ` are equivalent formulas or sentences in models of `T`.
* `Cardinal.Categorical`: A theory is `κ`-categorical if all models of size `κ` are isomorphic.

## Main Results
* The Compactness Theorem, `FirstOrder.Language.Theory.isSatisfiable_iff_isFinitelySatisfiable`,
shows that a theory is satisfiable iff it is finitely satisfiable.
* `FirstOrder.Language.completeTheory.isComplete`: The complete theory of a structure is
complete.
* `FirstOrder.Language.Theory.exists_large_model_of_infinite_model` shows that any theory with an
infinite model has arbitrarily large models.
* `FirstOrder.Language.Theory.exists_elementaryEmbedding_card_eq`: The Upward Löwenheim–Skolem
Theorem: If `κ` is a cardinal greater than the cardinalities of `L` and an infinite `L`-structure
`M`, then `M` has an elementary extension of cardinality `κ`.

## Implementation Details
* Satisfiability of an `L.Theory` `T` is defined in the minimal universe containing all the symbols
of `L`. By Löwenheim-Skolem, this is equivalent to satisfiability in any universe.

-/


set_option linter.uppercaseLean3 false

universe u v w w'

open Cardinal CategoryTheory

open Cardinal FirstOrder

namespace FirstOrder

namespace Language

variable {L : Language.{u, v}} {T : L.Theory} {α : Type w} {n : ℕ}

namespace Theory

variable (T)

/-- A theory is satisfiable if a structure models it. -/
def IsSatisfiable : Prop :=
  Nonempty (ModelType.{u, v, max u v} T)
#align first_order.language.Theory.is_satisfiable FirstOrder.Language.Theory.IsSatisfiable

/-- A theory is finitely satisfiable if all of its finite subtheories are satisfiable. -/
def IsFinitelySatisfiable : Prop :=
  ∀ T0 : Finset L.Sentence, (T0 : L.Theory) ⊆ T → IsSatisfiable (T0 : L.Theory)
#align first_order.language.Theory.is_finitely_satisfiable FirstOrder.Language.Theory.IsFinitelySatisfiable

variable {T} {T' : L.Theory}

theorem Model.isSatisfiable (M : Type w) [Nonempty M] [L.Structure M] [M ⊨ T] :
    T.IsSatisfiable :=
  ⟨((⊥ : Substructure _ (ModelType.of T M)).elementarySkolem₁Reduct.toModel T).shrink⟩
#align first_order.language.Theory.model.is_satisfiable FirstOrder.Language.Theory.Model.isSatisfiable

theorem IsSatisfiable.mono (h : T'.IsSatisfiable) (hs : T ⊆ T') : T.IsSatisfiable :=
  ⟨(Theory.Model.mono (ModelType.is_model h.some) hs).bundled⟩
#align first_order.language.Theory.is_satisfiable.mono FirstOrder.Language.Theory.IsSatisfiable.mono

theorem isSatisfiable_empty (L : Language.{u, v}) : IsSatisfiable (∅ : L.Theory) :=
  ⟨default⟩
#align first_order.language.Theory.is_satisfiable_empty FirstOrder.Language.Theory.isSatisfiable_empty

theorem isSatisfiable_of_isSatisfiable_onTheory {L' : Language.{w, w'}} (φ : L →ᴸ L')
    (h : (φ.onTheory T).IsSatisfiable) : T.IsSatisfiable :=
  Model.isSatisfiable (h.some.reduct φ)
#align first_order.language.Theory.is_satisfiable_of_is_satisfiable_on_Theory FirstOrder.Language.Theory.isSatisfiable_of_isSatisfiable_onTheory

theorem isSatisfiable_onTheory_iff {L' : Language.{w, w'}} {φ : L →ᴸ L'} (h : φ.Injective) :
    (φ.onTheory T).IsSatisfiable ↔ T.IsSatisfiable := by
  classical
    refine ⟨isSatisfiable_of_isSatisfiable_onTheory φ, fun h' => ?_⟩
    haveI : Inhabited h'.some := Classical.inhabited_of_nonempty'
    exact Model.isSatisfiable (h'.some.defaultExpansion h)
#align first_order.language.Theory.is_satisfiable_on_Theory_iff FirstOrder.Language.Theory.isSatisfiable_onTheory_iff

theorem IsSatisfiable.isFinitelySatisfiable (h : T.IsSatisfiable) : T.IsFinitelySatisfiable :=
  fun _ => h.mono
#align first_order.language.Theory.is_satisfiable.is_finitely_satisfiable FirstOrder.Language.Theory.IsSatisfiable.isFinitelySatisfiable

/-- The **Compactness Theorem of first-order logic**: A theory is satisfiable if and only if it is
finitely satisfiable. -/
theorem isSatisfiable_iff_isFinitelySatisfiable {T : L.Theory} :
    T.IsSatisfiable ↔ T.IsFinitelySatisfiable :=
  ⟨Theory.IsSatisfiable.isFinitelySatisfiable, fun h => by
    classical
      set M : Finset T → Type max u v := fun T0 : Finset T =>
        (h (T0.map (Function.Embedding.subtype fun x => x ∈ T)) T0.map_subtype_subset).some.Carrier
      let M' := Filter.Product (Ultrafilter.of (Filter.atTop : Filter (Finset T))) M
      have h' : M' ⊨ T := by
        refine ⟨fun φ hφ => ?_⟩
        rw [Ultraproduct.sentence_realize]
        refine
          Filter.Eventually.filter_mono (Ultrafilter.of_le _)
            (Filter.eventually_atTop.2
              ⟨{⟨φ, hφ⟩}, fun s h' =>
                Theory.realize_sentence_of_mem (s.map (Function.Embedding.subtype fun x => x ∈ T))
                  ?_⟩)
        simp only [Finset.coe_map, Function.Embedding.coe_subtype, Set.mem_image, Finset.mem_coe,
          Subtype.exists, Subtype.coe_mk, exists_and_right, exists_eq_right]
        exact ⟨hφ, h' (Finset.mem_singleton_self _)⟩
      exact ⟨ModelType.of T M'⟩⟩
#align first_order.language.Theory.is_satisfiable_iff_is_finitely_satisfiable FirstOrder.Language.Theory.isSatisfiable_iff_isFinitelySatisfiable

theorem isSatisfiable_directed_union_iff {ι : Type*} [Nonempty ι] {T : ι → L.Theory}
    (h : Directed (· ⊆ ·) T) : Theory.IsSatisfiable (⋃ i, T i) ↔ ∀ i, (T i).IsSatisfiable := by
  refine ⟨fun h' i => h'.mono (Set.subset_iUnion _ _), fun h' => ?_⟩
  rw [isSatisfiable_iff_isFinitelySatisfiable, IsFinitelySatisfiable]
  intro T0 hT0
  obtain ⟨i, hi⟩ := h.exists_mem_subset_of_finset_subset_biUnion hT0
  exact (h' i).mono hi
#align first_order.language.Theory.is_satisfiable_directed_union_iff FirstOrder.Language.Theory.isSatisfiable_directed_union_iff

theorem isSatisfiable_union_distinctConstantsTheory_of_card_le (T : L.Theory) (s : Set α)
    (M : Type w') [Nonempty M] [L.Structure M] [M ⊨ T]
    (h : Cardinal.lift.{w'} #s ≤ Cardinal.lift.{w} #M) :
    ((L.lhomWithConstants α).onTheory T ∪ L.distinctConstantsTheory s).IsSatisfiable := by
  haveI : Inhabited M := Classical.inhabited_of_nonempty inferInstance
  rw [Cardinal.lift_mk_le'] at h
  letI : (constantsOn α).Structure M := constantsOn.structure (Function.extend (↑) h.some default)
  have : M ⊨ (L.lhomWithConstants α).onTheory T ∪ L.distinctConstantsTheory s := by
    refine ((LHom.onTheory_model _ _).2 inferInstance).union ?_
    rw [model_distinctConstantsTheory]
    refine fun a as b bs ab => ?_
    rw [← Subtype.coe_mk a as, ← Subtype.coe_mk b bs, ← Subtype.ext_iff]
    exact
      h.some.injective
        ((Subtype.coe_injective.extend_apply h.some default ⟨a, as⟩).symm.trans
          (ab.trans (Subtype.coe_injective.extend_apply h.some default ⟨b, bs⟩)))
  exact Model.isSatisfiable M
#align first_order.language.Theory.is_satisfiable_union_distinct_constants_theory_of_card_le FirstOrder.Language.Theory.isSatisfiable_union_distinctConstantsTheory_of_card_le

theorem isSatisfiable_union_distinctConstantsTheory_of_infinite (T : L.Theory) (s : Set α)
    (M : Type w') [L.Structure M] [M ⊨ T] [Infinite M] :
    ((L.lhomWithConstants α).onTheory T ∪ L.distinctConstantsTheory s).IsSatisfiable := by
  classical
    rw [distinctConstantsTheory_eq_iUnion, Set.union_iUnion, isSatisfiable_directed_union_iff]
    · exact fun t =>
        isSatisfiable_union_distinctConstantsTheory_of_card_le T _ M
          ((lift_le_aleph0.2 (finset_card_lt_aleph0 _).le).trans
            (aleph0_le_lift.2 (aleph0_le_mk M)))
    · apply Monotone.directed_le
      refine monotone_const.union (monotone_distinctConstantsTheory.comp ?_)
      simp only [Finset.coe_map, Function.Embedding.coe_subtype]
      exact Monotone.comp (g := Set.image ((↑) : s → α)) (f := ((↑) : Finset s → Set s))
        Set.monotone_image fun _ _ => Finset.coe_subset.2
#align first_order.language.Theory.is_satisfiable_union_distinct_constants_theory_of_infinite FirstOrder.Language.Theory.isSatisfiable_union_distinctConstantsTheory_of_infinite

/-- Any theory with an infinite model has arbitrarily large models. -/
theorem exists_large_model_of_infinite_model (T : L.Theory) (κ : Cardinal.{w}) (M : Type w')
    [L.Structure M] [M ⊨ T] [Infinite M] :
    ∃ N : ModelType.{_, _, max u v w} T, Cardinal.lift.{max u v w} κ ≤ #N := by
  obtain ⟨N⟩ :=
    isSatisfiable_union_distinctConstantsTheory_of_infinite T (Set.univ : Set κ.out) M
<<<<<<< HEAD
  refine ⟨(N.is_model.mono (Set.subset_union_left _ _)).bundled.reduct _, ?_⟩
  haveI : N ⊨ distinctConstantsTheory _ _ := N.is_model.mono (Set.subset_union_right _ _)
=======
  refine ⟨(N.is_model.mono Set.subset_union_left).bundled.reduct _, ?_⟩
  haveI : N ⊨ distinctConstantsTheory _ _ := N.is_model.mono Set.subset_union_right
>>>>>>> d97a437a
  rw [ModelType.reduct_Carrier, coe_of]
  refine _root_.trans (lift_le.2 (le_of_eq (Cardinal.mk_out κ).symm)) ?_
  rw [← mk_univ]
  refine
    (card_le_of_model_distinctConstantsTheory L Set.univ N).trans (lift_le.{max u v w}.1 ?_)
  rw [lift_lift]
#align first_order.language.Theory.exists_large_model_of_infinite_model FirstOrder.Language.Theory.exists_large_model_of_infinite_model

theorem isSatisfiable_iUnion_iff_isSatisfiable_iUnion_finset {ι : Type*} (T : ι → L.Theory) :
    IsSatisfiable (⋃ i, T i) ↔ ∀ s : Finset ι, IsSatisfiable (⋃ i ∈ s, T i) := by
  classical
    refine
      ⟨fun h s => h.mono (Set.iUnion_mono fun _ => Set.iUnion_subset_iff.2 fun _ => refl _),
        fun h => ?_⟩
    rw [isSatisfiable_iff_isFinitelySatisfiable]
    intro s hs
    rw [Set.iUnion_eq_iUnion_finset] at hs
    obtain ⟨t, ht⟩ := Directed.exists_mem_subset_of_finset_subset_biUnion (by
      exact Monotone.directed_le fun t1 t2 (h : ∀ ⦃x⦄, x ∈ t1 → x ∈ t2) =>
        Set.iUnion_mono fun _ => Set.iUnion_mono' fun h1 => ⟨h h1, refl _⟩) hs
    exact (h t).mono ht
#align first_order.language.Theory.is_satisfiable_Union_iff_is_satisfiable_Union_finset FirstOrder.Language.Theory.isSatisfiable_iUnion_iff_isSatisfiable_iUnion_finset

end Theory

variable (L)

/-- A version of The Downward Löwenheim–Skolem theorem where the structure `N` elementarily embeds
into `M`, but is not by type a substructure of `M`, and thus can be chosen to belong to the universe
of the cardinal `κ`.
 -/
theorem exists_elementaryEmbedding_card_eq_of_le (M : Type w') [L.Structure M] [Nonempty M]
    (κ : Cardinal.{w}) (h1 : ℵ₀ ≤ κ) (h2 : lift.{w} L.card ≤ Cardinal.lift.{max u v} κ)
    (h3 : lift.{w'} κ ≤ Cardinal.lift.{w} #M) :
    ∃ N : Bundled L.Structure, Nonempty (N ↪ₑ[L] M) ∧ #N = κ := by
  obtain ⟨S, _, hS⟩ := exists_elementarySubstructure_card_eq L ∅ κ h1 (by simp) h2 h3
  have : Small.{w} S := by
    rw [← lift_inj.{_, w + 1}, lift_lift, lift_lift] at hS
    exact small_iff_lift_mk_lt_univ.2 (lt_of_eq_of_lt hS κ.lift_lt_univ')
  refine
    ⟨(equivShrink S).bundledInduced L,
      ⟨S.subtype.comp (Equiv.bundledInducedEquiv L _).symm.toElementaryEmbedding⟩,
      lift_inj.1 (_root_.trans ?_ hS)⟩
  simp only [Equiv.bundledInduced_α, lift_mk_shrink']
#align first_order.language.exists_elementary_embedding_card_eq_of_le FirstOrder.Language.exists_elementaryEmbedding_card_eq_of_le

section
-- Porting note: This instance interrupts synthesizing instances.
attribute [-instance] FirstOrder.Language.withConstants_expansion

/-- The **Upward Löwenheim–Skolem Theorem**: If `κ` is a cardinal greater than the cardinalities of
`L` and an infinite `L`-structure `M`, then `M` has an elementary extension of cardinality `κ`. -/
theorem exists_elementaryEmbedding_card_eq_of_ge (M : Type w') [L.Structure M] [iM : Infinite M]
    (κ : Cardinal.{w}) (h1 : Cardinal.lift.{w} L.card ≤ Cardinal.lift.{max u v} κ)
    (h2 : Cardinal.lift.{w} #M ≤ Cardinal.lift.{w'} κ) :
    ∃ N : Bundled L.Structure, Nonempty (M ↪ₑ[L] N) ∧ #N = κ := by
  obtain ⟨N0, hN0⟩ := (L.elementaryDiagram M).exists_large_model_of_infinite_model κ M
  rw [← lift_le.{max u v}, lift_lift, lift_lift] at h2
  obtain ⟨N, ⟨NN0⟩, hN⟩ :=
    exists_elementaryEmbedding_card_eq_of_le (L[[M]]) N0 κ
      (aleph0_le_lift.1 ((aleph0_le_lift.2 (aleph0_le_mk M)).trans h2))
      (by
        simp only [card_withConstants, lift_add, lift_lift]
        rw [add_comm, add_eq_max (aleph0_le_lift.2 (infinite_iff.1 iM)), max_le_iff]
        rw [← lift_le.{w'}, lift_lift, lift_lift] at h1
        exact ⟨h2, h1⟩)
      (hN0.trans (by rw [← lift_umax', lift_id]))
  letI := (lhomWithConstants L M).reduct N
  haveI h : N ⊨ L.elementaryDiagram M :=
    (NN0.theory_model_iff (L.elementaryDiagram M)).2 inferInstance
  refine ⟨Bundled.of N, ⟨?_⟩, hN⟩
  apply ElementaryEmbedding.ofModelsElementaryDiagram L M N
#align first_order.language.exists_elementary_embedding_card_eq_of_ge FirstOrder.Language.exists_elementaryEmbedding_card_eq_of_ge

end

/-- The Löwenheim–Skolem Theorem: If `κ` is a cardinal greater than the cardinalities of `L`
and an infinite `L`-structure `M`, then there is an elementary embedding in the appropriate
direction between then `M` and a structure of cardinality `κ`. -/
theorem exists_elementaryEmbedding_card_eq (M : Type w') [L.Structure M] [iM : Infinite M]
    (κ : Cardinal.{w}) (h1 : ℵ₀ ≤ κ) (h2 : lift.{w} L.card ≤ Cardinal.lift.{max u v} κ) :
    ∃ N : Bundled L.Structure, (Nonempty (N ↪ₑ[L] M) ∨ Nonempty (M ↪ₑ[L] N)) ∧ #N = κ := by
  cases le_or_gt (lift.{w'} κ) (Cardinal.lift.{w} #M) with
  | inl h =>
    obtain ⟨N, hN1, hN2⟩ := exists_elementaryEmbedding_card_eq_of_le L M κ h1 h2 h
    exact ⟨N, Or.inl hN1, hN2⟩
  | inr h =>
    obtain ⟨N, hN1, hN2⟩ := exists_elementaryEmbedding_card_eq_of_ge L M κ h2 (le_of_lt h)
    exact ⟨N, Or.inr hN1, hN2⟩
#align first_order.language.exists_elementary_embedding_card_eq FirstOrder.Language.exists_elementaryEmbedding_card_eq

/-- A consequence of the Löwenheim–Skolem Theorem: If `κ` is a cardinal greater than the
cardinalities of `L` and an infinite `L`-structure `M`, then there is a structure of cardinality `κ`
elementarily equivalent to `M`. -/
theorem exists_elementarilyEquivalent_card_eq (M : Type w') [L.Structure M] [Infinite M]
    (κ : Cardinal.{w}) (h1 : ℵ₀ ≤ κ) (h2 : lift.{w} L.card ≤ Cardinal.lift.{max u v} κ) :
    ∃ N : CategoryTheory.Bundled L.Structure, (M ≅[L] N) ∧ #N = κ := by
  obtain ⟨N, NM | MN, hNκ⟩ := exists_elementaryEmbedding_card_eq L M κ h1 h2
  · exact ⟨N, NM.some.elementarilyEquivalent.symm, hNκ⟩
  · exact ⟨N, MN.some.elementarilyEquivalent, hNκ⟩
#align first_order.language.exists_elementarily_equivalent_card_eq FirstOrder.Language.exists_elementarilyEquivalent_card_eq

variable {L}

namespace Theory

theorem exists_model_card_eq (h : ∃ M : ModelType.{u, v, max u v} T, Infinite M) (κ : Cardinal.{w})
    (h1 : ℵ₀ ≤ κ) (h2 : Cardinal.lift.{w} L.card ≤ Cardinal.lift.{max u v} κ) :
    ∃ N : ModelType.{u, v, w} T, #N = κ := by
  cases h with
  | intro M MI =>
    haveI := MI
    obtain ⟨N, hN, rfl⟩ := exists_elementarilyEquivalent_card_eq L M κ h1 h2
    haveI : Nonempty N := hN.nonempty
    exact ⟨hN.theory_model.bundled, rfl⟩
#align first_order.language.Theory.exists_model_card_eq FirstOrder.Language.Theory.exists_model_card_eq

variable (T)

/-- A theory models a (bounded) formula when any of its nonempty models realizes that formula on all
  inputs. -/
def ModelsBoundedFormula (φ : L.BoundedFormula α n) : Prop :=
  ∀ (M : ModelType.{u, v, max u v} T) (v : α → M) (xs : Fin n → M), φ.Realize v xs
#align first_order.language.Theory.models_bounded_formula FirstOrder.Language.Theory.ModelsBoundedFormula

-- Porting note: In Lean3 it was `⊨` but ambiguous.
@[inherit_doc FirstOrder.Language.Theory.ModelsBoundedFormula]
infixl:51 " ⊨ᵇ " => ModelsBoundedFormula -- input using \|= or \vDash, but not using \models

variable {T}

theorem models_formula_iff {φ : L.Formula α} :
    T ⊨ᵇ φ ↔ ∀ (M : ModelType.{u, v, max u v} T) (v : α → M), φ.Realize v :=
  forall_congr' fun _ => forall_congr' fun _ => Unique.forall_iff
#align first_order.language.Theory.models_formula_iff FirstOrder.Language.Theory.models_formula_iff

theorem models_sentence_iff {φ : L.Sentence} : T ⊨ᵇ φ ↔ ∀ M : ModelType.{u, v, max u v} T, M ⊨ φ :=
  models_formula_iff.trans (forall_congr' fun _ => Unique.forall_iff)
#align first_order.language.Theory.models_sentence_iff FirstOrder.Language.Theory.models_sentence_iff

theorem models_sentence_of_mem {φ : L.Sentence} (h : φ ∈ T) : T ⊨ᵇ φ :=
  models_sentence_iff.2 fun _ => realize_sentence_of_mem T h
#align first_order.language.Theory.models_sentence_of_mem FirstOrder.Language.Theory.models_sentence_of_mem

theorem models_iff_not_satisfiable (φ : L.Sentence) : T ⊨ᵇ φ ↔ ¬IsSatisfiable (T ∪ {φ.not}) := by
  rw [models_sentence_iff, IsSatisfiable]
  refine
    ⟨fun h1 h2 =>
      (Sentence.realize_not _).1
        (realize_sentence_of_mem (T ∪ {Formula.not φ})
          (Set.subset_union_right (Set.mem_singleton _)))
        (h1 (h2.some.subtheoryModel Set.subset_union_left)),
      fun h M => ?_⟩
  contrapose! h
  rw [← Sentence.realize_not] at h
  refine
    ⟨{  Carrier := M
        is_model := ⟨fun ψ hψ => hψ.elim (realize_sentence_of_mem _) fun h' => ?_⟩ }⟩
  rw [Set.mem_singleton_iff.1 h']
  exact h
#align first_order.language.Theory.models_iff_not_satisfiable FirstOrder.Language.Theory.models_iff_not_satisfiable

theorem ModelsBoundedFormula.realize_sentence {φ : L.Sentence} (h : T ⊨ᵇ φ) (M : Type*)
    [L.Structure M] [M ⊨ T] [Nonempty M] : M ⊨ φ := by
  rw [models_iff_not_satisfiable] at h
  contrapose! h
  have : M ⊨ T ∪ {Formula.not φ} := by
    simp only [Set.union_singleton, model_iff, Set.mem_insert_iff, forall_eq_or_imp,
      Sentence.realize_not]
    rw [← model_iff]
    exact ⟨h, inferInstance⟩
  exact Model.isSatisfiable M
#align first_order.language.Theory.models_bounded_formula.realize_sentence FirstOrder.Language.Theory.ModelsBoundedFormula.realize_sentence

theorem models_of_models_theory {T' : L.Theory}
    (h : ∀ φ : L.Sentence, φ ∈ T' → T ⊨ᵇ φ)
    {φ : L.Formula α} (hφ : T' ⊨ᵇ φ) : T ⊨ᵇ φ := by
  simp only [models_sentence_iff] at h
  intro M
  have hM : M ⊨ T' := T'.model_iff.2 (fun ψ hψ => h ψ hψ M)
  let M' : ModelType T' := ⟨M⟩
  exact hφ M'

/-- An alternative statement of the Compactness Theorem. A formula `φ` is modeled by a
theory iff there is a finite subset `T0` of the theory such that `φ` is modeled by `T0` -/
theorem models_iff_finset_models {φ : L.Sentence} :
    T ⊨ᵇ φ ↔ ∃ T0 : Finset L.Sentence, (T0 : L.Theory) ⊆ T ∧ (T0 : L.Theory) ⊨ᵇ φ := by
  simp only [models_iff_not_satisfiable]
  rw [← not_iff_not, not_not, isSatisfiable_iff_isFinitelySatisfiable, IsFinitelySatisfiable]
  push_neg
  letI := Classical.decEq (Sentence L)
  constructor
  · intro h T0 hT0
    simpa using h (T0 ∪ {Formula.not φ})
      (by
        simp only [Finset.coe_union, Finset.coe_singleton]
        exact Set.union_subset_union hT0 (Set.Subset.refl _))
  · intro h T0 hT0
    exact IsSatisfiable.mono (h (T0.erase (Formula.not φ))
      (by simpa using hT0)) (by simp)

/-- A theory is complete when it is satisfiable and models each sentence or its negation. -/
def IsComplete (T : L.Theory) : Prop :=
  T.IsSatisfiable ∧ ∀ φ : L.Sentence, T ⊨ᵇ φ ∨ T ⊨ᵇ φ.not
#align first_order.language.Theory.is_complete FirstOrder.Language.Theory.IsComplete

namespace IsComplete

theorem models_not_iff (h : T.IsComplete) (φ : L.Sentence) : T ⊨ᵇ φ.not ↔ ¬T ⊨ᵇ φ := by
  cases' h.2 φ with hφ hφn
  · simp only [hφ, not_true, iff_false_iff]
    rw [models_sentence_iff, not_forall]
    refine ⟨h.1.some, ?_⟩
    simp only [Sentence.realize_not, Classical.not_not]
    exact models_sentence_iff.1 hφ _
  · simp only [hφn, true_iff_iff]
    intro hφ
    rw [models_sentence_iff] at *
    exact hφn h.1.some (hφ _)
#align first_order.language.Theory.is_complete.models_not_iff FirstOrder.Language.Theory.IsComplete.models_not_iff

theorem realize_sentence_iff (h : T.IsComplete) (φ : L.Sentence) (M : Type*) [L.Structure M]
    [M ⊨ T] [Nonempty M] : M ⊨ φ ↔ T ⊨ᵇ φ := by
  cases' h.2 φ with hφ hφn
  · exact iff_of_true (hφ.realize_sentence M) hφ
  · exact
      iff_of_false ((Sentence.realize_not M).1 (hφn.realize_sentence M))
        ((h.models_not_iff φ).1 hφn)
#align first_order.language.Theory.is_complete.realize_sentence_iff FirstOrder.Language.Theory.IsComplete.realize_sentence_iff

end IsComplete

/-- A theory is maximal when it is satisfiable and contains each sentence or its negation.
  Maximal theories are complete. -/
def IsMaximal (T : L.Theory) : Prop :=
  T.IsSatisfiable ∧ ∀ φ : L.Sentence, φ ∈ T ∨ φ.not ∈ T
#align first_order.language.Theory.is_maximal FirstOrder.Language.Theory.IsMaximal

theorem IsMaximal.isComplete (h : T.IsMaximal) : T.IsComplete :=
  h.imp_right (forall_imp fun _ => Or.imp models_sentence_of_mem models_sentence_of_mem)
#align first_order.language.Theory.is_maximal.is_complete FirstOrder.Language.Theory.IsMaximal.isComplete

theorem IsMaximal.mem_or_not_mem (h : T.IsMaximal) (φ : L.Sentence) : φ ∈ T ∨ φ.not ∈ T :=
  h.2 φ
#align first_order.language.Theory.is_maximal.mem_or_not_mem FirstOrder.Language.Theory.IsMaximal.mem_or_not_mem

theorem IsMaximal.mem_of_models (h : T.IsMaximal) {φ : L.Sentence} (hφ : T ⊨ᵇ φ) : φ ∈ T := by
  refine (h.mem_or_not_mem φ).resolve_right fun con => ?_
  rw [models_iff_not_satisfiable, Set.union_singleton, Set.insert_eq_of_mem con] at hφ
  exact hφ h.1
#align first_order.language.Theory.is_maximal.mem_of_models FirstOrder.Language.Theory.IsMaximal.mem_of_models

theorem IsMaximal.mem_iff_models (h : T.IsMaximal) (φ : L.Sentence) : φ ∈ T ↔ T ⊨ᵇ φ :=
  ⟨models_sentence_of_mem, h.mem_of_models⟩
#align first_order.language.Theory.is_maximal.mem_iff_models FirstOrder.Language.Theory.IsMaximal.mem_iff_models

/-- Two (bounded) formulas are semantically equivalent over a theory `T` when they have the same
interpretation in every model of `T`. (This is also known as logical equivalence, which also has a
proof-theoretic definition.) -/
def SemanticallyEquivalent (T : L.Theory) (φ ψ : L.BoundedFormula α n) : Prop :=
  T ⊨ᵇ φ.iff ψ
#align first_order.language.Theory.semantically_equivalent FirstOrder.Language.Theory.SemanticallyEquivalent

@[refl]
theorem SemanticallyEquivalent.refl (φ : L.BoundedFormula α n) : T.SemanticallyEquivalent φ φ :=
  fun M v xs => by rw [BoundedFormula.realize_iff]
#align first_order.language.Theory.semantically_equivalent.refl FirstOrder.Language.Theory.SemanticallyEquivalent.refl

instance : IsRefl (L.BoundedFormula α n) T.SemanticallyEquivalent :=
  ⟨SemanticallyEquivalent.refl⟩

@[symm]
theorem SemanticallyEquivalent.symm {φ ψ : L.BoundedFormula α n}
    (h : T.SemanticallyEquivalent φ ψ) : T.SemanticallyEquivalent ψ φ := fun M v xs => by
  rw [BoundedFormula.realize_iff, Iff.comm, ← BoundedFormula.realize_iff]
  exact h M v xs
#align first_order.language.Theory.semantically_equivalent.symm FirstOrder.Language.Theory.SemanticallyEquivalent.symm

@[trans]
theorem SemanticallyEquivalent.trans {φ ψ θ : L.BoundedFormula α n}
    (h1 : T.SemanticallyEquivalent φ ψ) (h2 : T.SemanticallyEquivalent ψ θ) :
    T.SemanticallyEquivalent φ θ := fun M v xs => by
  have h1' := h1 M v xs
  have h2' := h2 M v xs
  rw [BoundedFormula.realize_iff] at *
  exact ⟨h2'.1 ∘ h1'.1, h1'.2 ∘ h2'.2⟩
#align first_order.language.Theory.semantically_equivalent.trans FirstOrder.Language.Theory.SemanticallyEquivalent.trans

theorem SemanticallyEquivalent.realize_bd_iff {φ ψ : L.BoundedFormula α n} {M : Type max u v}
    [Nonempty M] [L.Structure M] [T.Model M] (h : T.SemanticallyEquivalent φ ψ)
    {v : α → M} {xs : Fin n → M} : φ.Realize v xs ↔ ψ.Realize v xs :=
  BoundedFormula.realize_iff.1 (h (ModelType.of T M) v xs)
#align first_order.language.Theory.semantically_equivalent.realize_bd_iff FirstOrder.Language.Theory.SemanticallyEquivalent.realize_bd_iff

theorem SemanticallyEquivalent.realize_iff {φ ψ : L.Formula α} {M : Type max u v} [Nonempty M]
    [L.Structure M] (_hM : T.Model M) (h : T.SemanticallyEquivalent φ ψ) {v : α → M} :
    φ.Realize v ↔ ψ.Realize v :=
  h.realize_bd_iff
#align first_order.language.Theory.semantically_equivalent.realize_iff FirstOrder.Language.Theory.SemanticallyEquivalent.realize_iff

/-- Semantic equivalence forms an equivalence relation on formulas. -/
def semanticallyEquivalentSetoid (T : L.Theory) : Setoid (L.BoundedFormula α n) where
  r := SemanticallyEquivalent T
  iseqv := ⟨fun _ => refl _, fun {_ _} h => h.symm, fun {_ _ _} h1 h2 => h1.trans h2⟩
#align first_order.language.Theory.semantically_equivalent_setoid FirstOrder.Language.Theory.semanticallyEquivalentSetoid

protected theorem SemanticallyEquivalent.all {φ ψ : L.BoundedFormula α (n + 1)}
    (h : T.SemanticallyEquivalent φ ψ) : T.SemanticallyEquivalent φ.all ψ.all := by
  simp_rw [SemanticallyEquivalent, ModelsBoundedFormula, BoundedFormula.realize_iff,
    BoundedFormula.realize_all]
  exact fun M v xs => forall_congr' fun a => h.realize_bd_iff
#align first_order.language.Theory.semantically_equivalent.all FirstOrder.Language.Theory.SemanticallyEquivalent.all

protected theorem SemanticallyEquivalent.ex {φ ψ : L.BoundedFormula α (n + 1)}
    (h : T.SemanticallyEquivalent φ ψ) : T.SemanticallyEquivalent φ.ex ψ.ex := by
  simp_rw [SemanticallyEquivalent, ModelsBoundedFormula, BoundedFormula.realize_iff,
    BoundedFormula.realize_ex]
  exact fun M v xs => exists_congr fun a => h.realize_bd_iff
#align first_order.language.Theory.semantically_equivalent.ex FirstOrder.Language.Theory.SemanticallyEquivalent.ex

protected theorem SemanticallyEquivalent.not {φ ψ : L.BoundedFormula α n}
    (h : T.SemanticallyEquivalent φ ψ) : T.SemanticallyEquivalent φ.not ψ.not := by
  simp_rw [SemanticallyEquivalent, ModelsBoundedFormula, BoundedFormula.realize_iff,
    BoundedFormula.realize_not]
  exact fun M v xs => not_congr h.realize_bd_iff
#align first_order.language.Theory.semantically_equivalent.not FirstOrder.Language.Theory.SemanticallyEquivalent.not

protected theorem SemanticallyEquivalent.imp {φ ψ φ' ψ' : L.BoundedFormula α n}
    (h : T.SemanticallyEquivalent φ ψ) (h' : T.SemanticallyEquivalent φ' ψ') :
    T.SemanticallyEquivalent (φ.imp φ') (ψ.imp ψ') := by
  simp_rw [SemanticallyEquivalent, ModelsBoundedFormula, BoundedFormula.realize_iff,
    BoundedFormula.realize_imp]
  exact fun M v xs => imp_congr h.realize_bd_iff h'.realize_bd_iff
#align first_order.language.Theory.semantically_equivalent.imp FirstOrder.Language.Theory.SemanticallyEquivalent.imp

end Theory

namespace completeTheory

variable (L) (M : Type w)
variable [L.Structure M]

theorem isSatisfiable [Nonempty M] : (L.completeTheory M).IsSatisfiable :=
  Theory.Model.isSatisfiable M
#align first_order.language.complete_theory.is_satisfiable FirstOrder.Language.completeTheory.isSatisfiable

theorem mem_or_not_mem (φ : L.Sentence) : φ ∈ L.completeTheory M ∨ φ.not ∈ L.completeTheory M := by
  simp_rw [completeTheory, Set.mem_setOf_eq, Sentence.Realize, Formula.realize_not, or_not]
#align first_order.language.complete_theory.mem_or_not_mem FirstOrder.Language.completeTheory.mem_or_not_mem

theorem isMaximal [Nonempty M] : (L.completeTheory M).IsMaximal :=
  ⟨isSatisfiable L M, mem_or_not_mem L M⟩
#align first_order.language.complete_theory.is_maximal FirstOrder.Language.completeTheory.isMaximal

theorem isComplete [Nonempty M] : (L.completeTheory M).IsComplete :=
  (completeTheory.isMaximal L M).isComplete
#align first_order.language.complete_theory.is_complete FirstOrder.Language.completeTheory.isComplete

end completeTheory

namespace BoundedFormula

variable (φ ψ : L.BoundedFormula α n)

theorem semanticallyEquivalent_not_not : T.SemanticallyEquivalent φ φ.not.not := fun M v xs => by
  simp
#align first_order.language.bounded_formula.semantically_equivalent_not_not FirstOrder.Language.BoundedFormula.semanticallyEquivalent_not_not

theorem imp_semanticallyEquivalent_not_sup : T.SemanticallyEquivalent (φ.imp ψ) (φ.not ⊔ ψ) :=
  fun M v xs => by simp [imp_iff_not_or]
#align first_order.language.bounded_formula.imp_semantically_equivalent_not_sup FirstOrder.Language.BoundedFormula.imp_semanticallyEquivalent_not_sup

theorem sup_semanticallyEquivalent_not_inf_not :
    T.SemanticallyEquivalent (φ ⊔ ψ) (φ.not ⊓ ψ.not).not := fun M v xs => by simp [imp_iff_not_or]
#align first_order.language.bounded_formula.sup_semantically_equivalent_not_inf_not FirstOrder.Language.BoundedFormula.sup_semanticallyEquivalent_not_inf_not

theorem inf_semanticallyEquivalent_not_sup_not :
    T.SemanticallyEquivalent (φ ⊓ ψ) (φ.not ⊔ ψ.not).not := fun M v xs => by
  simp
#align first_order.language.bounded_formula.inf_semantically_equivalent_not_sup_not FirstOrder.Language.BoundedFormula.inf_semanticallyEquivalent_not_sup_not

theorem all_semanticallyEquivalent_not_ex_not (φ : L.BoundedFormula α (n + 1)) :
    T.SemanticallyEquivalent φ.all φ.not.ex.not := fun M v xs => by simp
#align first_order.language.bounded_formula.all_semantically_equivalent_not_ex_not FirstOrder.Language.BoundedFormula.all_semanticallyEquivalent_not_ex_not

theorem ex_semanticallyEquivalent_not_all_not (φ : L.BoundedFormula α (n + 1)) :
    T.SemanticallyEquivalent φ.ex φ.not.all.not := fun M v xs => by simp
#align first_order.language.bounded_formula.ex_semantically_equivalent_not_all_not FirstOrder.Language.BoundedFormula.ex_semanticallyEquivalent_not_all_not

theorem semanticallyEquivalent_all_liftAt : T.SemanticallyEquivalent φ (φ.liftAt 1 n).all :=
  fun M v xs => by
  rw [realize_iff, realize_all_liftAt_one_self]
#align first_order.language.bounded_formula.semantically_equivalent_all_lift_at FirstOrder.Language.BoundedFormula.semanticallyEquivalent_all_liftAt

end BoundedFormula

namespace Formula

variable (φ ψ : L.Formula α)

theorem semanticallyEquivalent_not_not : T.SemanticallyEquivalent φ φ.not.not :=
  BoundedFormula.semanticallyEquivalent_not_not φ
#align first_order.language.formula.semantically_equivalent_not_not FirstOrder.Language.Formula.semanticallyEquivalent_not_not

theorem imp_semanticallyEquivalent_not_sup : T.SemanticallyEquivalent (φ.imp ψ) (φ.not ⊔ ψ) :=
  BoundedFormula.imp_semanticallyEquivalent_not_sup φ ψ
#align first_order.language.formula.imp_semantically_equivalent_not_sup FirstOrder.Language.Formula.imp_semanticallyEquivalent_not_sup

theorem sup_semanticallyEquivalent_not_inf_not :
    T.SemanticallyEquivalent (φ ⊔ ψ) (φ.not ⊓ ψ.not).not :=
  BoundedFormula.sup_semanticallyEquivalent_not_inf_not φ ψ
#align first_order.language.formula.sup_semantically_equivalent_not_inf_not FirstOrder.Language.Formula.sup_semanticallyEquivalent_not_inf_not

theorem inf_semanticallyEquivalent_not_sup_not :
    T.SemanticallyEquivalent (φ ⊓ ψ) (φ.not ⊔ ψ.not).not :=
  BoundedFormula.inf_semanticallyEquivalent_not_sup_not φ ψ
#align first_order.language.formula.inf_semantically_equivalent_not_sup_not FirstOrder.Language.Formula.inf_semanticallyEquivalent_not_sup_not

end Formula

namespace BoundedFormula

theorem IsQF.induction_on_sup_not {P : L.BoundedFormula α n → Prop} {φ : L.BoundedFormula α n}
    (h : IsQF φ) (hf : P (⊥ : L.BoundedFormula α n))
    (ha : ∀ ψ : L.BoundedFormula α n, IsAtomic ψ → P ψ)
    (hsup : ∀ {φ₁ φ₂}, P φ₁ → P φ₂ → P (φ₁ ⊔ φ₂)) (hnot : ∀ {φ}, P φ → P φ.not)
    (hse :
      ∀ {φ₁ φ₂ : L.BoundedFormula α n}, Theory.SemanticallyEquivalent ∅ φ₁ φ₂ → (P φ₁ ↔ P φ₂)) :
    P φ :=
  IsQF.recOn h hf @(ha) fun {φ₁ φ₂} _ _ h1 h2 =>
    (hse (φ₁.imp_semanticallyEquivalent_not_sup φ₂)).2 (hsup (hnot h1) h2)
#align first_order.language.bounded_formula.is_qf.induction_on_sup_not FirstOrder.Language.BoundedFormula.IsQF.induction_on_sup_not

theorem IsQF.induction_on_inf_not {P : L.BoundedFormula α n → Prop} {φ : L.BoundedFormula α n}
    (h : IsQF φ) (hf : P (⊥ : L.BoundedFormula α n))
    (ha : ∀ ψ : L.BoundedFormula α n, IsAtomic ψ → P ψ)
    (hinf : ∀ {φ₁ φ₂}, P φ₁ → P φ₂ → P (φ₁ ⊓ φ₂)) (hnot : ∀ {φ}, P φ → P φ.not)
    (hse :
      ∀ {φ₁ φ₂ : L.BoundedFormula α n}, Theory.SemanticallyEquivalent ∅ φ₁ φ₂ → (P φ₁ ↔ P φ₂)) :
    P φ :=
  h.induction_on_sup_not hf ha
    (fun {φ₁ φ₂} h1 h2 =>
      (hse (φ₁.sup_semanticallyEquivalent_not_inf_not φ₂)).2 (hnot (hinf (hnot h1) (hnot h2))))
    (fun {_} => hnot) fun {_ _} => hse
#align first_order.language.bounded_formula.is_qf.induction_on_inf_not FirstOrder.Language.BoundedFormula.IsQF.induction_on_inf_not

theorem semanticallyEquivalent_toPrenex (φ : L.BoundedFormula α n) :
    (∅ : L.Theory).SemanticallyEquivalent φ φ.toPrenex := fun M v xs => by
  rw [realize_iff, realize_toPrenex]
#align first_order.language.bounded_formula.semantically_equivalent_to_prenex FirstOrder.Language.BoundedFormula.semanticallyEquivalent_toPrenex

theorem induction_on_all_ex {P : ∀ {m}, L.BoundedFormula α m → Prop} (φ : L.BoundedFormula α n)
    (hqf : ∀ {m} {ψ : L.BoundedFormula α m}, IsQF ψ → P ψ)
    (hall : ∀ {m} {ψ : L.BoundedFormula α (m + 1)}, P ψ → P ψ.all)
    (hex : ∀ {m} {φ : L.BoundedFormula α (m + 1)}, P φ → P φ.ex)
    (hse : ∀ {m} {φ₁ φ₂ : L.BoundedFormula α m},
      Theory.SemanticallyEquivalent ∅ φ₁ φ₂ → (P φ₁ ↔ P φ₂)) :
    P φ := by
  suffices h' : ∀ {m} {φ : L.BoundedFormula α m}, φ.IsPrenex → P φ from
    (hse φ.semanticallyEquivalent_toPrenex).2 (h' φ.toPrenex_isPrenex)
  intro m φ hφ
  induction' hφ with _ _ hφ _ _ _ hφ _ _ _ hφ
  · exact hqf hφ
  · exact hall hφ
  · exact hex hφ
#align first_order.language.bounded_formula.induction_on_all_ex FirstOrder.Language.BoundedFormula.induction_on_all_ex

theorem induction_on_exists_not {P : ∀ {m}, L.BoundedFormula α m → Prop} (φ : L.BoundedFormula α n)
    (hqf : ∀ {m} {ψ : L.BoundedFormula α m}, IsQF ψ → P ψ)
    (hnot : ∀ {m} {φ : L.BoundedFormula α m}, P φ → P φ.not)
    (hex : ∀ {m} {φ : L.BoundedFormula α (m + 1)}, P φ → P φ.ex)
    (hse : ∀ {m} {φ₁ φ₂ : L.BoundedFormula α m},
      Theory.SemanticallyEquivalent ∅ φ₁ φ₂ → (P φ₁ ↔ P φ₂)) :
    P φ :=
  φ.induction_on_all_ex (fun {_ _} => hqf)
    (fun {_ φ} hφ => (hse φ.all_semanticallyEquivalent_not_ex_not).2 (hnot (hex (hnot hφ))))
    (fun {_ _} => hex) fun {_ _ _} => hse
#align first_order.language.bounded_formula.induction_on_exists_not FirstOrder.Language.BoundedFormula.induction_on_exists_not

end BoundedFormula

end Language

end FirstOrder

namespace Cardinal

open FirstOrder FirstOrder.Language

variable {L : Language.{u, v}} (κ : Cardinal.{w}) (T : L.Theory)

/-- A theory is `κ`-categorical if all models of size `κ` are isomorphic. -/
def Categorical : Prop :=
  ∀ M N : T.ModelType, #M = κ → #N = κ → Nonempty (M ≃[L] N)
#align cardinal.categorical Cardinal.Categorical

/-- The Łoś–Vaught Test : a criterion for categorical theories to be complete. -/
theorem Categorical.isComplete (h : κ.Categorical T) (h1 : ℵ₀ ≤ κ)
    (h2 : Cardinal.lift.{w} L.card ≤ Cardinal.lift.{max u v} κ) (hS : T.IsSatisfiable)
    (hT : ∀ M : Theory.ModelType.{u, v, max u v} T, Infinite M) : T.IsComplete :=
  ⟨hS, fun φ => by
    obtain ⟨_, _⟩ := Theory.exists_model_card_eq ⟨hS.some, hT hS.some⟩ κ h1 h2
    rw [Theory.models_sentence_iff, Theory.models_sentence_iff]
    by_contra! con
    obtain ⟨⟨MF, hMF⟩, MT, hMT⟩ := con
    rw [Sentence.realize_not, Classical.not_not] at hMT
    refine hMF ?_
    haveI := hT MT
    haveI := hT MF
    obtain ⟨NT, MNT, hNT⟩ := exists_elementarilyEquivalent_card_eq L MT κ h1 h2
    obtain ⟨NF, MNF, hNF⟩ := exists_elementarilyEquivalent_card_eq L MF κ h1 h2
    obtain ⟨TF⟩ := h (MNT.toModel T) (MNF.toModel T) hNT hNF
    exact
      ((MNT.realize_sentence φ).trans
        ((TF.realize_sentence φ).trans (MNF.realize_sentence φ).symm)).1 hMT⟩
#align cardinal.categorical.is_complete Cardinal.Categorical.isComplete

theorem empty_theory_categorical (T : Language.empty.Theory) : κ.Categorical T := fun M N hM hN =>
  by rw [empty.nonempty_equiv_iff, hM, hN]
#align cardinal.empty_Theory_categorical Cardinal.empty_theory_categorical

theorem empty_infinite_Theory_isComplete : Language.empty.infiniteTheory.IsComplete :=
  (empty_theory_categorical.{0} ℵ₀ _).isComplete ℵ₀ _ le_rfl (by simp)
    ⟨Theory.Model.bundled ((model_infiniteTheory_iff Language.empty).2
      (inferInstanceAs (Infinite ℕ)))⟩ fun M =>
    (model_infiniteTheory_iff Language.empty).1 M.is_model
#align cardinal.empty_infinite_Theory_is_complete Cardinal.empty_infinite_Theory_isComplete

end Cardinal<|MERGE_RESOLUTION|>--- conflicted
+++ resolved
@@ -176,13 +176,8 @@
     ∃ N : ModelType.{_, _, max u v w} T, Cardinal.lift.{max u v w} κ ≤ #N := by
   obtain ⟨N⟩ :=
     isSatisfiable_union_distinctConstantsTheory_of_infinite T (Set.univ : Set κ.out) M
-<<<<<<< HEAD
-  refine ⟨(N.is_model.mono (Set.subset_union_left _ _)).bundled.reduct _, ?_⟩
-  haveI : N ⊨ distinctConstantsTheory _ _ := N.is_model.mono (Set.subset_union_right _ _)
-=======
   refine ⟨(N.is_model.mono Set.subset_union_left).bundled.reduct _, ?_⟩
   haveI : N ⊨ distinctConstantsTheory _ _ := N.is_model.mono Set.subset_union_right
->>>>>>> d97a437a
   rw [ModelType.reduct_Carrier, coe_of]
   refine _root_.trans (lift_le.2 (le_of_eq (Cardinal.mk_out κ).symm)) ?_
   rw [← mk_univ]
