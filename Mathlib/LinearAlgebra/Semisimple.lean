--- conflicted
+++ resolved
@@ -172,9 +172,10 @@
     a.IsSemisimple := by
   let R := K[X] ⧸ Ideal.span {minpoly K f}
   let S := AdjoinRoot ((minpoly K g).map <| algebraMap K R)
-<<<<<<< HEAD
-  have : Finite K R := (AdjoinRoot.powerBasis' <| minpoly.monic <| isIntegral f).finite
-  have : Finite R S := (AdjoinRoot.powerBasis' <| (minpoly.monic <| isIntegral g).map _).finite
+  have : Finite K R :=
+    (AdjoinRoot.powerBasis' <| minpoly.monic <| Algebra.IsIntegral.isIntegral f).finite
+  have : Finite R S :=
+    (AdjoinRoot.powerBasis' <| (minpoly.monic <| Algebra.IsIntegral.isIntegral g).map _).finite
   #adaptation_note
   /--
   After https://github.com/leanprover/lean4/pull/4119 we either need
@@ -183,12 +184,6 @@
   In either case this step is too slow!
   -/
   set_option maxSynthPendingDepth 2 in
-=======
-  have : Finite K R :=
-    (AdjoinRoot.powerBasis' <| minpoly.monic <| Algebra.IsIntegral.isIntegral f).finite
-  have : Finite R S :=
-    (AdjoinRoot.powerBasis' <| (minpoly.monic <| Algebra.IsIntegral.isIntegral g).map _).finite
->>>>>>> b3faac95
   have : IsScalarTower K R S := .of_algebraMap_eq fun _ ↦ rfl
   have : Finite K S := .trans R S
   have : IsArtinianRing R := .of_finite K R
