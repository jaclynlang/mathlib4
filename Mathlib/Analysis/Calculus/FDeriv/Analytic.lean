--- conflicted
+++ resolved
@@ -17,14 +17,12 @@
 A function expressible as a power series at a point has a Frechet derivative there.
 Also the special case in terms of `deriv` when the domain is 1-dimensional.
 
-<<<<<<< HEAD
--- give instances relating normed stuff to algebra higher priority
-open scoped AlgebraNormedInstances
-=======
 As an application, we show that continuous multilinear maps are smooth. We also compute their
 iterated derivatives, in `ContinuousMultilinearMap.iteratedFDeriv_eq`.
 -/
->>>>>>> 945d7cf3
+
+-- give instances relating normed stuff to algebra higher priority
+open scoped AlgebraNormedInstances
 
 open Filter Asymptotics
 
