--- conflicted
+++ resolved
@@ -158,32 +158,8 @@
   simp only [this, length_map, take_sum_join', drop_sum_join', drop_take_succ_eq_cons_get,
     join, append_nil]
 
-<<<<<<< HEAD
-set_option linter.deprecated false in
-/-- In a join of sublists, taking the slice between the indices `A` and `B - 1` gives back the
-original sublist of index `i` if `A` is the sum of the lengths of sublists of index `< i`, and
-`B` is the sum of the lengths of sublists of index `≤ i`. -/
-@[deprecated drop_take_succ_join_eq_get]
-theorem drop_take_succ_join_eq_nthLe (L : List (List α)) {i : ℕ} (hi : i < L.length) :
-    (L.join.take ((L.map length).take (i + 1)).sum).drop ((L.map length).take i).sum =
-      nthLe L i hi := by
-  have : (L.map length).take i = ((L.take (i + 1)).map length).take i := by
-    simp [map_take, take_take]
-  simp [take_sum_join, this, drop_sum_join, drop_take_succ_eq_cons_nthLe _ hi]
-#align list.drop_take_succ_join_eq_nth_le List.drop_take_succ_join_eq_nthLe
-
-/-- Auxiliary lemma to control elements in a join. -/
-@[deprecated]
-theorem sum_take_map_length_lt1 (L : List (List α)) {i j : ℕ} (hi : i < L.length)
-    (hj : j < (L.get ⟨i, hi⟩).length) :
-    ((L.map length).take i).sum + j < ((L.map length).take (i + 1)).sum := by
-  simp [hi, sum_take_succ, hj]
-#align list.sum_take_map_length_lt1 List.sum_take_map_length_lt1
-
-=======
 #noalign list.drop_take_succ_join_eq_nth_le
 #noalign list.sum_take_map_length_lt1
->>>>>>> 78c2e28a
 #noalign list.sum_take_map_length_lt2
 #noalign list.nth_le_join
 
