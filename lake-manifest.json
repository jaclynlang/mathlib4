{"version": "1.0.0",
 "packagesDir": ".lake/packages",
 "packages":
 [{"url": "https://github.com/leanprover-community/batteries",
   "type": "git",
   "subDir": null,
<<<<<<< HEAD
   "rev": "10d81e510f408a88b6c326bc75299d83883dd5ed",
=======
   "rev": "555ec79bc6effe7009036184a5f73f7d8d4850ed",
>>>>>>> 6f05d187
   "name": "batteries",
   "manifestFile": "lake-manifest.json",
   "inputRev": "nightly-testing",
   "inherited": false,
   "configFile": "lakefile.lean"},
  {"url": "https://github.com/leanprover-community/quote4",
   "type": "git",
   "subDir": null,
   "rev": "44f57616b0d9b8f9e5606f2c58d01df54840eba7",
   "name": "Qq",
   "manifestFile": "lake-manifest.json",
   "inputRev": "nightly-testing",
   "inherited": false,
   "configFile": "lakefile.lean"},
  {"url": "https://github.com/leanprover-community/aesop",
   "type": "git",
   "subDir": null,
   "rev": "30619d94ce4a3d69cdb87bb1771562ca2e687cfa",
   "name": "aesop",
   "manifestFile": "lake-manifest.json",
   "inputRev": "nightly-testing",
   "inherited": false,
   "configFile": "lakefile.toml"},
  {"url": "https://github.com/leanprover-community/ProofWidgets4",
   "type": "git",
   "subDir": null,
   "rev": "e6b6247c61280c77ade6bbf0bc3c66a44fe2e0c5",
   "name": "proofwidgets",
   "manifestFile": "lake-manifest.json",
   "inputRev": "v0.0.36",
   "inherited": false,
   "configFile": "lakefile.lean"},
  {"url": "https://github.com/leanprover/lean4-cli",
   "type": "git",
   "subDir": null,
   "rev": "a11566029bd9ec4f68a65394e8c3ff1af74c1a29",
   "name": "Cli",
   "manifestFile": "lake-manifest.json",
   "inputRev": "main",
   "inherited": true,
   "configFile": "lakefile.lean"},
  {"url": "https://github.com/leanprover-community/import-graph.git",
   "type": "git",
   "subDir": null,
   "rev": "418331cb7516e1ffdf0220e65926dc8356697af7",
   "name": "importGraph",
   "manifestFile": "lake-manifest.json",
   "inputRev": "nightly-testing",
   "inherited": false,
   "configFile": "lakefile.toml"}],
 "name": "mathlib",
 "lakeDir": ".lake"}<|MERGE_RESOLUTION|>--- conflicted
+++ resolved
@@ -4,11 +4,7 @@
  [{"url": "https://github.com/leanprover-community/batteries",
    "type": "git",
    "subDir": null,
-<<<<<<< HEAD
-   "rev": "10d81e510f408a88b6c326bc75299d83883dd5ed",
-=======
    "rev": "555ec79bc6effe7009036184a5f73f7d8d4850ed",
->>>>>>> 6f05d187
    "name": "batteries",
    "manifestFile": "lake-manifest.json",
    "inputRev": "nightly-testing",
