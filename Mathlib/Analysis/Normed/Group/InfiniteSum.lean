--- conflicted
+++ resolved
@@ -173,14 +173,8 @@
 
 theorem Summable.of_nnnorm_bounded {f : ι → E} (g : ι → ℝ≥0) (hg : Summable g)
     (h : ∀ i, ‖f i‖₊ ≤ g i) : Summable f :=
-<<<<<<< HEAD
-  summable_of_norm_bounded (fun i => (g i : ℝ)) (NNReal.summable_coe.2 hg) fun i =>
-    mod_cast h i
-#align summable_of_nnnorm_bounded summable_of_nnnorm_bounded
-=======
   .of_norm_bounded (fun i => (g i : ℝ)) (NNReal.summable_coe.2 hg) h
 #align summable_of_nnnorm_bounded Summable.of_nnnorm_bounded
->>>>>>> b6a9eb9c
 
 theorem Summable.of_norm {f : ι → E} (hf : Summable fun a => ‖f a‖) : Summable f :=
   .of_norm_bounded _ hf fun _i => le_rfl
