--- conflicted
+++ resolved
@@ -278,11 +278,7 @@
     refine mem_iUnion.2 ⟨fun _ ↦ .refl 𝕜 F, mem_iUnion.2 ⟨univ, mem_iUnion.2 ⟨isOpen_univ, ?_⟩⟩⟩
     refine mem_iUnion.2 ⟨contMDiffOn_const, mem_iUnion.2 ⟨contMDiffOn_const, ?_, ?_⟩⟩
     · simp only [FiberwiseLinear.localHomeomorph, PartialHomeomorph.refl_localEquiv,
-<<<<<<< HEAD
-        LocalEquiv.refl_source, univ_prod_univ]
-=======
         PartialEquiv.refl_source, univ_prod_univ]
->>>>>>> eec9c859
     · exact eqOn_refl id _
   locality' := by
     -- the hard work has been extracted to `locality_aux₁` and `locality_aux₂`
