/-
Copyright (c) 2020 Sébastien Gouëzel. All rights reserved.
Released under Apache 2.0 license as described in the file LICENSE.
Authors: Sébastien Gouëzel
-/
import Mathlib.Analysis.NormedSpace.OperatorNorm
import Mathlib.Topology.Algebra.Module.Multilinear.Basic
import Mathlib.Algebra.Order.Group.DenselyOrdered

#align_import analysis.normed_space.multilinear from "leanprover-community/mathlib"@"f40476639bac089693a489c9e354ebd75dc0f886"

/-!
# Operator norm on the space of continuous multilinear maps

When `f` is a continuous multilinear map in finitely many variables, we define its norm `‖f‖` as the
smallest number such that `‖f m‖ ≤ ‖f‖ * ∏ i, ‖m i‖` for all `m`.

We show that it is indeed a norm, and prove its basic properties.

## Main results

Let `f` be a multilinear map in finitely many variables.
* `exists_bound_of_continuous` asserts that, if `f` is continuous, then there exists `C > 0`
  with `‖f m‖ ≤ C * ∏ i, ‖m i‖` for all `m`.
* `continuous_of_bound`, conversely, asserts that this bound implies continuity.
* `mkContinuous` constructs the associated continuous multilinear map.

Let `f` be a continuous multilinear map in finitely many variables.
* `‖f‖` is its norm, i.e., the smallest number such that `‖f m‖ ≤ ‖f‖ * ∏ i, ‖m i‖` for
  all `m`.
* `le_op_norm f m` asserts the fundamental inequality `‖f m‖ ≤ ‖f‖ * ∏ i, ‖m i‖`.
* `norm_image_sub_le f m₁ m₂` gives a control of the difference `f m₁ - f m₂` in terms of
  `‖f‖` and `‖m₁ - m₂‖`.

## Implementation notes

We mostly follow the API (and the proofs) of `OperatorNorm.lean`, with the additional complexity
that we should deal with multilinear maps in several variables. The currying/uncurrying
constructions are based on those in `Multilinear.lean`.

From the mathematical point of view, all the results follow from the results on operator norm in
one variable, by applying them to one variable after the other through currying. However, this
is only well defined when there is an order on the variables (for instance on `Fin n`) although
the final result is independent of the order. While everything could be done following this
approach, it turns out that direct proofs are easier and more efficient.
-/

suppress_compilation

noncomputable section

open scoped BigOperators NNReal Topology
open Finset Metric Function Filter

/-
Porting note: These lines are not required in Mathlib4.
```lean
attribute [local instance 1001]
  AddCommGroup.toAddCommMonoid NormedAddCommGroup.toAddCommGroup NormedSpace.toModule'
```
-/

/-!
### Type variables

We use the following type variables in this file:

* `𝕜` : a `NontriviallyNormedField`;
* `ι`, `ι'` : finite index types with decidable equality;
* `E`, `E₁` : families of normed vector spaces over `𝕜` indexed by `i : ι`;
* `E'` : a family of normed vector spaces over `𝕜` indexed by `i' : ι'`;
* `Ei` : a family of normed vector spaces over `𝕜` indexed by `i : Fin (Nat.succ n)`;
* `G`, `G'` : normed vector spaces over `𝕜`.
-/


universe u v v' wE wE₁ wE' wEi wG wG'

section Seminorm

variable {𝕜 : Type u} {ι : Type v} {ι' : Type v'} {n : ℕ} {E : ι → Type wE} {E₁ : ι → Type wE₁}
  {E' : ι' → Type wE'} {Ei : Fin n.succ → Type wEi} {G : Type wG} {G' : Type wG'} [Fintype ι]
  [Fintype ι'] [NontriviallyNormedField 𝕜] [∀ i, SeminormedAddCommGroup (E i)]
  [∀ i, NormedSpace 𝕜 (E i)] [∀ i, SeminormedAddCommGroup (E₁ i)] [∀ i, NormedSpace 𝕜 (E₁ i)]
  [∀ i, SeminormedAddCommGroup (E' i)] [∀ i, NormedSpace 𝕜 (E' i)]
<<<<<<< HEAD
  [∀ i, SeminormedAddCommGroup (Ei i)] [∀ i, NormedSpace 𝕜 (Ei i)] [SeminormedAddCommGroup G]
  [NormedSpace 𝕜 G] [SeminormedAddCommGroup G'] [NormedSpace 𝕜 G']
=======
  [∀ i, SeminormedAddCommGroup (Ei i)] [∀ i, NormedSpace 𝕜 (Ei i)]
  [SeminormedAddCommGroup G] [NormedSpace 𝕜 G] [SeminormedAddCommGroup G'] [NormedSpace 𝕜 G']
>>>>>>> 7466efcf

/-!
### Continuity properties of multilinear maps

We relate continuity of multilinear maps to the inequality `‖f m‖ ≤ C * ∏ i, ‖m i‖`, in
both directions. Along the way, we prove useful bounds on the difference `‖f m₁ - f m₂‖`.
-/

namespace MultilinearMap

variable (f : MultilinearMap 𝕜 E G)

/-- If `f` is a continuous multilinear map in finitely many variables on `E` and `m` is an element
<<<<<<< HEAD
of `(i : ι) → E i` such that one of the `m i` has norm `0`, then `f m` has norm `0`.-/
lemma zero_of_continuous_of_one_entry_norm_zero (hf : Continuous f)
    (m : (i : ι) → E i) {i : ι} (hi : ‖m i‖ = 0) : ‖f m‖ = 0 := by
  classical
  letI : Nonempty ι := Nonempty.intro i
  refine le_antisymm ?_ (norm_nonneg _)
  rw [le_iff_forall_pos_lt_add]
  intro δ hδ
  rw [zero_add]
  obtain ⟨ε : ℝ, ε0 : 0 < ε, hε : ∀ m : ∀ i, E i, ‖m - 0‖ < ε → ‖f m - f 0‖ < δ⟩ :=
    NormedAddCommGroup.tendsto_nhds_nhds.1 (hf.tendsto 0) δ hδ
  simp only [sub_zero, f.map_zero] at hε
  rcases NormedField.exists_lt_norm 𝕜 (‖m‖ / ε) with ⟨a, ha⟩
  have hapos : 0 < ‖a‖ := lt_of_le_of_lt (by rw [le_div_iff ε0, zero_mul]; exact norm_nonneg _) ha
  have heq : f m = f (fun j ↦ (if j = i then a^(Fintype.card ι - 1) else a⁻¹) • m j) := by
     rw [MultilinearMap.map_smul_univ]
     conv_lhs => rw[← one_smul 𝕜 (f m)]
     congr
     rw [← Finset.prod_erase_mul Finset.univ _ (Finset.mem_univ i),
       Finset.prod_congr (s₂ := Finset.univ.erase i) rfl (g := fun _ ↦ a⁻¹)
       (fun j hj ↦ by rw [Finset.mem_erase] at hj; simp only [hj.1, ite_false]),
       Finset.prod_const, Finset.card_erase_of_mem (Finset.mem_univ i), Finset.card_univ]
     simp only [ite_true]
     rw [← mul_pow]
     conv_lhs => rw [← one_pow (Fintype.card ι - 1), ← inv_mul_cancel
       (fun (h : a = 0) ↦ by rw [h, norm_zero] at hapos; exact lt_irrefl 0 hapos)]
  rw [heq]
  refine hε _ ?_
  rw [pi_norm_lt_iff ε0]
  intro j
  rw [norm_smul]
  by_cases h : j = i
  · rw [h, hi, mul_zero]
    exact ε0
  · simp only [h, ite_false]
    exact lt_of_le_of_lt (mul_le_mul_of_nonneg_left (norm_le_pi_norm m j) (norm_nonneg _))
      (by rw [norm_inv, inv_mul_lt_iff hapos, ← div_lt_iff ε0]; exact ha)

/-- If a continuous multilinear map in finitely many variables on normed spaces satisfies
the inequality `‖f m‖ ≤ C * ∏ i, ‖m i‖` on a shell `ε i / ‖c i‖ < ‖m i‖ < ε i` for some positive
numbers `ε i` and elements `c i : 𝕜`, `1 < ‖c i‖`, then it satisfies this inequality for all `m`. -/
theorem bound_of_shell_of_continuous (hfc : Continuous f)
=======
of `∀ i, E i` such that one of the `m i` has norm `0`, then `f m` has norm `0`.

Note that we cannot drop the continuity assumption because `f (m : Unit → E) = f (m ())`,
where the domain has zero norm and the codomain has a nonzero norm
does not satisfy this condition. -/
lemma norm_map_coord_zero (hf : Continuous f) {m : ∀ i, E i} {i : ι} (hi : ‖m i‖ = 0) :
    ‖f m‖ = 0 := by
  classical
  have : Nonempty ι := ⟨i⟩
  set m' : 𝕜 → ∀ i, E i := fun ε : 𝕜 ↦ update (ε • m) i (ε⁻¹ ^ (Fintype.card ι) • ((ε • m) i))
  have A : Tendsto m' (𝓝[≠] 0) (𝓝 0) := by
    rw [← update_eq_self i (0 : ∀ i, E i)]
    refine (Tendsto.mono_left ?_ inf_le_left).update i ?_
    · exact (continuous_id.smul continuous_const).tendsto' _ _ (zero_smul _ m)
    · refine NormedAddCommGroup.tendsto_nhds_zero.2 fun r hr ↦ eventually_mem_nhdsWithin.mono ?_
      simp [norm_smul, *]
  have B : Tendsto (‖f <| m' ·‖) (𝓝[≠] 0) (𝓝 0) := by
    simpa only [f.map_zero, norm_zero] using ((hf.tendsto 0).comp A).norm
  refine tendsto_nhds_unique (tendsto_const_nhds.congr' ?_) B
  refine eventually_mem_nhdsWithin.mono fun ε (hε : ε ≠ 0) ↦ ?_
  simp_rw [f.map_smul, Pi.smul_def, update_eq_self, f.map_smul_univ, prod_const, smul_smul,
    Fintype.card, ← mul_pow, inv_mul_cancel hε, one_pow, one_smul]

theorem bound_of_shell_of_norm_map_coord_zero (hf₀ : ∀ {m i}, ‖m i‖ = 0 → ‖f m‖ = 0)
>>>>>>> 7466efcf
    {ε : ι → ℝ} {C : ℝ} (hε : ∀ i, 0 < ε i) {c : ι → 𝕜} (hc : ∀ i, 1 < ‖c i‖)
    (hf : ∀ m : ∀ i, E i, (∀ i, ε i / ‖c i‖ ≤ ‖m i‖) → (∀ i, ‖m i‖ < ε i) → ‖f m‖ ≤ C * ∏ i, ‖m i‖)
    (m : ∀ i, E i) : ‖f m‖ ≤ C * ∏ i, ‖m i‖ := by
  rcases em (∃ i, ‖m i‖ = 0) with (⟨i, hi⟩ | hm)
<<<<<<< HEAD
  · rw [f.zero_of_continuous_of_one_entry_norm_zero hfc m hi, prod_eq_zero (mem_univ i) hi,
      mul_zero]
=======
  · rw [hf₀ hi, prod_eq_zero (mem_univ i) hi, mul_zero]
>>>>>>> 7466efcf
  push_neg at hm
  choose δ hδ0 hδm_lt hle_δm _ using fun i => rescale_to_shell_semi_normed (hc i) (hε i) (hm i)
  have hδ0 : 0 < ∏ i, ‖δ i‖ := prod_pos fun i _ => norm_pos_iff.2 (hδ0 i)
  simpa [map_smul_univ, norm_smul, prod_mul_distrib, mul_left_comm C, mul_le_mul_left hδ0] using
    hf (fun i => δ i • m i) hle_δm hδm_lt
<<<<<<< HEAD
=======

/-- If a continuous multilinear map in finitely many variables on normed spaces satisfies
the inequality `‖f m‖ ≤ C * ∏ i, ‖m i‖` on a shell `ε i / ‖c i‖ < ‖m i‖ < ε i` for some positive
numbers `ε i` and elements `c i : 𝕜`, `1 < ‖c i‖`, then it satisfies this inequality for all `m`. -/
theorem bound_of_shell_of_continuous (hfc : Continuous f)
    {ε : ι → ℝ} {C : ℝ} (hε : ∀ i, 0 < ε i) {c : ι → 𝕜} (hc : ∀ i, 1 < ‖c i‖)
    (hf : ∀ m : ∀ i, E i, (∀ i, ε i / ‖c i‖ ≤ ‖m i‖) → (∀ i, ‖m i‖ < ε i) → ‖f m‖ ≤ C * ∏ i, ‖m i‖)
    (m : ∀ i, E i) : ‖f m‖ ≤ C * ∏ i, ‖m i‖ :=
  bound_of_shell_of_norm_map_coord_zero f (norm_map_coord_zero f hfc) hε hc hf m
>>>>>>> 7466efcf

/-- If a multilinear map in finitely many variables on (semi)normed spaces is continuous, then it
satisfies the inequality `‖f m‖ ≤ C * ∏ i, ‖m i‖`, for some `C` which can be chosen to be
positive. -/
theorem exists_bound_of_continuous (hf : Continuous f) :
    ∃ C : ℝ, 0 < C ∧ ∀ m, ‖f m‖ ≤ C * ∏ i, ‖m i‖ := by
  cases isEmpty_or_nonempty ι
  · refine' ⟨‖f 0‖ + 1, add_pos_of_nonneg_of_pos (norm_nonneg _) zero_lt_one, fun m => _⟩
    obtain rfl : m = 0
    exact funext (IsEmpty.elim ‹_›)
    simp [univ_eq_empty, zero_le_one]
  obtain ⟨ε : ℝ, ε0 : 0 < ε, hε : ∀ m : ∀ i, E i, ‖m - 0‖ < ε → ‖f m - f 0‖ < 1⟩ :=
    NormedAddCommGroup.tendsto_nhds_nhds.1 (hf.tendsto 0) 1 zero_lt_one
  simp only [sub_zero, f.map_zero] at hε
  rcases NormedField.exists_one_lt_norm 𝕜 with ⟨c, hc⟩
  have : 0 < (‖c‖ / ε) ^ Fintype.card ι := pow_pos (div_pos (zero_lt_one.trans hc) ε0) _
  refine' ⟨_, this, _⟩
  refine' f.bound_of_shell_of_continuous hf (fun _ => ε0) (fun _ => hc) fun m hcm hm => _
  refine' (hε m ((pi_norm_lt_iff ε0).2 hm)).le.trans _
  rw [← div_le_iff' this, one_div, ← inv_pow, inv_div, Fintype.card, ← prod_const]
  exact prod_le_prod (fun _ _ => div_nonneg ε0.le (norm_nonneg _)) fun i _ => hcm i
#align multilinear_map.exists_bound_of_continuous MultilinearMap.exists_bound_of_continuous

/-- If `f` satisfies a boundedness property around `0`, one can deduce a bound on `f m₁ - f m₂`
using the multilinearity. Here, we give a precise but hard to use version. See
`norm_image_sub_le_of_bound` for a less precise but more usable version. The bound reads
`‖f m - f m'‖ ≤
  C * ‖m 1 - m' 1‖ * max ‖m 2‖ ‖m' 2‖ * max ‖m 3‖ ‖m' 3‖ * ... * max ‖m n‖ ‖m' n‖ + ...`,
where the other terms in the sum are the same products where `1` is replaced by any `i`. -/
theorem norm_image_sub_le_of_bound' [DecidableEq ι] {C : ℝ} (hC : 0 ≤ C)
    (H : ∀ m, ‖f m‖ ≤ C * ∏ i, ‖m i‖) (m₁ m₂ : ∀ i, E i) :
    ‖f m₁ - f m₂‖ ≤ C * ∑ i, ∏ j, if j = i then ‖m₁ i - m₂ i‖ else max ‖m₁ j‖ ‖m₂ j‖ := by
  have A :
    ∀ s : Finset ι,
      ‖f m₁ - f (s.piecewise m₂ m₁)‖ ≤
        C * ∑ i in s, ∏ j, if j = i then ‖m₁ i - m₂ i‖ else max ‖m₁ j‖ ‖m₂ j‖ := by
    intro s
    induction' s using Finset.induction with i s his Hrec
    · simp
    have I :
      ‖f (s.piecewise m₂ m₁) - f ((insert i s).piecewise m₂ m₁)‖ ≤
        C * ∏ j, if j = i then ‖m₁ i - m₂ i‖ else max ‖m₁ j‖ ‖m₂ j‖ := by
      have A : (insert i s).piecewise m₂ m₁ = Function.update (s.piecewise m₂ m₁) i (m₂ i) :=
        s.piecewise_insert _ _ _
      have B : s.piecewise m₂ m₁ = Function.update (s.piecewise m₂ m₁) i (m₁ i) := by
        ext j
        by_cases h : j = i
        · rw [h]
          simp [his]
        · simp [h]
      rw [B, A, ← f.map_sub]
      apply le_trans (H _)
      gcongr with j
      · exact fun j _ => norm_nonneg _
      by_cases h : j = i
      · rw [h]
        simp
      · by_cases h' : j ∈ s <;> simp [h', h, le_refl]
    calc
      ‖f m₁ - f ((insert i s).piecewise m₂ m₁)‖ ≤
          ‖f m₁ - f (s.piecewise m₂ m₁)‖ +
            ‖f (s.piecewise m₂ m₁) - f ((insert i s).piecewise m₂ m₁)‖ := by
        rw [← dist_eq_norm, ← dist_eq_norm, ← dist_eq_norm]
        exact dist_triangle _ _ _
      _ ≤
          (C * ∑ i in s, ∏ j, if j = i then ‖m₁ i - m₂ i‖ else max ‖m₁ j‖ ‖m₂ j‖) +
            C * ∏ j, if j = i then ‖m₁ i - m₂ i‖ else max ‖m₁ j‖ ‖m₂ j‖ :=
        (add_le_add Hrec I)
      _ = C * ∑ i in insert i s, ∏ j, if j = i then ‖m₁ i - m₂ i‖ else max ‖m₁ j‖ ‖m₂ j‖ := by
        simp [his, add_comm, left_distrib]
  convert A univ
  simp
#align multilinear_map.norm_image_sub_le_of_bound' MultilinearMap.norm_image_sub_le_of_bound'

/-- If `f` satisfies a boundedness property around `0`, one can deduce a bound on `f m₁ - f m₂`
using the multilinearity. Here, we give a usable but not very precise version. See
`norm_image_sub_le_of_bound'` for a more precise but less usable version. The bound is
`‖f m - f m'‖ ≤ C * card ι * ‖m - m'‖ * (max ‖m‖ ‖m'‖) ^ (card ι - 1)`. -/
theorem norm_image_sub_le_of_bound {C : ℝ} (hC : 0 ≤ C) (H : ∀ m, ‖f m‖ ≤ C * ∏ i, ‖m i‖)
    (m₁ m₂ : ∀ i, E i) :
    ‖f m₁ - f m₂‖ ≤ C * Fintype.card ι * max ‖m₁‖ ‖m₂‖ ^ (Fintype.card ι - 1) * ‖m₁ - m₂‖ := by
  classical
  have A :
    ∀ i : ι,
      ∏ j, (if j = i then ‖m₁ i - m₂ i‖ else max ‖m₁ j‖ ‖m₂ j‖) ≤
        ‖m₁ - m₂‖ * max ‖m₁‖ ‖m₂‖ ^ (Fintype.card ι - 1) := by
    intro i
    calc
      ∏ j, (if j = i then ‖m₁ i - m₂ i‖ else max ‖m₁ j‖ ‖m₂ j‖) ≤
          ∏ j : ι, Function.update (fun _ => max ‖m₁‖ ‖m₂‖) i ‖m₁ - m₂‖ j := by
        apply Finset.prod_le_prod
        · intro j _
          by_cases h : j = i <;> simp [h, norm_nonneg]
        · intro j _
          by_cases h : j = i
          · rw [h]
            simp only [ite_true, Function.update_same]
            exact norm_le_pi_norm (m₁ - m₂) i
          · simp [h, -le_max_iff, -max_le_iff, max_le_max, norm_le_pi_norm (_ : ∀ i, E i)]
      _ = ‖m₁ - m₂‖ * max ‖m₁‖ ‖m₂‖ ^ (Fintype.card ι - 1) := by
        rw [prod_update_of_mem (Finset.mem_univ _)]
        simp [card_univ_diff]
  calc
    ‖f m₁ - f m₂‖ ≤ C * ∑ i, ∏ j, if j = i then ‖m₁ i - m₂ i‖ else max ‖m₁ j‖ ‖m₂ j‖ :=
      f.norm_image_sub_le_of_bound' hC H m₁ m₂
    _ ≤ C * ∑ _i, ‖m₁ - m₂‖ * max ‖m₁‖ ‖m₂‖ ^ (Fintype.card ι - 1) := by gcongr; apply A
    _ = C * Fintype.card ι * max ‖m₁‖ ‖m₂‖ ^ (Fintype.card ι - 1) * ‖m₁ - m₂‖ := by
      rw [sum_const, card_univ, nsmul_eq_mul]
      ring
#align multilinear_map.norm_image_sub_le_of_bound MultilinearMap.norm_image_sub_le_of_bound

/-- If a multilinear map satisfies an inequality `‖f m‖ ≤ C * ∏ i, ‖m i‖`, then it is
continuous. -/
theorem continuous_of_bound (C : ℝ) (H : ∀ m, ‖f m‖ ≤ C * ∏ i, ‖m i‖) : Continuous f := by
  let D := max C 1
  have D_pos : 0 ≤ D := le_trans zero_le_one (le_max_right _ _)
  replace H : ∀ m, ‖f m‖ ≤ D * ∏ i, ‖m i‖
  · intro m
    apply le_trans (H m) (mul_le_mul_of_nonneg_right (le_max_left _ _) _)
    exact prod_nonneg fun (i : ι) _ => norm_nonneg (m i)
  refine' continuous_iff_continuousAt.2 fun m => _
  refine'
    continuousAt_of_locally_lipschitz zero_lt_one
      (D * Fintype.card ι * (‖m‖ + 1) ^ (Fintype.card ι - 1)) fun m' h' => _
  rw [dist_eq_norm, dist_eq_norm]
  have : max ‖m'‖ ‖m‖ ≤ ‖m‖ + 1 := by
    simp [zero_le_one, norm_le_of_mem_closedBall (le_of_lt h')]
  calc
    ‖f m' - f m‖ ≤ D * Fintype.card ι * max ‖m'‖ ‖m‖ ^ (Fintype.card ι - 1) * ‖m' - m‖ :=
      f.norm_image_sub_le_of_bound D_pos H m' m
    _ ≤ D * Fintype.card ι * (‖m‖ + 1) ^ (Fintype.card ι - 1) * ‖m' - m‖ := by gcongr
#align multilinear_map.continuous_of_bound MultilinearMap.continuous_of_bound

/-- Constructing a continuous multilinear map from a multilinear map satisfying a boundedness
condition. -/
def mkContinuous (C : ℝ) (H : ∀ m, ‖f m‖ ≤ C * ∏ i, ‖m i‖) : ContinuousMultilinearMap 𝕜 E G :=
  { f with cont := f.continuous_of_bound C H }
#align multilinear_map.mk_continuous MultilinearMap.mkContinuous

@[simp]
theorem coe_mkContinuous (C : ℝ) (H : ∀ m, ‖f m‖ ≤ C * ∏ i, ‖m i‖) : ⇑(f.mkContinuous C H) = f :=
  rfl
#align multilinear_map.coe_mk_continuous MultilinearMap.coe_mkContinuous

/-- Given a multilinear map in `n` variables, if one restricts it to `k` variables putting `z` on
the other coordinates, then the resulting restricted function satisfies an inequality
`‖f.restr v‖ ≤ C * ‖z‖^(n-k) * Π ‖v i‖` if the original function satisfies `‖f v‖ ≤ C * Π ‖v i‖`. -/
theorem restr_norm_le {k n : ℕ} (f : (MultilinearMap 𝕜 (fun _ : Fin n => G) G' : _))
    (s : Finset (Fin n)) (hk : s.card = k) (z : G) {C : ℝ} (H : ∀ m, ‖f m‖ ≤ C * ∏ i, ‖m i‖)
    (v : Fin k → G) : ‖f.restr s hk z v‖ ≤ C * ‖z‖ ^ (n - k) * ∏ i, ‖v i‖ := by
  rw [mul_right_comm, mul_assoc]
  convert H _ using 2
  simp only [apply_dite norm, Fintype.prod_dite, prod_const ‖z‖, Finset.card_univ,
    Fintype.card_of_subtype sᶜ fun _ => mem_compl, card_compl, Fintype.card_fin, hk, mk_coe, ←
    (s.orderIsoOfFin hk).symm.bijective.prod_comp fun x => ‖v x‖]
  convert rfl
#align multilinear_map.restr_norm_le MultilinearMap.restr_norm_le

end MultilinearMap

/-!
### Continuous multilinear maps

We define the norm `‖f‖` of a continuous multilinear map `f` in finitely many variables as the
smallest number such that `‖f m‖ ≤ ‖f‖ * ∏ i, ‖m i‖` for all `m`. We show that this
defines a normed space structure on `ContinuousMultilinearMap 𝕜 E G`.
-/


namespace ContinuousMultilinearMap

variable (c : 𝕜) (f g : ContinuousMultilinearMap 𝕜 E G) (m : ∀ i, E i)

theorem bound : ∃ C : ℝ, 0 < C ∧ ∀ m, ‖f m‖ ≤ C * ∏ i, ‖m i‖ :=
  f.toMultilinearMap.exists_bound_of_continuous f.2
#align continuous_multilinear_map.bound ContinuousMultilinearMap.bound

open Real

/-- The operator norm of a continuous multilinear map is the inf of all its bounds. -/
def opNorm :=
  sInf { c | 0 ≤ (c : ℝ) ∧ ∀ m, ‖f m‖ ≤ c * ∏ i, ‖m i‖ }
#align continuous_multilinear_map.op_norm ContinuousMultilinearMap.opNorm

instance hasOpNorm : Norm (ContinuousMultilinearMap 𝕜 E G) :=
  ⟨opNorm⟩
#align continuous_multilinear_map.has_op_norm ContinuousMultilinearMap.hasOpNorm

/-- An alias of `ContinuousMultilinearMap.hasOpNorm` with non-dependent types to help typeclass
search. -/
instance hasOpNorm' : Norm (ContinuousMultilinearMap 𝕜 (fun _ : ι => G) G') :=
  ContinuousMultilinearMap.hasOpNorm
#align continuous_multilinear_map.has_op_norm' ContinuousMultilinearMap.hasOpNorm'

theorem norm_def : ‖f‖ = sInf { c | 0 ≤ (c : ℝ) ∧ ∀ m, ‖f m‖ ≤ c * ∏ i, ‖m i‖ } :=
  rfl
#align continuous_multilinear_map.norm_def ContinuousMultilinearMap.norm_def

-- So that invocations of `le_csInf` make sense: we show that the set of
-- bounds is nonempty and bounded below.
theorem bounds_nonempty {f : ContinuousMultilinearMap 𝕜 E G} :
    ∃ c, c ∈ { c | 0 ≤ c ∧ ∀ m, ‖f m‖ ≤ c * ∏ i, ‖m i‖ } :=
  let ⟨M, hMp, hMb⟩ := f.bound
  ⟨M, le_of_lt hMp, hMb⟩
#align continuous_multilinear_map.bounds_nonempty ContinuousMultilinearMap.bounds_nonempty

theorem bounds_bddBelow {f : ContinuousMultilinearMap 𝕜 E G} :
    BddBelow { c | 0 ≤ c ∧ ∀ m, ‖f m‖ ≤ c * ∏ i, ‖m i‖ } :=
  ⟨0, fun _ ⟨hn, _⟩ => hn⟩
#align continuous_multilinear_map.bounds_bdd_below ContinuousMultilinearMap.bounds_bddBelow

theorem isLeast_op_norm : IsLeast {c : ℝ | 0 ≤ c ∧ ∀ m, ‖f m‖ ≤ c * ∏ i, ‖m i‖} ‖f‖ := by
  refine IsClosed.isLeast_csInf ?_ bounds_nonempty bounds_bddBelow
  simp only [Set.setOf_and, Set.setOf_forall]
  exact isClosed_Ici.inter (isClosed_iInter fun m ↦
    isClosed_le continuous_const (continuous_id.mul continuous_const))

theorem op_norm_nonneg : 0 ≤ ‖f‖ :=
  Real.sInf_nonneg _ fun _ ⟨hx, _⟩ => hx
#align continuous_multilinear_map.op_norm_nonneg ContinuousMultilinearMap.op_norm_nonneg

/-- The fundamental property of the operator norm of a continuous multilinear map:
`‖f m‖` is bounded by `‖f‖` times the product of the `‖m i‖`. -/
theorem le_op_norm : ‖f m‖ ≤ ‖f‖ * ∏ i, ‖m i‖ := f.isLeast_op_norm.1.2 m
#align continuous_multilinear_map.le_op_norm ContinuousMultilinearMap.le_op_norm

variable {f m}

theorem le_mul_prod_of_le_op_norm_of_le {C : ℝ} {b : ι → ℝ} (hC : ‖f‖ ≤ C)
    (hm : ∀ i, ‖m i‖ ≤ b i) : ‖f m‖ ≤ C * ∏ i, b i :=
  (f.le_op_norm m).trans <| mul_le_mul hC (prod_le_prod (fun _ _ ↦ norm_nonneg _) fun _ _ ↦ hm _)
    (prod_nonneg fun _ _ ↦ norm_nonneg _) ((op_norm_nonneg _).trans hC)

variable (f)

theorem le_op_norm_mul_prod_of_le {b : ι → ℝ} (hm : ∀ i, ‖m i‖ ≤ b i) :
    ‖f m‖ ≤ ‖f‖ * ∏ i, b i :=
  le_mul_prod_of_le_op_norm_of_le le_rfl hm
#align continuous_multilinear_map.le_op_norm_mul_prod_of_le ContinuousMultilinearMap.le_op_norm_mul_prod_of_le

theorem le_op_norm_mul_pow_card_of_le {b : ℝ} (hm : ‖m‖ ≤ b) :
    ‖f m‖ ≤ ‖f‖ * b ^ Fintype.card ι := by
  simpa only [prod_const] using f.le_op_norm_mul_prod_of_le fun i => (norm_le_pi_norm m i).trans hm
#align continuous_multilinear_map.le_op_norm_mul_pow_card_of_le ContinuousMultilinearMap.le_op_norm_mul_pow_card_of_le

theorem le_op_norm_mul_pow_of_le {Ei : Fin n → Type*} [∀ i, NormedAddCommGroup (Ei i)]
    [∀ i, NormedSpace 𝕜 (Ei i)] (f : ContinuousMultilinearMap 𝕜 Ei G) {m : ∀ i, Ei i} {b : ℝ}
    (hm : ‖m‖ ≤ b) : ‖f m‖ ≤ ‖f‖ * b ^ n := by
  simpa only [Fintype.card_fin] using f.le_op_norm_mul_pow_card_of_le hm
#align continuous_multilinear_map.le_op_norm_mul_pow_of_le ContinuousMultilinearMap.le_op_norm_mul_pow_of_le

variable {f} (m)

theorem le_of_op_norm_le {C : ℝ} (h : ‖f‖ ≤ C) : ‖f m‖ ≤ C * ∏ i, ‖m i‖ :=
  le_mul_prod_of_le_op_norm_of_le h fun _ ↦ le_rfl
#align continuous_multilinear_map.le_of_op_norm_le ContinuousMultilinearMap.le_of_op_norm_le

variable (f)

theorem ratio_le_op_norm : (‖f m‖ / ∏ i, ‖m i‖) ≤ ‖f‖ :=
  div_le_of_nonneg_of_le_mul (prod_nonneg fun _ _ => norm_nonneg _) (op_norm_nonneg _)
    (f.le_op_norm m)
#align continuous_multilinear_map.ratio_le_op_norm ContinuousMultilinearMap.ratio_le_op_norm

/-- The image of the unit ball under a continuous multilinear map is bounded. -/
theorem unit_le_op_norm (h : ‖m‖ ≤ 1) : ‖f m‖ ≤ ‖f‖ :=
  (le_op_norm_mul_pow_card_of_le f h).trans <| by simp
#align continuous_multilinear_map.unit_le_op_norm ContinuousMultilinearMap.unit_le_op_norm

/-- If one controls the norm of every `f x`, then one controls the norm of `f`. -/
theorem op_norm_le_bound {M : ℝ} (hMp : 0 ≤ M) (hM : ∀ m, ‖f m‖ ≤ M * ∏ i, ‖m i‖) : ‖f‖ ≤ M :=
  csInf_le bounds_bddBelow ⟨hMp, hM⟩
#align continuous_multilinear_map.op_norm_le_bound ContinuousMultilinearMap.op_norm_le_bound

theorem op_norm_le_iff {C : ℝ} (hC : 0 ≤ C) :
    ‖f‖ ≤ C ↔ ∀ m, ‖f m‖ ≤ C * ∏ i, ‖m i‖ :=
  ⟨fun h _ ↦ le_of_op_norm_le _ h, op_norm_le_bound _ hC⟩

/-- The operator norm satisfies the triangle inequality. -/
theorem op_norm_add_le : ‖f + g‖ ≤ ‖f‖ + ‖g‖ :=
  op_norm_le_bound _ (add_nonneg (op_norm_nonneg _) (op_norm_nonneg _)) fun x => by
    rw [add_mul]
    exact norm_add_le_of_le (le_op_norm _ _) (le_op_norm _ _)
#align continuous_multilinear_map.op_norm_add_le ContinuousMultilinearMap.op_norm_add_le

theorem op_norm_zero : ‖(0 : ContinuousMultilinearMap 𝕜 E G)‖ = 0 :=
  (op_norm_nonneg _).antisymm' <| op_norm_le_bound 0 le_rfl fun m => by simp
#align continuous_multilinear_map.op_norm_zero ContinuousMultilinearMap.op_norm_zero

section

variable {𝕜' : Type*} [NormedField 𝕜'] [NormedSpace 𝕜' G] [SMulCommClass 𝕜 𝕜' G]

theorem op_norm_smul_le (c : 𝕜') : ‖c • f‖ ≤ ‖c‖ * ‖f‖ :=
  (c • f).op_norm_le_bound (mul_nonneg (norm_nonneg _) (op_norm_nonneg _)) fun m ↦ by
    rw [smul_apply, norm_smul, mul_assoc]
    exact mul_le_mul_of_nonneg_left (le_op_norm _ _) (norm_nonneg _)
#align continuous_multilinear_map.op_norm_smul_le ContinuousMultilinearMap.op_norm_smul_le

theorem op_norm_neg : ‖-f‖ = ‖f‖ := by
  rw [norm_def]
  apply congr_arg
  ext
  simp
#align continuous_multilinear_map.op_norm_neg ContinuousMultilinearMap.op_norm_neg

/-- Continuous multilinear maps themselves form a seminormed space with respect to
    the operator norm. -/
instance seminormedAddCommGroup :
    SeminormedAddCommGroup (ContinuousMultilinearMap 𝕜 E G) :=
  AddGroupSeminorm.toSeminormedAddCommGroup
    { toFun := norm
      map_zero' := op_norm_zero
      neg' := op_norm_neg
      add_le' := fun f g ↦ op_norm_add_le f g}

/-- An alias of `ContinuousMultilinearMap.seminormedAddCommGroup` with non-dependent types to help
typeclass search. -/
instance seminormedAddCommGroup' :
    SeminormedAddCommGroup (ContinuousMultilinearMap 𝕜 (fun _ : ι => G) G') :=
  ContinuousMultilinearMap.seminormedAddCommGroup

instance normedSpace : NormedSpace 𝕜' (ContinuousMultilinearMap 𝕜 E G) :=
  ⟨fun c f => f.op_norm_smul_le c⟩
#align continuous_multilinear_map.normed_space ContinuousMultilinearMap.normedSpace

/-- An alias of `ContinuousMultilinearMap.normedSpace` with non-dependent types to help typeclass
search. -/
instance normedSpace' :
    NormedSpace 𝕜' (ContinuousMultilinearMap 𝕜 (fun _ : ι => G') G) :=
  ContinuousMultilinearMap.normedSpace
#align continuous_multilinear_map.normed_space' ContinuousMultilinearMap.normedSpace'

/-- The fundamental property of the operator norm of a continuous multilinear map:
`‖f m‖` is bounded by `‖f‖` times the product of the `‖m i‖`, `nnnorm` version. -/
theorem le_op_nnnorm : ‖f m‖₊ ≤ ‖f‖₊ * ∏ i, ‖m i‖₊ :=
  NNReal.coe_le_coe.1 <| by
    push_cast
    exact f.le_op_norm m
#align continuous_multilinear_map.le_op_nnnorm ContinuousMultilinearMap.le_op_nnnorm

theorem le_of_op_nnnorm_le {C : ℝ≥0} (h : ‖f‖₊ ≤ C) : ‖f m‖₊ ≤ C * ∏ i, ‖m i‖₊ :=
  (f.le_op_nnnorm m).trans <| mul_le_mul' h le_rfl
#align continuous_multilinear_map.le_of_op_nnnorm_le ContinuousMultilinearMap.le_of_op_nnnorm_le

theorem op_nnnorm_le_iff {C : ℝ≥0} : ‖f‖₊ ≤ C ↔ ∀ m, ‖f m‖₊ ≤ C * ∏ i, ‖m i‖₊ := by
  simp only [← NNReal.coe_le_coe]; simp [op_norm_le_iff _ C.coe_nonneg, NNReal.coe_prod]

theorem isLeast_op_nnnorm :
    IsLeast {C : ℝ≥0 | ∀ m, ‖f m‖₊ ≤ C * ∏ i, ‖m i‖₊} ‖f‖₊ := by
  simpa only [← op_nnnorm_le_iff] using isLeast_Ici

theorem op_nnnorm_prod (f : ContinuousMultilinearMap 𝕜 E G)
    (g : ContinuousMultilinearMap 𝕜 E G') : ‖f.prod g‖₊ = max ‖f‖₊ ‖g‖₊ :=
  eq_of_forall_ge_iff fun _ ↦ by
    simp only [op_nnnorm_le_iff, prod_apply, Prod.nnnorm_def', max_le_iff, forall_and]

theorem op_norm_prod (f : ContinuousMultilinearMap 𝕜 E G)
    (g : ContinuousMultilinearMap 𝕜 E G') : ‖f.prod g‖ = max ‖f‖ ‖g‖ :=
  congr_arg NNReal.toReal (op_nnnorm_prod f g)
#align continuous_multilinear_map.op_norm_prod ContinuousMultilinearMap.op_norm_prod

<<<<<<< HEAD
theorem op_nnnorm_pi {ι' : Type v'} [Fintype ι'] {E' : ι' → Type wE'}
=======
theorem op_nnnorm_pi
>>>>>>> 7466efcf
    [∀ i', SeminormedAddCommGroup (E' i')] [∀ i', NormedSpace 𝕜 (E' i')]
    (f : ∀ i', ContinuousMultilinearMap 𝕜 E (E' i')) : ‖pi f‖₊ = ‖f‖₊ :=
  eq_of_forall_ge_iff fun _ ↦ by simpa [op_nnnorm_le_iff, pi_nnnorm_le_iff] using forall_swap

theorem op_norm_pi {ι' : Type v'} [Fintype ι'] {E' : ι' → Type wE'}
<<<<<<< HEAD
    [∀ i', SeminormedAddCommGroup (E' i')]
    [∀ i', NormedSpace 𝕜 (E' i')] (f : ∀ i', ContinuousMultilinearMap 𝕜 E (E' i')) :
=======
    [∀ i', SeminormedAddCommGroup (E' i')] [∀ i', NormedSpace 𝕜 (E' i')]
    (f : ∀ i', ContinuousMultilinearMap 𝕜 E (E' i')) :
>>>>>>> 7466efcf
    ‖pi f‖ = ‖f‖ :=
  congr_arg NNReal.toReal (op_nnnorm_pi f)
#align continuous_multilinear_map.norm_pi ContinuousMultilinearMap.op_norm_pi

section

@[simp]
theorem norm_ofSubsingleton [Subsingleton ι] (i : ι) (f : G →L[𝕜] G') :
    ‖ofSubsingleton 𝕜 G G' i f‖ = ‖f‖ := by
  letI : Unique ι := uniqueOfSubsingleton i
  simp [norm_def, ContinuousLinearMap.norm_def, (Equiv.funUnique _ _).symm.surjective.forall]

@[simp]
theorem nnnorm_ofSubsingleton [Subsingleton ι] (i : ι) (f : G →L[𝕜] G') :
    ‖ofSubsingleton 𝕜 G G' i f‖₊ = ‖f‖₊ :=
  NNReal.eq <| norm_ofSubsingleton i f

variable (𝕜 G)

/-- Linear isometry between continuous linear maps from `G` to `G'`
and continuous `1`-multilinear maps from `G` to `G'`. -/
@[simps apply symm_apply]
def ofSubsingletonₗᵢ [Subsingleton ι] (i : ι) :
    (G →L[𝕜] G') ≃ₗᵢ[𝕜] ContinuousMultilinearMap 𝕜 (fun _ : ι ↦ G) G' :=
  { ofSubsingleton 𝕜 G G' i with
    map_add' := fun _ _ ↦ rfl
    map_smul' := fun _ _ ↦ rfl
    norm_map' := norm_ofSubsingleton i }

theorem norm_ofSubsingleton_id_le [Subsingleton ι] (i : ι) :
    ‖ofSubsingleton 𝕜 G G i (.id _ _)‖ ≤ 1 := by
  rw [norm_ofSubsingleton]
  apply ContinuousLinearMap.norm_id_le
#align continuous_multilinear_map.norm_of_subsingleton_le ContinuousMultilinearMap.norm_ofSubsingleton_id_le

theorem nnnorm_ofSubsingleton_id_le [Subsingleton ι] (i : ι) :
    ‖ofSubsingleton 𝕜 G G i (.id _ _)‖₊ ≤ 1 :=
  norm_ofSubsingleton_id_le _ _ _
#align continuous_multilinear_map.nnnorm_of_subsingleton_le ContinuousMultilinearMap.nnnorm_ofSubsingleton_id_le

variable {G} (E)

@[simp]
theorem norm_constOfIsEmpty [IsEmpty ι] (x : G) : ‖constOfIsEmpty 𝕜 E x‖ = ‖x‖ := by
  apply le_antisymm
  · refine' op_norm_le_bound _ (norm_nonneg _) fun x => _
    rw [Fintype.prod_empty, mul_one, constOfIsEmpty_apply]
  · simpa using (constOfIsEmpty 𝕜 E x).le_op_norm 0
#align continuous_multilinear_map.norm_const_of_is_empty ContinuousMultilinearMap.norm_constOfIsEmpty

@[simp]
theorem nnnorm_constOfIsEmpty [IsEmpty ι] (x : G) : ‖constOfIsEmpty 𝕜 E x‖₊ = ‖x‖₊ :=
  NNReal.eq <| norm_constOfIsEmpty _ _ _
#align continuous_multilinear_map.nnnorm_const_of_is_empty ContinuousMultilinearMap.nnnorm_constOfIsEmpty

end

section

variable (𝕜 E E' G G')

/-- `ContinuousMultilinearMap.prod` as a `LinearIsometryEquiv`. -/
def prodL :
    ContinuousMultilinearMap 𝕜 E G × ContinuousMultilinearMap 𝕜 E G' ≃ₗᵢ[𝕜]
      ContinuousMultilinearMap 𝕜 E (G × G') where
  toFun f := f.1.prod f.2
  invFun f :=
    ((ContinuousLinearMap.fst 𝕜 G G').compContinuousMultilinearMap f,
      (ContinuousLinearMap.snd 𝕜 G G').compContinuousMultilinearMap f)
  map_add' f g := rfl
  map_smul' c f := rfl
  left_inv f := by ext <;> rfl
  right_inv f := by ext <;> rfl
  norm_map' f := op_norm_prod f.1 f.2
set_option linter.uppercaseLean3 false in
#align continuous_multilinear_map.prodL ContinuousMultilinearMap.prodL

/-- `ContinuousMultilinearMap.pi` as a `LinearIsometryEquiv`. -/
def piₗᵢ {ι' : Type v'} [Fintype ι'] {E' : ι' → Type wE'}
    [∀ i', NormedAddCommGroup (E' i')] [∀ i', NormedSpace 𝕜 (E' i')] :
    @LinearIsometryEquiv 𝕜 𝕜 _ _ (RingHom.id 𝕜) _ _ _ (∀ i', ContinuousMultilinearMap 𝕜 E (E' i'))
      (ContinuousMultilinearMap 𝕜 E (∀ i, E' i)) _ _ (@Pi.module ι' _ 𝕜 _ _ fun _ => inferInstance)
      _ where
  toLinearEquiv := piLinearEquiv
  norm_map' := op_norm_pi
#align continuous_multilinear_map.piₗᵢ ContinuousMultilinearMap.piₗᵢ

end

end

section RestrictScalars

variable {𝕜' : Type*} [NontriviallyNormedField 𝕜'] [NormedAlgebra 𝕜' 𝕜]

variable [NormedSpace 𝕜' G] [IsScalarTower 𝕜' 𝕜 G]

variable [∀ i, NormedSpace 𝕜' (E i)] [∀ i, IsScalarTower 𝕜' 𝕜 (E i)]

@[simp]
theorem norm_restrictScalars : ‖f.restrictScalars 𝕜'‖ = ‖f‖ := rfl
#align continuous_multilinear_map.norm_restrict_scalars ContinuousMultilinearMap.norm_restrictScalars

variable (𝕜')

/-- `ContinuousMultilinearMap.restrictScalars` as a `LinearIsometry`. -/
def restrictScalarsₗᵢ :
    ContinuousMultilinearMap 𝕜 E G →ₗᵢ[𝕜'] ContinuousMultilinearMap 𝕜' E G where
  toFun := restrictScalars 𝕜'
  map_add' _ _ := rfl
  map_smul' _ _ := rfl
  norm_map' _ := rfl
#align continuous_multilinear_map.restrict_scalarsₗᵢ ContinuousMultilinearMap.restrictScalarsₗᵢ

/-- `ContinuousMultilinearMap.restrictScalars` as a `ContinuousLinearMap`. -/
def restrictScalarsLinear :
    ContinuousMultilinearMap 𝕜 E G →L[𝕜'] ContinuousMultilinearMap 𝕜' E G :=
  (restrictScalarsₗᵢ 𝕜').toContinuousLinearMap
#align continuous_multilinear_map.restrict_scalars_linear ContinuousMultilinearMap.restrictScalarsLinear

variable {𝕜'}

theorem continuous_restrictScalars :
    Continuous
      (restrictScalars 𝕜' : ContinuousMultilinearMap 𝕜 E G → ContinuousMultilinearMap 𝕜' E G) :=
  (restrictScalarsLinear 𝕜').continuous
#align continuous_multilinear_map.continuous_restrict_scalars ContinuousMultilinearMap.continuous_restrictScalars

end RestrictScalars

/-- The difference `f m₁ - f m₂` is controlled in terms of `‖f‖` and `‖m₁ - m₂‖`, precise version.
For a less precise but more usable version, see `norm_image_sub_le`. The bound reads
`‖f m - f m'‖ ≤
  ‖f‖ * ‖m 1 - m' 1‖ * max ‖m 2‖ ‖m' 2‖ * max ‖m 3‖ ‖m' 3‖ * ... * max ‖m n‖ ‖m' n‖ + ...`,
where the other terms in the sum are the same products where `1` is replaced by any `i`.-/
theorem norm_image_sub_le' [DecidableEq ι] (m₁ m₂ : ∀ i, E i) :
    ‖f m₁ - f m₂‖ ≤ ‖f‖ * ∑ i, ∏ j, if j = i then ‖m₁ i - m₂ i‖ else max ‖m₁ j‖ ‖m₂ j‖ :=
  f.toMultilinearMap.norm_image_sub_le_of_bound' (norm_nonneg _) (fun m ↦ f.le_op_norm m) _ _
#align continuous_multilinear_map.norm_image_sub_le' ContinuousMultilinearMap.norm_image_sub_le'

/-- The difference `f m₁ - f m₂` is controlled in terms of `‖f‖` and `‖m₁ - m₂‖`, less precise
version. For a more precise but less usable version, see `norm_image_sub_le'`.
The bound is `‖f m - f m'‖ ≤ ‖f‖ * card ι * ‖m - m'‖ * (max ‖m‖ ‖m'‖) ^ (card ι - 1)`.-/
theorem norm_image_sub_le (m₁ m₂ : ∀ i, E i) :
    ‖f m₁ - f m₂‖ ≤ ‖f‖ * Fintype.card ι * max ‖m₁‖ ‖m₂‖ ^ (Fintype.card ι - 1) * ‖m₁ - m₂‖ :=
  f.toMultilinearMap.norm_image_sub_le_of_bound (norm_nonneg _) (fun m ↦ f.le_op_norm m) _ _
#align continuous_multilinear_map.norm_image_sub_le ContinuousMultilinearMap.norm_image_sub_le

/-- Applying a multilinear map to a vector is continuous in both coordinates. -/
theorem continuous_eval : Continuous
    fun p : ContinuousMultilinearMap 𝕜 E G × ∀ i, E i => p.1 p.2 := by
  apply continuous_iff_continuousAt.2 fun p => ?_
  apply
    continuousAt_of_locally_lipschitz zero_lt_one
      ((‖p‖ + 1) * Fintype.card ι * (‖p‖ + 1) ^ (Fintype.card ι - 1) + ∏ i, ‖p.2 i‖) fun q hq => ?_
  have : 0 ≤ max ‖q.2‖ ‖p.2‖ := by simp
  have : 0 ≤ ‖p‖ + 1 := zero_le_one.trans ((le_add_iff_nonneg_left 1).2 <| norm_nonneg p)
  have A : ‖q‖ ≤ ‖p‖ + 1 := norm_le_of_mem_closedBall hq.le
  have : max ‖q.2‖ ‖p.2‖ ≤ ‖p‖ + 1 :=
    (max_le_max (norm_snd_le q) (norm_snd_le p)).trans (by simp [A, zero_le_one])
  have : ∀ i : ι, i ∈ univ → 0 ≤ ‖p.2 i‖ := fun i _ => norm_nonneg _
  calc
    dist (q.1 q.2) (p.1 p.2) ≤ dist (q.1 q.2) (q.1 p.2) + dist (q.1 p.2) (p.1 p.2) :=
      dist_triangle _ _ _
    _ = ‖q.1 q.2 - q.1 p.2‖ + ‖q.1 p.2 - p.1 p.2‖ := by rw [dist_eq_norm, dist_eq_norm]
    _ ≤ ‖q.1‖ * Fintype.card ι * max ‖q.2‖ ‖p.2‖ ^ (Fintype.card ι - 1) * ‖q.2 - p.2‖ +
        ‖q.1 - p.1‖ * ∏ i, ‖p.2 i‖ :=
      (add_le_add (norm_image_sub_le _ _ _) ((q.1 - p.1).le_op_norm p.2))
    _ ≤ (‖p‖ + 1) * Fintype.card ι * (‖p‖ + 1) ^ (Fintype.card ι - 1) * ‖q - p‖ +
        ‖q - p‖ * ∏ i, ‖p.2 i‖ := by
      apply_rules [add_le_add, mul_le_mul, le_refl, le_trans (norm_fst_le q) A, Nat.cast_nonneg,
        mul_nonneg, pow_le_pow_left, pow_nonneg, norm_snd_le (q - p), norm_nonneg,
        norm_fst_le (q - p), prod_nonneg]
    _ = ((‖p‖ + 1) * Fintype.card ι * (‖p‖ + 1) ^ (Fintype.card ι - 1) + ∏ i, ‖p.2 i‖)
          * dist q p := by
      rw [dist_eq_norm]
      ring
#align continuous_multilinear_map.continuous_eval ContinuousMultilinearMap.continuous_eval

theorem continuous_eval_left (m : ∀ i, E i) :
    Continuous fun p : ContinuousMultilinearMap 𝕜 E G => p m :=
  continuous_eval.comp (continuous_id.prod_mk continuous_const)
#align continuous_multilinear_map.continuous_eval_left ContinuousMultilinearMap.continuous_eval_left

theorem hasSum_eval {α : Type*} {p : α → ContinuousMultilinearMap 𝕜 E G}
    {q : ContinuousMultilinearMap 𝕜 E G} (h : HasSum p q) (m : ∀ i, E i) :
    HasSum (fun a => p a m) (q m) := by
  dsimp [HasSum] at h ⊢
  convert ((continuous_eval_left m).tendsto _).comp h using 1
  ext s
  simp
#align continuous_multilinear_map.has_sum_eval ContinuousMultilinearMap.hasSum_eval

end ContinuousMultilinearMap

/-- If a continuous multilinear map is constructed from a multilinear map via the constructor
`mkContinuous`, then its norm is bounded by the bound given to the constructor if it is
nonnegative. -/
theorem MultilinearMap.mkContinuous_norm_le (f : MultilinearMap 𝕜 E G) {C : ℝ} (hC : 0 ≤ C)
    (H : ∀ m, ‖f m‖ ≤ C * ∏ i, ‖m i‖) : ‖f.mkContinuous C H‖ ≤ C :=
  ContinuousMultilinearMap.op_norm_le_bound _ hC fun m => H m
#align multilinear_map.mk_continuous_norm_le MultilinearMap.mkContinuous_norm_le

/-- If a continuous multilinear map is constructed from a multilinear map via the constructor
`mkContinuous`, then its norm is bounded by the bound given to the constructor if it is
nonnegative. -/
theorem MultilinearMap.mkContinuous_norm_le' (f : MultilinearMap 𝕜 E G) {C : ℝ}
    (H : ∀ m, ‖f m‖ ≤ C * ∏ i, ‖m i‖) : ‖f.mkContinuous C H‖ ≤ max C 0 :=
  ContinuousMultilinearMap.op_norm_le_bound _ (le_max_right _ _) fun m =>
    (H m).trans <|
      mul_le_mul_of_nonneg_right (le_max_left _ _) (prod_nonneg fun _ _ => norm_nonneg _)
#align multilinear_map.mk_continuous_norm_le' MultilinearMap.mkContinuous_norm_le'

namespace ContinuousMultilinearMap

/-- Given a continuous multilinear map `f` on `n` variables (parameterized by `Fin n`) and a subset
`s` of `k` of these variables, one gets a new continuous multilinear map on `Fin k` by varying
these variables, and fixing the other ones equal to a given value `z`. It is denoted by
`f.restr s hk z`, where `hk` is a proof that the cardinality of `s` is `k`. The implicit
identification between `Fin k` and `s` that we use is the canonical (increasing) bijection. -/
def restr {k n : ℕ} (f : (G[×n]→L[𝕜] G' : _)) (s : Finset (Fin n)) (hk : s.card = k) (z : G) :
    G[×k]→L[𝕜] G' :=
  (f.toMultilinearMap.restr s hk z).mkContinuous (‖f‖ * ‖z‖ ^ (n - k)) fun _ =>
    MultilinearMap.restr_norm_le _ _ _ _ (fun m ↦ f.le_op_norm m) _
#align continuous_multilinear_map.restr ContinuousMultilinearMap.restr

theorem norm_restr {k n : ℕ} (f : G[×n]→L[𝕜] G') (s : Finset (Fin n)) (hk : s.card = k) (z : G) :
    ‖f.restr s hk z‖ ≤ ‖f‖ * ‖z‖ ^ (n - k) := by
  apply MultilinearMap.mkContinuous_norm_le
  exact mul_nonneg (norm_nonneg _) (pow_nonneg (norm_nonneg _) _)
#align continuous_multilinear_map.norm_restr ContinuousMultilinearMap.norm_restr

section

variable {A : Type*} [NormedCommRing A] [NormedAlgebra 𝕜 A]

@[simp]
theorem norm_mkPiAlgebra_le [Nonempty ι] : ‖ContinuousMultilinearMap.mkPiAlgebra 𝕜 ι A‖ ≤ 1 := by
  refine op_norm_le_bound _ zero_le_one fun m => ?_
  simp only [ContinuousMultilinearMap.mkPiAlgebra_apply, one_mul]
  exact norm_prod_le' _ univ_nonempty _
#align continuous_multilinear_map.norm_mk_pi_algebra_le ContinuousMultilinearMap.norm_mkPiAlgebra_le

theorem norm_mkPiAlgebra_of_empty [IsEmpty ι] :
    ‖ContinuousMultilinearMap.mkPiAlgebra 𝕜 ι A‖ = ‖(1 : A)‖ := by
  apply le_antisymm
  · apply op_norm_le_bound <;> simp
  · -- Porting note: have to annotate types to get mvars to unify
    convert ratio_le_op_norm (ContinuousMultilinearMap.mkPiAlgebra 𝕜 ι A) fun _ => (1 : A)
    simp [eq_empty_of_isEmpty (univ : Finset ι)]
#align continuous_multilinear_map.norm_mk_pi_algebra_of_empty ContinuousMultilinearMap.norm_mkPiAlgebra_of_empty

@[simp]
theorem norm_mkPiAlgebra [NormOneClass A] :
    ‖ContinuousMultilinearMap.mkPiAlgebra 𝕜 ι A‖ = 1 := by
  cases isEmpty_or_nonempty ι
  · simp [norm_mkPiAlgebra_of_empty]
  · refine' le_antisymm norm_mkPiAlgebra_le _
    convert ratio_le_op_norm (ContinuousMultilinearMap.mkPiAlgebra 𝕜 ι A) fun _ => 1
    simp
#align continuous_multilinear_map.norm_mk_pi_algebra ContinuousMultilinearMap.norm_mkPiAlgebra

end

section

variable {A : Type*} [NormedRing A] [NormedAlgebra 𝕜 A]

theorem norm_mkPiAlgebraFin_succ_le : ‖ContinuousMultilinearMap.mkPiAlgebraFin 𝕜 n.succ A‖ ≤ 1 := by
  refine op_norm_le_bound _ zero_le_one fun m => ?_
  simp only [ContinuousMultilinearMap.mkPiAlgebraFin_apply, one_mul, List.ofFn_eq_map,
    Fin.prod_univ_def, Multiset.coe_map, Multiset.coe_prod]
  refine' (List.norm_prod_le' _).trans_eq _
  · rw [Ne.def, List.map_eq_nil, List.finRange_eq_nil]
    exact Nat.succ_ne_zero _
  rw [List.map_map, Function.comp_def]
#align continuous_multilinear_map.norm_mk_pi_algebra_fin_succ_le ContinuousMultilinearMap.norm_mkPiAlgebraFin_succ_le

theorem norm_mkPiAlgebraFin_le_of_pos (hn : 0 < n) :
    ‖ContinuousMultilinearMap.mkPiAlgebraFin 𝕜 n A‖ ≤ 1 := by
  obtain ⟨n, rfl⟩ := Nat.exists_eq_succ_of_ne_zero hn.ne'
  exact norm_mkPiAlgebraFin_succ_le
#align continuous_multilinear_map.norm_mk_pi_algebra_fin_le_of_pos ContinuousMultilinearMap.norm_mkPiAlgebraFin_le_of_pos

theorem norm_mkPiAlgebraFin_zero : ‖ContinuousMultilinearMap.mkPiAlgebraFin 𝕜 0 A‖ = ‖(1 : A)‖ := by
  refine' le_antisymm _ _
  · refine op_norm_le_bound _ (norm_nonneg (1 : A)) ?_
    simp
  · convert ratio_le_op_norm (ContinuousMultilinearMap.mkPiAlgebraFin 𝕜 0 A) fun _ => (1 : A)
    simp
#align continuous_multilinear_map.norm_mk_pi_algebra_fin_zero ContinuousMultilinearMap.norm_mkPiAlgebraFin_zero

@[simp]
theorem norm_mkPiAlgebraFin [NormOneClass A] :
    ‖ContinuousMultilinearMap.mkPiAlgebraFin 𝕜 n A‖ = 1 := by
  cases n
  · rw [norm_mkPiAlgebraFin_zero]
    simp
  · refine' le_antisymm norm_mkPiAlgebraFin_succ_le _
    refine le_of_eq_of_le ?_ <|
      ratio_le_op_norm (ContinuousMultilinearMap.mkPiAlgebraFin 𝕜 (Nat.succ _) A) fun _ => 1
    simp
#align continuous_multilinear_map.norm_mk_pi_algebra_fin ContinuousMultilinearMap.norm_mkPiAlgebraFin

end

variable (𝕜 ι)

/-- The canonical continuous multilinear map on `𝕜^ι`, associating to `m` the product of all the
`m i` (multiplied by a fixed reference element `z` in the target module) -/
protected def mkPiField (z : G) : ContinuousMultilinearMap 𝕜 (fun _ : ι => 𝕜) G :=
  MultilinearMap.mkContinuous (MultilinearMap.mkPiRing 𝕜 ι z) ‖z‖ fun m => by
    simp only [MultilinearMap.mkPiRing_apply, norm_smul, norm_prod, mul_comm, le_rfl]
#align continuous_multilinear_map.mk_pi_field ContinuousMultilinearMap.mkPiField

variable {𝕜 ι}

@[simp]
theorem mkPiField_apply (z : G) (m : ι → 𝕜) :
    (ContinuousMultilinearMap.mkPiField 𝕜 ι z : (ι → 𝕜) → G) m = (∏ i, m i) • z :=
  rfl
#align continuous_multilinear_map.mk_pi_field_apply ContinuousMultilinearMap.mkPiField_apply

theorem mkPiField_apply_one_eq_self (f : ContinuousMultilinearMap 𝕜 (fun _ : ι => 𝕜) G) :
    ContinuousMultilinearMap.mkPiField 𝕜 ι (f fun _ => 1) = f :=
  toMultilinearMap_injective f.toMultilinearMap.mkPiRing_apply_one_eq_self
#align continuous_multilinear_map.mk_pi_field_apply_one_eq_self ContinuousMultilinearMap.mkPiField_apply_one_eq_self

@[simp]
theorem norm_mkPiField (z : G) :
    ‖ContinuousMultilinearMap.mkPiField 𝕜 ι z‖ = ‖z‖ :=
  (MultilinearMap.mkContinuous_norm_le _ (norm_nonneg z) _).antisymm <| by
    simpa using (ContinuousMultilinearMap.mkPiField 𝕜 ι z).le_op_norm fun _ => 1
#align continuous_multilinear_map.norm_mk_pi_field ContinuousMultilinearMap.norm_mkPiField

theorem mkPiField_eq_iff {z₁ z₂ : G} :
    ContinuousMultilinearMap.mkPiField 𝕜 ι z₁ = ContinuousMultilinearMap.mkPiField 𝕜 ι z₂ ↔
      z₁ = z₂ := by
  rw [← toMultilinearMap_injective.eq_iff]
  exact MultilinearMap.mkPiRing_eq_iff
#align continuous_multilinear_map.mk_pi_field_eq_iff ContinuousMultilinearMap.mkPiField_eq_iff

theorem mkPiField_zero : ContinuousMultilinearMap.mkPiField 𝕜 ι (0 : G) = 0 := by
  ext; rw [mkPiField_apply, smul_zero, ContinuousMultilinearMap.zero_apply]
#align continuous_multilinear_map.mk_pi_field_zero ContinuousMultilinearMap.mkPiField_zero

theorem mkPiField_eq_zero_iff (z : G) : ContinuousMultilinearMap.mkPiField 𝕜 ι z = 0 ↔ z = 0 := by
  rw [← mkPiField_zero, mkPiField_eq_iff]
#align continuous_multilinear_map.mk_pi_field_eq_zero_iff ContinuousMultilinearMap.mkPiField_eq_zero_iff

variable (𝕜 ι G)

/-- Continuous multilinear maps on `𝕜^n` with values in `G` are in bijection with `G`, as such a
continuous multilinear map is completely determined by its value on the constant vector made of
ones. We register this bijection as a linear isometry in
`ContinuousMultilinearMap.piFieldEquiv`. -/
protected def piFieldEquiv :
    G ≃ₗᵢ[𝕜] ContinuousMultilinearMap 𝕜 (fun _ : ι => 𝕜) G where
  toFun z := ContinuousMultilinearMap.mkPiField 𝕜 ι z
  invFun f := f fun i => 1
  map_add' z z' := by
    ext m
    simp [smul_add]
  map_smul' c z := by
    ext m
    simp [smul_smul, mul_comm]
  left_inv z := by simp
  right_inv f := f.mkPiField_apply_one_eq_self
  norm_map' := norm_mkPiField
#align continuous_multilinear_map.pi_field_equiv ContinuousMultilinearMap.piFieldEquiv

end ContinuousMultilinearMap

namespace ContinuousLinearMap

theorem norm_compContinuousMultilinearMap_le (g : G →L[𝕜] G')
    (f : ContinuousMultilinearMap 𝕜 E G) : ‖g.compContinuousMultilinearMap f‖ ≤ ‖g‖ * ‖f‖ :=
  ContinuousMultilinearMap.op_norm_le_bound _ (mul_nonneg (norm_nonneg _) (norm_nonneg _)) fun m =>
    calc
      ‖g (f m)‖ ≤ ‖g‖ * (‖f‖ * ∏ i, ‖m i‖) := g.le_op_norm_of_le <| f.le_op_norm _
      _ = _ := (mul_assoc _ _ _).symm
#align continuous_linear_map.norm_comp_continuous_multilinear_map_le ContinuousLinearMap.norm_compContinuousMultilinearMap_le

variable (𝕜 E G G')

set_option linter.uppercaseLean3 false

/-- `ContinuousLinearMap.compContinuousMultilinearMap` as a bundled continuous bilinear map. -/
def compContinuousMultilinearMapL :
    (G →L[𝕜] G') →L[𝕜] ContinuousMultilinearMap 𝕜 E G →L[𝕜] ContinuousMultilinearMap 𝕜 E G' :=
  LinearMap.mkContinuous₂
    (LinearMap.mk₂ 𝕜 compContinuousMultilinearMap (fun f₁ f₂ g => rfl) (fun c f g => rfl)
      (fun f g₁ g₂ => by ext1; apply f.map_add)
      (fun c f g => by ext1; simp))
    1
    fun f g => by rw [one_mul]; exact f.norm_compContinuousMultilinearMap_le g
#align continuous_linear_map.comp_continuous_multilinear_mapL ContinuousLinearMap.compContinuousMultilinearMapL

variable {𝕜 G G'}

/-- `ContinuousLinearMap.compContinuousMultilinearMap` as a bundled continuous linear equiv. -/
nonrec
def _root_.ContinuousLinearEquiv.compContinuousMultilinearMapL (g : G ≃L[𝕜] G') :
    ContinuousMultilinearMap 𝕜 E G ≃L[𝕜] ContinuousMultilinearMap 𝕜 E G' :=
  { compContinuousMultilinearMapL 𝕜 E G G' g.toContinuousLinearMap with
    invFun := compContinuousMultilinearMapL 𝕜 E G' G g.symm.toContinuousLinearMap
    left_inv := by
      intro f
      ext1 m
      simp [compContinuousMultilinearMapL]
    right_inv := by
      intro f
      ext1 m
      simp [compContinuousMultilinearMapL]
    continuous_toFun := (compContinuousMultilinearMapL 𝕜 E G G' g.toContinuousLinearMap).continuous
    continuous_invFun :=
      (compContinuousMultilinearMapL 𝕜 E G' G g.symm.toContinuousLinearMap).continuous }
#align continuous_linear_equiv.comp_continuous_multilinear_mapL ContinuousLinearEquiv.compContinuousMultilinearMapL

@[simp]
theorem _root_.ContinuousLinearEquiv.compContinuousMultilinearMapL_symm (g : G ≃L[𝕜] G') :
    (g.compContinuousMultilinearMapL E).symm = g.symm.compContinuousMultilinearMapL E :=
  rfl
#align continuous_linear_equiv.comp_continuous_multilinear_mapL_symm ContinuousLinearEquiv.compContinuousMultilinearMapL_symm

variable {E}

@[simp]
theorem _root_.ContinuousLinearEquiv.compContinuousMultilinearMapL_apply (g : G ≃L[𝕜] G')
    (f : ContinuousMultilinearMap 𝕜 E G) :
    g.compContinuousMultilinearMapL E f = (g : G →L[𝕜] G').compContinuousMultilinearMap f :=
  rfl
#align continuous_linear_equiv.comp_continuous_multilinear_mapL_apply ContinuousLinearEquiv.compContinuousMultilinearMapL_apply

/-- Flip arguments in `f : G →L[𝕜] ContinuousMultilinearMap 𝕜 E G'` to get
`ContinuousMultilinearMap 𝕜 E (G →L[𝕜] G')` -/
@[simps! apply_apply]
def flipMultilinear (f : G →L[𝕜] ContinuousMultilinearMap 𝕜 E G') :
    ContinuousMultilinearMap 𝕜 E (G →L[𝕜] G') :=
  MultilinearMap.mkContinuous
    { toFun := fun m =>
        LinearMap.mkContinuous
          { toFun := fun x => f x m
            map_add' := fun x y => by simp only [map_add, ContinuousMultilinearMap.add_apply]
            map_smul' := fun c x => by
              simp only [ContinuousMultilinearMap.smul_apply, map_smul, RingHom.id_apply] }
          (‖f‖ * ∏ i, ‖m i‖) fun x => by
          rw [mul_right_comm]
          exact (f x).le_of_op_norm_le _ (f.le_op_norm x)
      map_add' := fun m i x y => by
        ext1
        simp only [add_apply, ContinuousMultilinearMap.map_add, LinearMap.coe_mk,
          LinearMap.mkContinuous_apply, AddHom.coe_mk]
      map_smul' := fun m i c x => by
        ext1
        simp only [coe_smul', ContinuousMultilinearMap.map_smul, LinearMap.coe_mk,
          LinearMap.mkContinuous_apply, Pi.smul_apply, AddHom.coe_mk] }
    ‖f‖ fun m => by
      dsimp only [MultilinearMap.coe_mk]
      refine LinearMap.mkContinuous_norm_le _
        (mul_nonneg (norm_nonneg f) (prod_nonneg fun i _ => norm_nonneg (m i))) _
#align continuous_linear_map.flip_multilinear ContinuousLinearMap.flipMultilinear
#align continuous_linear_map.flip_multilinear_apply_apply ContinuousLinearMap.flipMultilinear_apply_apply

end ContinuousLinearMap

theorem LinearIsometry.norm_compContinuousMultilinearMap (g : G →ₗᵢ[𝕜] G')
    (f : ContinuousMultilinearMap 𝕜 E G) :
    ‖g.toContinuousLinearMap.compContinuousMultilinearMap f‖ = ‖f‖ := by
  simp only [ContinuousLinearMap.compContinuousMultilinearMap_coe,
    LinearIsometry.coe_toContinuousLinearMap, LinearIsometry.norm_map,
    ContinuousMultilinearMap.norm_def, Function.comp_apply]
#align linear_isometry.norm_comp_continuous_multilinear_map LinearIsometry.norm_compContinuousMultilinearMap

open ContinuousMultilinearMap

namespace MultilinearMap

/-- Given a map `f : G →ₗ[𝕜] MultilinearMap 𝕜 E G'` and an estimate
`H : ∀ x m, ‖f x m‖ ≤ C * ‖x‖ * ∏ i, ‖m i‖`, construct a continuous linear
map from `G` to `ContinuousMultilinearMap 𝕜 E G'`.

In order to lift, e.g., a map `f : (MultilinearMap 𝕜 E G) →ₗ[𝕜] MultilinearMap 𝕜 E' G'`
to a map `(ContinuousMultilinearMap 𝕜 E G) →L[𝕜] ContinuousMultilinearMap 𝕜 E' G'`,
one can apply this construction to `f.comp ContinuousMultilinearMap.toMultilinearMapLinear`
which is a linear map from `ContinuousMultilinearMap 𝕜 E G` to `MultilinearMap 𝕜 E' G'`. -/
def mkContinuousLinear (f : G →ₗ[𝕜] MultilinearMap 𝕜 E G') (C : ℝ)
    (H : ∀ x m, ‖f x m‖ ≤ C * ‖x‖ * ∏ i, ‖m i‖) : G →L[𝕜] ContinuousMultilinearMap 𝕜 E G' :=
  LinearMap.mkContinuous
    { toFun := fun x => (f x).mkContinuous (C * ‖x‖) <| H x
      map_add' := fun x y => by
        ext1
        simp only [_root_.map_add]
        rfl
      map_smul' := fun c x => by
        ext1
        simp only [SMulHomClass.map_smul]
        rfl }
    (max C 0) fun x => by
      rw [LinearMap.coe_mk, AddHom.coe_mk] -- Porting note: added
      exact ((f x).mkContinuous_norm_le' _).trans_eq <| by
        rw [max_mul_of_nonneg _ _ (norm_nonneg x), zero_mul]
#align multilinear_map.mk_continuous_linear MultilinearMap.mkContinuousLinear

theorem mkContinuousLinear_norm_le' (f : G →ₗ[𝕜] MultilinearMap 𝕜 E G') (C : ℝ)
    (H : ∀ x m, ‖f x m‖ ≤ C * ‖x‖ * ∏ i, ‖m i‖) : ‖mkContinuousLinear f C H‖ ≤ max C 0 := by
  dsimp only [mkContinuousLinear]
  exact LinearMap.mkContinuous_norm_le _ (le_max_right _ _) _
#align multilinear_map.mk_continuous_linear_norm_le' MultilinearMap.mkContinuousLinear_norm_le'

theorem mkContinuousLinear_norm_le (f : G →ₗ[𝕜] MultilinearMap 𝕜 E G') {C : ℝ}
    (hC : 0 ≤ C) (H : ∀ x m, ‖f x m‖ ≤ C * ‖x‖ * ∏ i, ‖m i‖) : ‖mkContinuousLinear f C H‖ ≤ C :=
  (mkContinuousLinear_norm_le' f C H).trans_eq (max_eq_left hC)
#align multilinear_map.mk_continuous_linear_norm_le MultilinearMap.mkContinuousLinear_norm_le

/-- Given a map `f : MultilinearMap 𝕜 E (MultilinearMap 𝕜 E' G)` and an estimate
`H : ∀ m m', ‖f m m'‖ ≤ C * ∏ i, ‖m i‖ * ∏ i, ‖m' i‖`, upgrade all `MultilinearMap`s in the type to
`ContinuousMultilinearMap`s. -/
def mkContinuousMultilinear (f : MultilinearMap 𝕜 E (MultilinearMap 𝕜 E' G)) (C : ℝ)
    (H : ∀ m₁ m₂, ‖f m₁ m₂‖ ≤ (C * ∏ i, ‖m₁ i‖) * ∏ i, ‖m₂ i‖) :
    ContinuousMultilinearMap 𝕜 E (ContinuousMultilinearMap 𝕜 E' G) :=
  mkContinuous
    { toFun := fun m => mkContinuous (f m) (C * ∏ i, ‖m i‖) <| H m
      map_add' := fun m i x y => by
        ext1
        simp
      map_smul' := fun m i c x => by
        ext1
        simp }
    (max C 0) fun m => by
      simp only [coe_mk]
      refine ((f m).mkContinuous_norm_le' _).trans_eq ?_
      rw [max_mul_of_nonneg, zero_mul]
      exact prod_nonneg fun _ _ => norm_nonneg _
#align multilinear_map.mk_continuous_multilinear MultilinearMap.mkContinuousMultilinear

@[simp]
theorem mkContinuousMultilinear_apply (f : MultilinearMap 𝕜 E (MultilinearMap 𝕜 E' G)) {C : ℝ}
    (H : ∀ m₁ m₂, ‖f m₁ m₂‖ ≤ (C * ∏ i, ‖m₁ i‖) * ∏ i, ‖m₂ i‖) (m : ∀ i, E i) :
    ⇑(mkContinuousMultilinear f C H m) = f m :=
  rfl
#align multilinear_map.mk_continuous_multilinear_apply MultilinearMap.mkContinuousMultilinear_apply

theorem mkContinuousMultilinear_norm_le' (f : MultilinearMap 𝕜 E (MultilinearMap 𝕜 E' G)) (C : ℝ)
    (H : ∀ m₁ m₂, ‖f m₁ m₂‖ ≤ (C * ∏ i, ‖m₁ i‖) * ∏ i, ‖m₂ i‖) :
    ‖mkContinuousMultilinear f C H‖ ≤ max C 0 := by
  dsimp only [mkContinuousMultilinear]
  exact mkContinuous_norm_le _ (le_max_right _ _) _
#align multilinear_map.mk_continuous_multilinear_norm_le' MultilinearMap.mkContinuousMultilinear_norm_le'

theorem mkContinuousMultilinear_norm_le (f : MultilinearMap 𝕜 E (MultilinearMap 𝕜 E' G)) {C : ℝ}
    (hC : 0 ≤ C) (H : ∀ m₁ m₂, ‖f m₁ m₂‖ ≤ (C * ∏ i, ‖m₁ i‖) * ∏ i, ‖m₂ i‖) :
    ‖mkContinuousMultilinear f C H‖ ≤ C :=
  (mkContinuousMultilinear_norm_le' f C H).trans_eq (max_eq_left hC)
#align multilinear_map.mk_continuous_multilinear_norm_le MultilinearMap.mkContinuousMultilinear_norm_le

end MultilinearMap

namespace ContinuousMultilinearMap

set_option linter.uppercaseLean3 false

theorem norm_compContinuousLinearMap_le (g : ContinuousMultilinearMap 𝕜 E₁ G)
    (f : ∀ i, E i →L[𝕜] E₁ i) : ‖g.compContinuousLinearMap f‖ ≤ ‖g‖ * ∏ i, ‖f i‖ :=
  op_norm_le_bound _ (mul_nonneg (norm_nonneg _) <| prod_nonneg fun i _ => norm_nonneg _) fun m =>
    calc
      ‖g fun i => f i (m i)‖ ≤ ‖g‖ * ∏ i, ‖f i (m i)‖ := g.le_op_norm _
      _ ≤ ‖g‖ * ∏ i, ‖f i‖ * ‖m i‖ :=
        (mul_le_mul_of_nonneg_left
          (prod_le_prod (fun _ _ => norm_nonneg _) fun i _ => (f i).le_op_norm (m i))
          (norm_nonneg g))
      _ = (‖g‖ * ∏ i, ‖f i‖) * ∏ i, ‖m i‖ := by rw [prod_mul_distrib, mul_assoc]
#align continuous_multilinear_map.norm_comp_continuous_linear_le ContinuousMultilinearMap.norm_compContinuousLinearMap_le

theorem norm_compContinuous_linearIsometry_le (g : ContinuousMultilinearMap 𝕜 E₁ G)
    (f : ∀ i, E i →ₗᵢ[𝕜] E₁ i) :
    ‖g.compContinuousLinearMap fun i => (f i).toContinuousLinearMap‖ ≤ ‖g‖ := by
  refine op_norm_le_bound _ (norm_nonneg _) fun m => ?_
  apply (g.le_op_norm _).trans _
  simp only [ContinuousLinearMap.coe_coe, LinearIsometry.coe_toContinuousLinearMap,
    LinearIsometry.norm_map, le_rfl]
#align continuous_multilinear_map.norm_comp_continuous_linear_isometry_le ContinuousMultilinearMap.norm_compContinuous_linearIsometry_le

theorem norm_compContinuous_linearIsometryEquiv
    (g : ContinuousMultilinearMap 𝕜 E₁ G) (f : ∀ i, E i ≃ₗᵢ[𝕜] E₁ i) :
    ‖g.compContinuousLinearMap fun i => (f i : E i →L[𝕜] E₁ i)‖ = ‖g‖ := by
  apply le_antisymm (g.norm_compContinuous_linearIsometry_le fun i => (f i).toLinearIsometry)
  have : g = (g.compContinuousLinearMap fun i => (f i : E i →L[𝕜] E₁ i)).compContinuousLinearMap
      fun i => ((f i).symm : E₁ i →L[𝕜] E i) := by
    ext1 m
    simp only [compContinuousLinearMap_apply, LinearIsometryEquiv.coe_coe'',
      LinearIsometryEquiv.apply_symm_apply]
  conv_lhs => rw [this]
  apply (g.compContinuousLinearMap fun i =>
    (f i : E i →L[𝕜] E₁ i)).norm_compContinuous_linearIsometry_le
      fun i => (f i).symm.toLinearIsometry
#align continuous_multilinear_map.norm_comp_continuous_linear_isometry_equiv ContinuousMultilinearMap.norm_compContinuous_linearIsometryEquiv

/-- `ContinuousMultilinearMap.compContinuousLinearMap` as a bundled continuous linear map.
This implementation fixes `f : Π i, E i →L[𝕜] E₁ i`.

Actually, the map is multilinear in `f`,
see `ContinuousMultilinearMap.compContinuousLinearMapContinuousMultilinear`. -/
def compContinuousLinearMapL (f : ∀ i, E i →L[𝕜] E₁ i) :
    ContinuousMultilinearMap 𝕜 E₁ G →L[𝕜] ContinuousMultilinearMap 𝕜 E G :=
  LinearMap.mkContinuous
    { toFun := fun g => g.compContinuousLinearMap f
      map_add' := fun _ _ => rfl
      map_smul' := fun _ _ => rfl }
    (∏ i, ‖f i‖)
    fun _ => (norm_compContinuousLinearMap_le _ _).trans_eq (mul_comm _ _)
#align continuous_multilinear_map.comp_continuous_linear_mapL ContinuousMultilinearMap.compContinuousLinearMapL

@[simp]
theorem compContinuousLinearMapL_apply (g : ContinuousMultilinearMap 𝕜 E₁ G)
    (f : ∀ i, E i →L[𝕜] E₁ i) : compContinuousLinearMapL f g = g.compContinuousLinearMap f :=
  rfl
#align continuous_multilinear_map.comp_continuous_linear_mapL_apply ContinuousMultilinearMap.compContinuousLinearMapL_apply

variable (G)

theorem norm_compContinuousLinearMapL_le (f : ∀ i, E i →L[𝕜] E₁ i) :
    ‖compContinuousLinearMapL (G := G) f‖ ≤ ∏ i, ‖f i‖ :=
  LinearMap.mkContinuous_norm_le _ (prod_nonneg fun _ _ => norm_nonneg _) _
#align continuous_multilinear_map.norm_comp_continuous_linear_mapL_le ContinuousMultilinearMap.norm_compContinuousLinearMapL_le

variable (𝕜 E E₁)

open Function in
/-- If `f` is a collection of continuous linear maps, then the construction
`ContinuousMultilinearMap.compContinuousLinearMap`
sending a continuous multilinear map `g` to `g (f₁ ·, ..., fₙ ·)`
is continuous-linear in `g` and multilinear in `f₁, ..., fₙ`. -/
noncomputable def compContinuousLinearMapMultilinear :
    MultilinearMap 𝕜 (fun i ↦ E i →L[𝕜] E₁ i)
      ((ContinuousMultilinearMap 𝕜 E₁ G) →L[𝕜] ContinuousMultilinearMap 𝕜 E G) where
  toFun := compContinuousLinearMapL
  map_add' f i f₁ f₂ := by
    ext g x
    change (g fun j ↦ update f i (f₁ + f₂) j <| x j) =
        (g fun j ↦ update f i f₁ j <| x j) + g fun j ↦ update f i f₂ j (x j)
    convert g.map_add (fun j ↦ f j (x j)) i (f₁ (x i)) (f₂ (x i)) <;>
      exact apply_update (fun (i : ι) (f : E i →L[𝕜] E₁ i) ↦ f (x i)) f i _ _
  map_smul' f i a f₀ := by
    ext g x
    change (g fun j ↦ update f i (a • f₀) j <| x j) = a • g fun j ↦ update f i f₀ j (x j)
    convert g.map_smul (fun j ↦ f j (x j)) i a (f₀ (x i)) <;>
      exact apply_update (fun (i : ι) (f : E i →L[𝕜] E₁ i) ↦ f (x i)) f i _ _

/-- If `f` is a collection of continuous linear maps, then the construction
`ContinuousMultilinearMap.compContinuousLinearMap`
sending a continuous multilinear map `g` to `g (f₁ ·, ..., fₙ ·)` is continuous-linear in `g` and
continuous-multilinear in `f₁, ..., fₙ`. -/
noncomputable def compContinuousLinearMapContinuousMultilinear :
    ContinuousMultilinearMap 𝕜 (fun i ↦ E i →L[𝕜] E₁ i)
      ((ContinuousMultilinearMap 𝕜 E₁ G) →L[𝕜] ContinuousMultilinearMap 𝕜 E G) :=
  @MultilinearMap.mkContinuous 𝕜 ι (fun i ↦ E i →L[𝕜] E₁ i)
    ((ContinuousMultilinearMap 𝕜 E₁ G) →L[𝕜] ContinuousMultilinearMap 𝕜 E G) _ _
    (fun _ ↦ ContinuousLinearMap.toSeminormedAddCommGroup)
    (fun _ ↦ ContinuousLinearMap.toNormedSpace) _ _
    (compContinuousLinearMapMultilinear 𝕜 E E₁ G) 1
    fun f ↦ by simpa using norm_compContinuousLinearMapL_le G f

variable {𝕜 E E₁}

/-- `ContinuousMultilinearMap.compContinuousLinearMap` as a bundled continuous linear equiv,
given `f : Π i, E i ≃L[𝕜] E₁ i`. -/
def compContinuousLinearMapEquivL (f : ∀ i, E i ≃L[𝕜] E₁ i) :
    ContinuousMultilinearMap 𝕜 E₁ G ≃L[𝕜] ContinuousMultilinearMap 𝕜 E G :=
  { compContinuousLinearMapL fun i => (f i : E i →L[𝕜] E₁ i) with
    invFun := compContinuousLinearMapL fun i => ((f i).symm : E₁ i →L[𝕜] E i)
    continuous_toFun := (compContinuousLinearMapL fun i => (f i : E i →L[𝕜] E₁ i)).continuous
    continuous_invFun :=
      (compContinuousLinearMapL fun i => ((f i).symm : E₁ i →L[𝕜] E i)).continuous
    left_inv := by
      intro g
      ext1 m
      simp only [LinearMap.toFun_eq_coe, ContinuousLinearMap.coe_coe,
        compContinuousLinearMapL_apply, compContinuousLinearMap_apply,
        ContinuousLinearEquiv.coe_coe, ContinuousLinearEquiv.apply_symm_apply]
    right_inv := by
      intro g
      ext1 m
      simp only [compContinuousLinearMapL_apply, LinearMap.toFun_eq_coe,
        ContinuousLinearMap.coe_coe, compContinuousLinearMap_apply,
        ContinuousLinearEquiv.coe_coe, ContinuousLinearEquiv.symm_apply_apply] }
#align continuous_multilinear_map.comp_continuous_linear_map_equivL ContinuousMultilinearMap.compContinuousLinearMapEquivL

@[simp]
theorem compContinuousLinearMapEquivL_symm (f : ∀ i, E i ≃L[𝕜] E₁ i) :
    (compContinuousLinearMapEquivL G f).symm =
      compContinuousLinearMapEquivL G fun i : ι => (f i).symm :=
  rfl
#align continuous_multilinear_map.comp_continuous_linear_map_equivL_symm ContinuousMultilinearMap.compContinuousLinearMapEquivL_symm

variable {G}

@[simp]
theorem compContinuousLinearMapEquivL_apply (g : ContinuousMultilinearMap 𝕜 E₁ G)
    (f : ∀ i, E i ≃L[𝕜] E₁ i) :
    compContinuousLinearMapEquivL G f g =
      g.compContinuousLinearMap fun i => (f i : E i →L[𝕜] E₁ i) :=
  rfl
#align continuous_multilinear_map.comp_continuous_linear_map_equivL_apply ContinuousMultilinearMap.compContinuousLinearMapEquivL_apply

end ContinuousMultilinearMap

section SMul

variable {R : Type*} [Semiring R] [Module R G] [SMulCommClass 𝕜 R G] [ContinuousConstSMul R G]

instance continuousConstSMul : ContinuousConstSMul R (ContinuousMultilinearMap 𝕜 E G) :=
  ⟨fun c =>
    (ContinuousLinearMap.compContinuousMultilinearMapL 𝕜 _ G G (c • ContinuousLinearMap.id 𝕜 G)).2⟩

end SMul

end Seminorm

section Norm

namespace ContinuousMultilinearMap

/-! Results that are only true if the target space is a `NormedAddCommGroup` (and not just a
`SeminormedAddCommGroup`).-/

variable {𝕜 : Type u} {ι : Type v} {E : ι → Type wE} {G : Type wG} {G' : Type wG'} [Fintype ι]
  [NontriviallyNormedField 𝕜] [∀ i, SeminormedAddCommGroup (E i)] [∀ i, NormedSpace 𝕜 (E i)]
<<<<<<< HEAD
  [NormedAddCommGroup G] [NormedSpace 𝕜 G] [NormedAddCommGroup G'] [NormedSpace 𝕜 G']

variable (f : ContinuousMultilinearMap 𝕜 E G)

/-- A continuous multilinear map is zero iff its norm vanishes. -/
=======
  [NormedAddCommGroup G] [NormedSpace 𝕜 G] [SeminormedAddCommGroup G'] [NormedSpace 𝕜 G']

variable (f : ContinuousMultilinearMap 𝕜 E G)

/-- A continuous linear map is zero iff its norm vanishes. -/
>>>>>>> 7466efcf
theorem op_norm_zero_iff : ‖f‖ = 0 ↔ f = 0 := by
  simp [← (op_norm_nonneg f).le_iff_eq, op_norm_le_iff f le_rfl, ext_iff]
#align continuous_multilinear_map.op_norm_zero_iff ContinuousMultilinearMap.op_norm_zero_iff

<<<<<<< HEAD
/-- Continuous multilinear maps themselves form a normed space with respect to
=======
/-- Continuous multilinear maps themselves form a normed group with respect to
>>>>>>> 7466efcf
    the operator norm. -/
instance normedAddCommGroup : NormedAddCommGroup (ContinuousMultilinearMap 𝕜 E G) :=
  NormedAddCommGroup.ofSeparation (fun f ↦ (op_norm_zero_iff f).mp)
#align continuous_multilinear_map.normed_add_comm_group ContinuousMultilinearMap.normedAddCommGroup

/-- An alias of `ContinuousMultilinearMap.normedAddCommGroup` with non-dependent types to help
typeclass search. -/
instance normedAddCommGroup' :
<<<<<<< HEAD
    NormedAddCommGroup (ContinuousMultilinearMap 𝕜 (fun _ : ι => G) G') :=
=======
    NormedAddCommGroup (ContinuousMultilinearMap 𝕜 (fun _ : ι => G') G) :=
>>>>>>> 7466efcf
  ContinuousMultilinearMap.normedAddCommGroup
#align continuous_multilinear_map.normed_add_comm_group' ContinuousMultilinearMap.normedAddCommGroup'

variable (𝕜 G)

theorem norm_ofSubsingleton_id [Subsingleton ι] [Nontrivial G] (i : ι) :
    ‖ofSubsingleton 𝕜 G G i (.id _ _)‖ = 1 := by simp
#align continuous_multilinear_map.norm_of_subsingleton ContinuousMultilinearMap.norm_ofSubsingleton_id

theorem nnnorm_ofSubsingleton_id [Subsingleton ι] [Nontrivial G] (i : ι) :
    ‖ofSubsingleton 𝕜 G G i (.id _ _)‖₊ = 1 :=
  NNReal.eq <| norm_ofSubsingleton_id _ _ _
#align continuous_multilinear_map.nnnorm_of_subsingleton ContinuousMultilinearMap.nnnorm_ofSubsingleton_id

variable {𝕜 G}

<<<<<<< HEAD
theorem tsum_eval {α : Type*} {p : α → ContinuousMultilinearMap 𝕜 E G}
    (hp : Summable p) (m : ∀ i, E i) : (∑' a, p a) m = ∑' a, p a m :=
=======
theorem tsum_eval {α : Type*} {p : α → ContinuousMultilinearMap 𝕜 E G} (hp : Summable p)
    (m : ∀ i, E i) : (∑' a, p a) m = ∑' a, p a m :=
>>>>>>> 7466efcf
  (hasSum_eval hp.hasSum m).tsum_eq.symm
#align continuous_multilinear_map.tsum_eval ContinuousMultilinearMap.tsum_eval

open Topology Filter

/-- If the target space is complete, the space of continuous multilinear maps with its norm is also
complete. The proof is essentially the same as for the space of continuous linear maps (modulo the
addition of `Finset.prod` where needed. The duplication could be avoided by deducing the linear
case from the multilinear case via a currying isomorphism. However, this would mess up imports,
and it is more satisfactory to have the simplest case as a standalone proof. -/
<<<<<<< HEAD
instance completeSpace [CompleteSpace G] :
    CompleteSpace (ContinuousMultilinearMap 𝕜 E G) := by
=======
instance completeSpace [CompleteSpace G] : CompleteSpace (ContinuousMultilinearMap 𝕜 E G) := by
>>>>>>> 7466efcf
  have nonneg : ∀ v : ∀ i, E i, 0 ≤ ∏ i, ‖v i‖ := fun v =>
    Finset.prod_nonneg fun i _ => norm_nonneg _
  -- We show that every Cauchy sequence converges.
  refine' Metric.complete_of_cauchySeq_tendsto fun f hf => _
  -- We now expand out the definition of a Cauchy sequence,
  rcases cauchySeq_iff_le_tendsto_0.1 hf with ⟨b, b0, b_bound, b_lim⟩
  -- and establish that the evaluation at any point `v : Π i, E i` is Cauchy.
  have cau : ∀ v, CauchySeq fun n => f n v := by
    intro v
    apply cauchySeq_iff_le_tendsto_0.2 ⟨fun n => b n * ∏ i, ‖v i‖, _, _, _⟩
    · intro
      exact mul_nonneg (b0 _) (nonneg v)
    · intro n m N hn hm
      rw [dist_eq_norm]
      apply le_trans ((f n - f m).le_op_norm v) _
      exact mul_le_mul_of_nonneg_right (b_bound n m N hn hm) (nonneg v)
    · simpa using b_lim.mul tendsto_const_nhds
  -- We assemble the limits points of those Cauchy sequences
  -- (which exist as `G` is complete)
  -- into a function which we call `F`.
  choose F hF using fun v => cauchySeq_tendsto_of_complete (cau v)
  -- Next, we show that this `F` is multilinear,
  let Fmult : MultilinearMap 𝕜 E G :=
    { toFun := F
      map_add' := fun v i x y => by
        skip
        have A := hF (Function.update v i (x + y))
        have B := (hF (Function.update v i x)).add (hF (Function.update v i y))
        simp? at A B says simp only [map_add] at A B
        exact tendsto_nhds_unique A B
      map_smul' := fun v i c x => by
        skip
        have A := hF (Function.update v i (c • x))
        have B := Filter.Tendsto.smul (@tendsto_const_nhds _ ℕ _ c _) (hF (Function.update v i x))
        simp? at A B says simp only [map_smul] at A B
        exact tendsto_nhds_unique A B }
  -- and that `F` has norm at most `(b 0 + ‖f 0‖)`.
  have Fnorm : ∀ v, ‖F v‖ ≤ (b 0 + ‖f 0‖) * ∏ i, ‖v i‖ := by
    intro v
    have A : ∀ n, ‖f n v‖ ≤ (b 0 + ‖f 0‖) * ∏ i, ‖v i‖ := by
      intro n
      apply le_trans ((f n).le_op_norm _) _
      apply mul_le_mul_of_nonneg_right _ (nonneg v)
      calc
        ‖f n‖ = ‖f n - f 0 + f 0‖ := by
          congr 1
          abel
        _ ≤ ‖f n - f 0‖ + ‖f 0‖ := (norm_add_le _ _)
        _ ≤ b 0 + ‖f 0‖ := by
          apply add_le_add_right
          simpa [dist_eq_norm] using b_bound n 0 0 (zero_le _) (zero_le _)
    exact le_of_tendsto (hF v).norm (eventually_of_forall A)
  -- Thus `F` is continuous, and we propose that as the limit point of our original Cauchy sequence.
  let Fcont := Fmult.mkContinuous _ Fnorm
  use Fcont
  -- Our last task is to establish convergence to `F` in norm.
  have : ∀ n, ‖f n - Fcont‖ ≤ b n := by
    intro n
    apply op_norm_le_bound _ (b0 n) fun v => ?_
    have A : ∀ᶠ m in atTop, ‖(f n - f m) v‖ ≤ b n * ∏ i, ‖v i‖ := by
      refine' eventually_atTop.2 ⟨n, fun m hm => _⟩
      apply le_trans ((f n - f m).le_op_norm _) _
      exact mul_le_mul_of_nonneg_right (b_bound n m n le_rfl hm) (nonneg v)
    have B : Tendsto (fun m => ‖(f n - f m) v‖) atTop (𝓝 ‖(f n - Fcont) v‖) :=
      Tendsto.norm (tendsto_const_nhds.sub (hF v))
    exact le_of_tendsto B A
  rw [tendsto_iff_norm_sub_tendsto_zero]
  exact squeeze_zero (fun n => norm_nonneg _) this b_lim

end ContinuousMultilinearMap

end Norm

section Norm

<<<<<<< HEAD
namespace MultilinearMap

/-! Results that are only true if the target space is a `NormedAddCommGroup` (and not just a
=======
/-! Results that are only true if the source is a `NormedAddCommGroup` (and not just a
>>>>>>> 7466efcf
`SeminormedAddCommGroup`).-/

variable {𝕜 : Type u} {ι : Type v} {E : ι → Type wE} {G : Type wG} [Fintype ι]
  [NontriviallyNormedField 𝕜] [∀ i, NormedAddCommGroup (E i)] [∀ i, NormedSpace 𝕜 (E i)]
<<<<<<< HEAD
  [NormedAddCommGroup G][NormedSpace 𝕜 G]
=======
  [SeminormedAddCommGroup G] [NormedSpace 𝕜 G]

namespace MultilinearMap
>>>>>>> 7466efcf

variable (f : MultilinearMap 𝕜 E G)

/-- If a multilinear map in finitely many variables on normed spaces satisfies the inequality
`‖f m‖ ≤ C * ∏ i, ‖m i‖` on a shell `ε i / ‖c i‖ < ‖m i‖ < ε i` for some positive numbers `ε i`
and elements `c i : 𝕜`, `1 < ‖c i‖`, then it satisfies this inequality for all `m`. -/
theorem bound_of_shell {ε : ι → ℝ} {C : ℝ} (hε : ∀ i, 0 < ε i) {c : ι → 𝕜} (hc : ∀ i, 1 < ‖c i‖)
    (hf : ∀ m : ∀ i, E i, (∀ i, ε i / ‖c i‖ ≤ ‖m i‖) → (∀ i, ‖m i‖ < ε i) → ‖f m‖ ≤ C * ∏ i, ‖m i‖)
<<<<<<< HEAD
    (m : ∀ i, E i) : ‖f m‖ ≤ C * ∏ i, ‖m i‖ := by
  rcases em (∃ i, m i = 0) with (⟨i, hi⟩ | hm)
  · simp [f.map_coord_zero i hi, prod_eq_zero (mem_univ i), hi]
  push_neg at hm
  choose δ hδ0 hδm_lt hle_δm _ using fun i => rescale_to_shell (hc i) (hε i) (hm i)
  have hδ0 : 0 < ∏ i, ‖δ i‖ := prod_pos fun i _ => norm_pos_iff.2 (hδ0 i)
  simpa [map_smul_univ, norm_smul, prod_mul_distrib, mul_left_comm C, mul_le_mul_left hδ0] using
    hf (fun i => δ i • m i) hle_δm hδm_lt
=======
    (m : ∀ i, E i) : ‖f m‖ ≤ C * ∏ i, ‖m i‖ :=
  bound_of_shell_of_norm_map_coord_zero f
    (fun h ↦ by rw [map_coord_zero f _ (norm_eq_zero.1 h), norm_zero]) hε hc hf m
>>>>>>> 7466efcf
#align multilinear_map.bound_of_shell MultilinearMap.bound_of_shell

end MultilinearMap

end Norm<|MERGE_RESOLUTION|>--- conflicted
+++ resolved
@@ -83,13 +83,8 @@
   [Fintype ι'] [NontriviallyNormedField 𝕜] [∀ i, SeminormedAddCommGroup (E i)]
   [∀ i, NormedSpace 𝕜 (E i)] [∀ i, SeminormedAddCommGroup (E₁ i)] [∀ i, NormedSpace 𝕜 (E₁ i)]
   [∀ i, SeminormedAddCommGroup (E' i)] [∀ i, NormedSpace 𝕜 (E' i)]
-<<<<<<< HEAD
-  [∀ i, SeminormedAddCommGroup (Ei i)] [∀ i, NormedSpace 𝕜 (Ei i)] [SeminormedAddCommGroup G]
-  [NormedSpace 𝕜 G] [SeminormedAddCommGroup G'] [NormedSpace 𝕜 G']
-=======
   [∀ i, SeminormedAddCommGroup (Ei i)] [∀ i, NormedSpace 𝕜 (Ei i)]
   [SeminormedAddCommGroup G] [NormedSpace 𝕜 G] [SeminormedAddCommGroup G'] [NormedSpace 𝕜 G']
->>>>>>> 7466efcf
 
 /-!
 ### Continuity properties of multilinear maps
@@ -103,7 +98,6 @@
 variable (f : MultilinearMap 𝕜 E G)
 
 /-- If `f` is a continuous multilinear map in finitely many variables on `E` and `m` is an element
-<<<<<<< HEAD
 of `(i : ι) → E i` such that one of the `m i` has norm `0`, then `f m` has norm `0`.-/
 lemma zero_of_continuous_of_one_entry_norm_zero (hf : Continuous f)
     (m : (i : ι) → E i) {i : ι} (hi : ‖m i‖ = 0) : ‖f m‖ = 0 := by
@@ -146,49 +140,18 @@
 the inequality `‖f m‖ ≤ C * ∏ i, ‖m i‖` on a shell `ε i / ‖c i‖ < ‖m i‖ < ε i` for some positive
 numbers `ε i` and elements `c i : 𝕜`, `1 < ‖c i‖`, then it satisfies this inequality for all `m`. -/
 theorem bound_of_shell_of_continuous (hfc : Continuous f)
-=======
-of `∀ i, E i` such that one of the `m i` has norm `0`, then `f m` has norm `0`.
-
-Note that we cannot drop the continuity assumption because `f (m : Unit → E) = f (m ())`,
-where the domain has zero norm and the codomain has a nonzero norm
-does not satisfy this condition. -/
-lemma norm_map_coord_zero (hf : Continuous f) {m : ∀ i, E i} {i : ι} (hi : ‖m i‖ = 0) :
-    ‖f m‖ = 0 := by
-  classical
-  have : Nonempty ι := ⟨i⟩
-  set m' : 𝕜 → ∀ i, E i := fun ε : 𝕜 ↦ update (ε • m) i (ε⁻¹ ^ (Fintype.card ι) • ((ε • m) i))
-  have A : Tendsto m' (𝓝[≠] 0) (𝓝 0) := by
-    rw [← update_eq_self i (0 : ∀ i, E i)]
-    refine (Tendsto.mono_left ?_ inf_le_left).update i ?_
-    · exact (continuous_id.smul continuous_const).tendsto' _ _ (zero_smul _ m)
-    · refine NormedAddCommGroup.tendsto_nhds_zero.2 fun r hr ↦ eventually_mem_nhdsWithin.mono ?_
-      simp [norm_smul, *]
-  have B : Tendsto (‖f <| m' ·‖) (𝓝[≠] 0) (𝓝 0) := by
-    simpa only [f.map_zero, norm_zero] using ((hf.tendsto 0).comp A).norm
-  refine tendsto_nhds_unique (tendsto_const_nhds.congr' ?_) B
-  refine eventually_mem_nhdsWithin.mono fun ε (hε : ε ≠ 0) ↦ ?_
-  simp_rw [f.map_smul, Pi.smul_def, update_eq_self, f.map_smul_univ, prod_const, smul_smul,
-    Fintype.card, ← mul_pow, inv_mul_cancel hε, one_pow, one_smul]
-
-theorem bound_of_shell_of_norm_map_coord_zero (hf₀ : ∀ {m i}, ‖m i‖ = 0 → ‖f m‖ = 0)
->>>>>>> 7466efcf
     {ε : ι → ℝ} {C : ℝ} (hε : ∀ i, 0 < ε i) {c : ι → 𝕜} (hc : ∀ i, 1 < ‖c i‖)
     (hf : ∀ m : ∀ i, E i, (∀ i, ε i / ‖c i‖ ≤ ‖m i‖) → (∀ i, ‖m i‖ < ε i) → ‖f m‖ ≤ C * ∏ i, ‖m i‖)
     (m : ∀ i, E i) : ‖f m‖ ≤ C * ∏ i, ‖m i‖ := by
   rcases em (∃ i, ‖m i‖ = 0) with (⟨i, hi⟩ | hm)
-<<<<<<< HEAD
   · rw [f.zero_of_continuous_of_one_entry_norm_zero hfc m hi, prod_eq_zero (mem_univ i) hi,
       mul_zero]
-=======
-  · rw [hf₀ hi, prod_eq_zero (mem_univ i) hi, mul_zero]
->>>>>>> 7466efcf
   push_neg at hm
+  choose δ hδ0 hδm_lt hle_δm _ using fun i => rescale_to_shell_semi_normed (hc i) (hε i) (hm i)
   choose δ hδ0 hδm_lt hle_δm _ using fun i => rescale_to_shell_semi_normed (hc i) (hε i) (hm i)
   have hδ0 : 0 < ∏ i, ‖δ i‖ := prod_pos fun i _ => norm_pos_iff.2 (hδ0 i)
   simpa [map_smul_univ, norm_smul, prod_mul_distrib, mul_left_comm C, mul_le_mul_left hδ0] using
     hf (fun i => δ i • m i) hle_δm hδm_lt
-<<<<<<< HEAD
-=======
 
 /-- If a continuous multilinear map in finitely many variables on normed spaces satisfies
 the inequality `‖f m‖ ≤ C * ∏ i, ‖m i‖` on a shell `ε i / ‖c i‖ < ‖m i‖ < ε i` for some positive
@@ -198,7 +161,6 @@
     (hf : ∀ m : ∀ i, E i, (∀ i, ε i / ‖c i‖ ≤ ‖m i‖) → (∀ i, ‖m i‖ < ε i) → ‖f m‖ ≤ C * ∏ i, ‖m i‖)
     (m : ∀ i, E i) : ‖f m‖ ≤ C * ∏ i, ‖m i‖ :=
   bound_of_shell_of_norm_map_coord_zero f (norm_map_coord_zero f hfc) hε hc hf m
->>>>>>> 7466efcf
 
 /-- If a multilinear map in finitely many variables on (semi)normed spaces is continuous, then it
 satisfies the inequality `‖f m‖ ≤ C * ∏ i, ‖m i‖`, for some `C` which can be chosen to be
@@ -561,23 +523,14 @@
   congr_arg NNReal.toReal (op_nnnorm_prod f g)
 #align continuous_multilinear_map.op_norm_prod ContinuousMultilinearMap.op_norm_prod
 
-<<<<<<< HEAD
-theorem op_nnnorm_pi {ι' : Type v'} [Fintype ι'] {E' : ι' → Type wE'}
-=======
 theorem op_nnnorm_pi
->>>>>>> 7466efcf
     [∀ i', SeminormedAddCommGroup (E' i')] [∀ i', NormedSpace 𝕜 (E' i')]
     (f : ∀ i', ContinuousMultilinearMap 𝕜 E (E' i')) : ‖pi f‖₊ = ‖f‖₊ :=
   eq_of_forall_ge_iff fun _ ↦ by simpa [op_nnnorm_le_iff, pi_nnnorm_le_iff] using forall_swap
 
 theorem op_norm_pi {ι' : Type v'} [Fintype ι'] {E' : ι' → Type wE'}
-<<<<<<< HEAD
-    [∀ i', SeminormedAddCommGroup (E' i')]
-    [∀ i', NormedSpace 𝕜 (E' i')] (f : ∀ i', ContinuousMultilinearMap 𝕜 E (E' i')) :
-=======
     [∀ i', SeminormedAddCommGroup (E' i')] [∀ i', NormedSpace 𝕜 (E' i')]
     (f : ∀ i', ContinuousMultilinearMap 𝕜 E (E' i')) :
->>>>>>> 7466efcf
     ‖pi f‖ = ‖f‖ :=
   congr_arg NNReal.toReal (op_nnnorm_pi f)
 #align continuous_multilinear_map.norm_pi ContinuousMultilinearMap.op_norm_pi
@@ -1306,28 +1259,16 @@
 
 variable {𝕜 : Type u} {ι : Type v} {E : ι → Type wE} {G : Type wG} {G' : Type wG'} [Fintype ι]
   [NontriviallyNormedField 𝕜] [∀ i, SeminormedAddCommGroup (E i)] [∀ i, NormedSpace 𝕜 (E i)]
-<<<<<<< HEAD
-  [NormedAddCommGroup G] [NormedSpace 𝕜 G] [NormedAddCommGroup G'] [NormedSpace 𝕜 G']
+  [NormedAddCommGroup G] [NormedSpace 𝕜 G] [SeminormedAddCommGroup G'] [NormedSpace 𝕜 G']
 
 variable (f : ContinuousMultilinearMap 𝕜 E G)
 
-/-- A continuous multilinear map is zero iff its norm vanishes. -/
-=======
-  [NormedAddCommGroup G] [NormedSpace 𝕜 G] [SeminormedAddCommGroup G'] [NormedSpace 𝕜 G']
-
-variable (f : ContinuousMultilinearMap 𝕜 E G)
-
 /-- A continuous linear map is zero iff its norm vanishes. -/
->>>>>>> 7466efcf
 theorem op_norm_zero_iff : ‖f‖ = 0 ↔ f = 0 := by
   simp [← (op_norm_nonneg f).le_iff_eq, op_norm_le_iff f le_rfl, ext_iff]
 #align continuous_multilinear_map.op_norm_zero_iff ContinuousMultilinearMap.op_norm_zero_iff
 
-<<<<<<< HEAD
-/-- Continuous multilinear maps themselves form a normed space with respect to
-=======
 /-- Continuous multilinear maps themselves form a normed group with respect to
->>>>>>> 7466efcf
     the operator norm. -/
 instance normedAddCommGroup : NormedAddCommGroup (ContinuousMultilinearMap 𝕜 E G) :=
   NormedAddCommGroup.ofSeparation (fun f ↦ (op_norm_zero_iff f).mp)
@@ -1336,11 +1277,7 @@
 /-- An alias of `ContinuousMultilinearMap.normedAddCommGroup` with non-dependent types to help
 typeclass search. -/
 instance normedAddCommGroup' :
-<<<<<<< HEAD
-    NormedAddCommGroup (ContinuousMultilinearMap 𝕜 (fun _ : ι => G) G') :=
-=======
     NormedAddCommGroup (ContinuousMultilinearMap 𝕜 (fun _ : ι => G') G) :=
->>>>>>> 7466efcf
   ContinuousMultilinearMap.normedAddCommGroup
 #align continuous_multilinear_map.normed_add_comm_group' ContinuousMultilinearMap.normedAddCommGroup'
 
@@ -1357,13 +1294,8 @@
 
 variable {𝕜 G}
 
-<<<<<<< HEAD
-theorem tsum_eval {α : Type*} {p : α → ContinuousMultilinearMap 𝕜 E G}
-    (hp : Summable p) (m : ∀ i, E i) : (∑' a, p a) m = ∑' a, p a m :=
-=======
 theorem tsum_eval {α : Type*} {p : α → ContinuousMultilinearMap 𝕜 E G} (hp : Summable p)
     (m : ∀ i, E i) : (∑' a, p a) m = ∑' a, p a m :=
->>>>>>> 7466efcf
   (hasSum_eval hp.hasSum m).tsum_eq.symm
 #align continuous_multilinear_map.tsum_eval ContinuousMultilinearMap.tsum_eval
 
@@ -1374,12 +1306,7 @@
 addition of `Finset.prod` where needed. The duplication could be avoided by deducing the linear
 case from the multilinear case via a currying isomorphism. However, this would mess up imports,
 and it is more satisfactory to have the simplest case as a standalone proof. -/
-<<<<<<< HEAD
-instance completeSpace [CompleteSpace G] :
-    CompleteSpace (ContinuousMultilinearMap 𝕜 E G) := by
-=======
 instance completeSpace [CompleteSpace G] : CompleteSpace (ContinuousMultilinearMap 𝕜 E G) := by
->>>>>>> 7466efcf
   have nonneg : ∀ v : ∀ i, E i, 0 ≤ ∏ i, ‖v i‖ := fun v =>
     Finset.prod_nonneg fun i _ => norm_nonneg _
   -- We show that every Cauchy sequence converges.
@@ -1455,24 +1382,14 @@
 
 section Norm
 
-<<<<<<< HEAD
-namespace MultilinearMap
-
-/-! Results that are only true if the target space is a `NormedAddCommGroup` (and not just a
-=======
 /-! Results that are only true if the source is a `NormedAddCommGroup` (and not just a
->>>>>>> 7466efcf
 `SeminormedAddCommGroup`).-/
 
 variable {𝕜 : Type u} {ι : Type v} {E : ι → Type wE} {G : Type wG} [Fintype ι]
   [NontriviallyNormedField 𝕜] [∀ i, NormedAddCommGroup (E i)] [∀ i, NormedSpace 𝕜 (E i)]
-<<<<<<< HEAD
-  [NormedAddCommGroup G][NormedSpace 𝕜 G]
-=======
   [SeminormedAddCommGroup G] [NormedSpace 𝕜 G]
 
 namespace MultilinearMap
->>>>>>> 7466efcf
 
 variable (f : MultilinearMap 𝕜 E G)
 
@@ -1481,20 +1398,9 @@
 and elements `c i : 𝕜`, `1 < ‖c i‖`, then it satisfies this inequality for all `m`. -/
 theorem bound_of_shell {ε : ι → ℝ} {C : ℝ} (hε : ∀ i, 0 < ε i) {c : ι → 𝕜} (hc : ∀ i, 1 < ‖c i‖)
     (hf : ∀ m : ∀ i, E i, (∀ i, ε i / ‖c i‖ ≤ ‖m i‖) → (∀ i, ‖m i‖ < ε i) → ‖f m‖ ≤ C * ∏ i, ‖m i‖)
-<<<<<<< HEAD
-    (m : ∀ i, E i) : ‖f m‖ ≤ C * ∏ i, ‖m i‖ := by
-  rcases em (∃ i, m i = 0) with (⟨i, hi⟩ | hm)
-  · simp [f.map_coord_zero i hi, prod_eq_zero (mem_univ i), hi]
-  push_neg at hm
-  choose δ hδ0 hδm_lt hle_δm _ using fun i => rescale_to_shell (hc i) (hε i) (hm i)
-  have hδ0 : 0 < ∏ i, ‖δ i‖ := prod_pos fun i _ => norm_pos_iff.2 (hδ0 i)
-  simpa [map_smul_univ, norm_smul, prod_mul_distrib, mul_left_comm C, mul_le_mul_left hδ0] using
-    hf (fun i => δ i • m i) hle_δm hδm_lt
-=======
     (m : ∀ i, E i) : ‖f m‖ ≤ C * ∏ i, ‖m i‖ :=
   bound_of_shell_of_norm_map_coord_zero f
     (fun h ↦ by rw [map_coord_zero f _ (norm_eq_zero.1 h), norm_zero]) hε hc hf m
->>>>>>> 7466efcf
 #align multilinear_map.bound_of_shell MultilinearMap.bound_of_shell
 
 end MultilinearMap
