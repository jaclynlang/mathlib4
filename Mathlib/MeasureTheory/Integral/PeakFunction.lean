--- conflicted
+++ resolved
@@ -70,13 +70,8 @@
     (tendsto_order.1 hiφ).2 1 zero_lt_one, h'iφ] with i hi h'i h''i
   have I : IntegrableOn (φ i) t μ := .of_integral_ne_zero (fun h ↦ by simp [h] at h'i)
   have A : IntegrableOn (fun x => φ i x • g x) (s \ u) μ := by
-<<<<<<< HEAD
-    refine Integrable.smul_of_top_right (hmg.mono (diff_subset _ _) le_rfl) ?_
-    apply memℒp_top_of_bound (h''i.mono_set (diff_subset _ _)) 1
-=======
     refine Integrable.smul_of_top_right (hmg.mono diff_subset le_rfl) ?_
     apply memℒp_top_of_bound (h''i.mono_set diff_subset) 1
->>>>>>> d97a437a
     filter_upwards [self_mem_ae_restrict (hs.diff u_open.measurableSet)] with x hx
     simpa only [Pi.zero_apply, dist_zero_left] using (hi x hx).le
   have B : IntegrableOn (fun x => φ i x • g x) (s ∩ u) μ := by
@@ -143,11 +138,7 @@
         norm_integral_le_integral_norm _
       _ ≤ ∫ x in s ∩ u, ‖φ i x‖ * δ ∂μ := by
         refine setIntegral_mono_on ?_ ?_ (hs.inter u_open.measurableSet) fun x hx => ?_
-<<<<<<< HEAD
-        · exact IntegrableOn.mono_set h''i.norm (inter_subset_left _ _)
-=======
         · exact IntegrableOn.mono_set h''i.norm inter_subset_left
->>>>>>> d97a437a
         · exact IntegrableOn.mono_set (I.norm.mul_const _) ut
         rw [norm_smul]
         apply mul_le_mul_of_nonneg_left _ (norm_nonneg _)
@@ -169,13 +160,8 @@
         norm_integral_le_integral_norm _
       _ ≤ ∫ x in s \ u, δ * ‖g x‖ ∂μ := by
         refine setIntegral_mono_on ?_ ?_ (hs.diff u_open.measurableSet) fun x hx => ?_
-<<<<<<< HEAD
-        · exact IntegrableOn.mono_set h''i.norm (diff_subset _ _)
-        · exact IntegrableOn.mono_set (hmg.norm.const_mul _) (diff_subset _ _)
-=======
         · exact IntegrableOn.mono_set h''i.norm diff_subset
         · exact IntegrableOn.mono_set (hmg.norm.const_mul _) diff_subset
->>>>>>> d97a437a
         rw [norm_smul]
         apply mul_le_mul_of_nonneg_right _ (norm_nonneg _)
         simpa only [Pi.zero_apply, dist_zero_left] using (hi x hx).le
