/-
Copyright (c) 2020 Bhavik Mehta. All rights reserved.
Released under Apache 2.0 license as described in the file LICENSE.
Authors: Bhavik Mehta
-/
import Mathlib.CategoryTheory.Limits.Shapes.Products
import Mathlib.SetTheory.Cardinal.Basic

#align_import category_theory.limits.small_complete from "leanprover-community/mathlib"@"70fd9563a21e7b963887c9360bd29b2393e6225a"

/-!
# Any small complete category is a preorder

We show that any small category which has all (small) limits is a preorder: In particular, we show
that if a small category `C` in universe `u` has products of size `u`, then for any `X Y : C`
there is at most one morphism `X ⟶ Y`.
Note that in Lean, a preorder category is strictly one where the morphisms are in `Prop`, so
we instead show that the homsets are subsingleton.

## References

* https://ncatlab.org/nlab/show/complete+small+category#in_classical_logic

## Tags

small complete, preorder, Freyd
-/


namespace CategoryTheory

open Category Limits

open Cardinal

universe u

variable {C : Type u} [SmallCategory C] [HasProducts.{u} C]

/-- A small category with products is a thin category.

in Lean, a preorder category is one where the morphisms are in Prop, which is weaker than the usual
notion of a preorder/thin category which says that each homset is subsingleton; we show the latter
rather than providing a `Preorder C` instance.
-/
instance (priority := 100) : Quiver.IsThin C := fun X Y =>
  ⟨fun r s => by
    classical
      by_contra r_ne_s
      have z : (2 : Cardinal) ≤ #(X ⟶ Y) := by
        rw [Cardinal.two_le_iff]
        exact ⟨_, _, r_ne_s⟩
      let md := ΣZ W : C, Z ⟶ W
      let α := #md
      apply not_le_of_lt (Cardinal.cantor α)
      let yp : C := ∏ᶜ fun _ : md => Y
<<<<<<< HEAD
      refine' _root_.trans _ _
=======
      apply _root_.trans _ _
>>>>>>> d97a437a
      · exact #(X ⟶ yp)
      · apply le_trans (Cardinal.power_le_power_right z)
        rw [Cardinal.power_def]
        apply le_of_eq
        rw [Cardinal.eq]
        refine ⟨⟨Pi.lift, fun f k => f ≫ Pi.π _ k, ?_, ?_⟩⟩
        · intro f
          ext k
          simp
        · intro f
          ext ⟨j⟩
          simp
      · apply Cardinal.mk_le_of_injective _
        · intro f
          exact ⟨_, _, f⟩
        · rintro f g k
          cases k
          rfl⟩

end CategoryTheory<|MERGE_RESOLUTION|>--- conflicted
+++ resolved
@@ -54,11 +54,7 @@
       let α := #md
       apply not_le_of_lt (Cardinal.cantor α)
       let yp : C := ∏ᶜ fun _ : md => Y
-<<<<<<< HEAD
-      refine' _root_.trans _ _
-=======
       apply _root_.trans _ _
->>>>>>> d97a437a
       · exact #(X ⟶ yp)
       · apply le_trans (Cardinal.power_le_power_right z)
         rw [Cardinal.power_def]
