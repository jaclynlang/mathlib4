--- conflicted
+++ resolved
@@ -897,21 +897,11 @@
     (hs : ∀ b ∈ s, p (f b)) : p (s.sup' H f) := by
   show @WithBot.recBotCoe α (fun _ => Prop) True p ↑(s.sup' H f)
   rw [coe_sup']
-<<<<<<< HEAD
-  refine sup_induction trivial ?_ hs
-  rintro (_ | a₁) h₁ a₂ h₂
-  · rw [WithBot.none_eq_bot, bot_sup_eq]
-    exact h₂
-  · cases a₂ using WithBot.recBotCoe with
-    | bot => exact h₁
-    | coe a₂ => exact hp a₁ h₁ a₂ h₂
-=======
   refine sup_induction trivial (fun a₁ h₁ a₂ h₂ ↦ ?_) hs
   match a₁, a₂ with
   | ⊥, _ => rwa [bot_sup_eq]
   | (a₁ : α), ⊥ => rwa [sup_bot_eq]
   | (a₁ : α), (a₂ : α) => exact hp a₁ h₁ a₂ h₂
->>>>>>> d97a437a
 #align finset.sup'_induction Finset.sup'_induction
 
 theorem sup'_mem (s : Set α) (w : ∀ᵉ (x ∈ s) (y ∈ s), x ⊔ y ∈ s) {ι : Type*}
