--- conflicted
+++ resolved
@@ -512,8 +512,6 @@
   lift r to Finset α using s.finite_toSet.subset hrs
   exact ⟨r, mod_cast hrs, hr⟩
 
-<<<<<<< HEAD
-=======
 /-- Equivalence between a finpartition's parts as a dependent sum and the partitioned set. -/
 def equivSigmaParts : s ≃ Σ t : P.parts, t.1 where
   toFun x := ⟨⟨P.part x.1, P.part_mem x.2⟩, ⟨x, P.mem_part x.2⟩⟩
@@ -532,7 +530,6 @@
   use P.equivSigmaParts.trans ((Equiv.refl _).sigmaCongr (fun t ↦ t.1.equivFin))
   simp [equivSigmaParts, Equiv.sigmaCongr, Equiv.sigmaCongrLeft]
 
->>>>>>> d97a437a
 theorem sum_card_parts : ∑ i ∈ P.parts, i.card = s.card := by
   convert congr_arg Finset.card P.biUnion_parts
   rw [card_biUnion P.supIndep.pairwiseDisjoint]
