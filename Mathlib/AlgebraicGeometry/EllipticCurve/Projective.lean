/-
Copyright (c) 2023 David Kurniadi Angdinata. All rights reserved.
Released under Apache 2.0 license as described in the file LICENSE.
Authors: David Kurniadi Angdinata
-/
import Mathlib.AlgebraicGeometry.EllipticCurve.Affine
import Mathlib.Data.MvPolynomial.CommRing
import Mathlib.Data.MvPolynomial.PDeriv

/-!
# Projective coordinates for Weierstrass curves

This file defines the type of points on a Weierstrass curve as a tuple, consisting of an equivalence
class of triples up to scaling by a unit, satisfying a Weierstrass equation with a nonsingular
condition. This file also defines the negation and addition operations of the group law for this
type, and proves that they respect the Weierstrass equation and the nonsingular condition.

## Mathematical background

Let `W` be a Weierstrass curve over a field `F`. A point on the projective plane is an equivalence
class of triples $[x:y:z]$ with coordinates in `F` such that $(x, y, z) \sim (x', y', z')$ precisely
if there is some unit $u$ of `F` such that $(x, y, z) = (ux', uy', uz')$, with an extra condition
that $(x, y, z) \ne (0, 0, 0)$. As described in `Mathlib.AlgebraicGeometry.EllipticCurve.Affine`, a
rational point is a point on the projective plane satisfying a homogeneous Weierstrass equation, and
being nonsingular means the partial derivatives $W_X(X, Y, Z)$, $W_Y(X, Y, Z)$, and $W_Z(X, Y, Z)$
do not vanish simultaneously. Note that the vanishing of the Weierstrass equation and its partial
derivatives are independent of the representative for $[x:y:z]$, and the nonsingularity condition
already implies that $(x, y, z) \ne (0, 0, 0)$, so a nonsingular rational point on `W` can simply be
given by a tuple consisting of $[x:y:z]$ and the nonsingular condition on any representative.

As in `Mathlib.AlgebraicGeometry.EllipticCurve.Affine`, the set of nonsingular rational points forms
an abelian group under the same secant-and-tangent process, but the polynomials involved are
homogeneous, and any instances of division become multiplication in the $Z$-coordinate.
Note that most computational proofs follow from their analogous proofs for affine coordinates.

## Main definitions

 * `WeierstrassCurve.Projective.PointClass`: the equivalence class of a point representative.
 * `WeierstrassCurve.Projective.toAffine`: the Weierstrass curve in affine coordinates.
<<<<<<< HEAD
 * `WeierstrassCurve.Projective.nonsingular`: the nonsingular condition on a point representative.
 * `WeierstrassCurve.Projective.nonsingular_lift`: the nonsingular condition on a point class.
 * `WeierstrassCurve.Projective.neg`: the negation operation on a point representative.
 * `WeierstrassCurve.Projective.neg_map`: the negation operation on a point class.
 * `WeierstrassCurve.Projective.add`: the addition operation on a point representative.
 * `WeierstrassCurve.Projective.add_map`: the addition operation on a point class.
=======
 * `WeierstrassCurve.Projective.Nonsingular`: the nonsingular condition on a point representative.
 * `WeierstrassCurve.Projective.NonsingularLift`: the nonsingular condition on a point class.
>>>>>>> 4b3bcfc7

## Main statements

 * `WeierstrassCurve.Projective.polynomial_relation`: Euler's homogeneous function theorem.
 * `WeierstrassCurve.Projective.nonsingular_neg`: negation preserves the nonsingular condition.
 * `WeierstrassCurve.Projective.nonsingular_add`: addition preserves the nonsingular condition.

## Implementation notes

A point representative is implemented as a term `P` of type `Fin 3 → R`, which allows for the vector
notation `![x, y, z]`. However, `P` is not definitionally equivalent to the expanded vector
`![P x, P y, P z]`, so the auxiliary lemma `fin3_def` can be used to convert between the two forms.
The equivalence of two point representatives `P` and `Q` is implemented as an equivalence of orbits
of the action of `Rˣ`, or equivalently that there is some unit `u` of `R` such that `P = u • Q`.
However, `u • Q` is again not definitionally equal to `![u * Q x, u * Q y, u * Q z]`, so the
auxiliary lemmas `smul_fin3` and `smul_fin3_ext` can be used to convert between the two forms.

## References

[J Silverman, *The Arithmetic of Elliptic Curves*][silverman2009]

## Tags

elliptic curve, rational point, projective coordinates
-/

local notation "x" => 0

local notation "y" => 1

local notation "z" => 2

local macro "matrix_simp" : tactic =>
  `(tactic| simp only [Matrix.head_cons, Matrix.tail_cons, Matrix.smul_empty, Matrix.smul_cons,
    Matrix.cons_val_zero, Matrix.cons_val_one, Matrix.cons_val_two])

universe u

/-! ## Weierstrass curves -/

/-- An abbreviation for a Weierstrass curve in projective coordinates. -/
abbrev WeierstrassCurve.Projective :=
  WeierstrassCurve

namespace WeierstrassCurve.Projective

open MvPolynomial

local macro "eval_simp" : tactic =>
  `(tactic| simp only [eval_C, eval_X, eval_add, eval_sub, eval_mul, eval_pow])

local macro "pderiv_simp" : tactic =>
  `(tactic| simp only [map_ofNat, map_neg, map_add, map_sub, map_mul, pderiv_mul, pderiv_pow,
    pderiv_C, pderiv_X_self, pderiv_X_of_ne one_ne_zero, pderiv_X_of_ne one_ne_zero.symm,
    pderiv_X_of_ne (by decide : (2 : Fin 3) ≠ 0), pderiv_X_of_ne (by decide : (0 : Fin 3) ≠ 2),
    pderiv_X_of_ne (by decide : (2 : Fin 3) ≠ 1), pderiv_X_of_ne (by decide : (1 : Fin 3) ≠ 2)])

variable {R : Type u} [CommRing R] (W : Projective R)

lemma fin3_def (P : Fin 3 → R) : ![P x, P y, P z] = P := by
  ext n; fin_cases n <;> rfl

lemma fin3_def_ext {X Y Z : R} : ![X, Y, Z] x = X ∧ ![X, Y, Z] y = Y ∧ ![X, Y, Z] z = Z :=
  ⟨rfl, rfl, rfl⟩

lemma smul_fin3 (P : Fin 3 → R) (u : Rˣ) : u • P = ![u * P x, u * P y, u * P z] := by
  rw [← fin3_def P]
  matrix_simp
  rfl

lemma smul_fin3_ext (P : Fin 3 → R) (u : Rˣ) :
    (u • P) x = u * P x ∧ (u • P) y = u * P y ∧ (u • P) z = u * P z :=
  ⟨rfl, rfl, rfl⟩

/-- The equivalence setoid for a point representative. -/
scoped instance instSetoidPoint : Setoid <| Fin 3 → R :=
  MulAction.orbitRel Rˣ <| Fin 3 → R

/-- The equivalence class of a point representative. -/
abbrev PointClass (R : Type u) [CommRing R] : Type u :=
  MulAction.orbitRel.Quotient Rˣ <| Fin 3 → R

/-- The coercion to a Weierstrass curve in affine coordinates. -/
@[pp_dot]
abbrev toAffine : Affine R :=
  W

section Equation

/-! ### Equations and nonsingularity -/

/-- The polynomial $W(X, Y, Z) := Y^2Z + a_1XYZ + a_3YZ^2 - (X^3 + a_2X^2Z + a_4XZ^2 + a_6Z^3)$
associated to a Weierstrass curve `W` over `R`. This is represented as a term of type
`MvPolynomial (Fin 3) R`, where `X 0`, `X 1`, and `X 2` represent $X$, $Y$, and $Z$ respectively. -/
@[pp_dot]
noncomputable def polynomial : MvPolynomial (Fin 3) R :=
  X 1 ^ 2 * X 2 + C W.a₁ * X 0 * X 1 * X 2 + C W.a₃ * X 1 * X 2 ^ 2
    - (X 0 ^ 3 + C W.a₂ * X 0 ^ 2 * X 2 + C W.a₄ * X 0 * X 2 ^ 2 + C W.a₆ * X 2 ^ 3)

lemma eval_polynomial (P : Fin 3 → R) : eval P W.polynomial =
    P y ^ 2 * P z + W.a₁ * P x * P y * P z + W.a₃ * P y * P z ^ 2
      - (P x ^ 3 + W.a₂ * P x ^ 2 * P z + W.a₄ * P x * P z ^ 2 + W.a₆ * P z ^ 3) := by
  rw [polynomial]
  eval_simp

/-- The proposition that a point representative $(x, y, z)$ lies in `W`.
In other words, $W(x, y, z) = 0$. -/
@[pp_dot]
def Equation (P : Fin 3 → R) : Prop :=
  eval P W.polynomial = 0

lemma equation_iff (P : Fin 3 → R) : W.Equation P ↔
    P y ^ 2 * P z + W.a₁ * P x * P y * P z + W.a₃ * P y * P z ^ 2
      = P x ^ 3 + W.a₂ * P x ^ 2 * P z + W.a₄ * P x * P z ^ 2 + W.a₆ * P z ^ 3 := by
  rw [Equation, eval_polynomial, sub_eq_zero]

lemma equation_zero (Y : R) : W.Equation ![0, Y, 0] :=
  (W.equation_iff ![0, Y, 0]).mpr <| by matrix_simp; ring1

lemma equation_some (X Y : R) : W.Equation ![X, Y, 1] ↔ W.toAffine.equation X Y := by
  rw [equation_iff, W.toAffine.equation_iff]
  congr! 1 <;> matrix_simp <;> ring1

lemma equation_smul_iff (P : Fin 3 → R) (u : Rˣ) : W.Equation (u • P) ↔ W.Equation P :=
  have (u : Rˣ) {P : Fin 3 → R} (h : W.Equation P) : W.Equation <| u • P := by
    rw [equation_iff] at h ⊢
    linear_combination (norm := (simp only [smul_fin3_ext]; ring1)) (u : R) ^ 3 * h
  ⟨fun h => by convert this u⁻¹ h; rw [inv_smul_smul], this u⟩

/-- The partial derivative $W_X(X, Y, Z)$ of $W(X, Y, Z)$ with respect to $X$. -/
@[pp_dot]
noncomputable def polynomialX : MvPolynomial (Fin 3) R :=
  pderiv x W.polynomial

lemma polynomialX_eq : W.polynomialX =
    C W.a₁ * X 1 * X 2 - (C 3 * X 0 ^ 2 + C (2 * W.a₂) * X 0 * X 2 + C W.a₄ * X 2 ^ 2) := by
  rw [polynomialX, polynomial]
  pderiv_simp
  ring1

lemma eval_polynomialX (P : Fin 3 → R) : eval P W.polynomialX =
    W.a₁ * P y * P z - (3 * P x ^ 2 + 2 * W.a₂ * P x * P z + W.a₄ * P z ^ 2) := by
  rw [polynomialX_eq]
  eval_simp

/-- The partial derivative $W_Y(X, Y, Z)$ of $W(X, Y, Z)$ with respect to $Y$. -/
@[pp_dot]
noncomputable def polynomialY : MvPolynomial (Fin 3) R :=
  pderiv y W.polynomial

lemma polynomialY_eq : W.polynomialY =
    C 2 * X 1 * X 2 + C W.a₁ * X 0 * X 2 + C W.a₃ * X 2 ^ 2 := by
  rw [polynomialY, polynomial]
  pderiv_simp
  ring1

lemma eval_polynomialY (P : Fin 3 → R) :
    eval P W.polynomialY = 2 * P y * P z + W.a₁ * P x * P z + W.a₃ * P z ^ 2 := by
  rw [polynomialY_eq]
  eval_simp

/-- The partial derivative $W_Z(X, Y, Z)$ of $W(X, Y, Z)$ with respect to $Z$. -/
@[pp_dot]
noncomputable def polynomialZ : MvPolynomial (Fin 3) R :=
  pderiv z W.polynomial

lemma polynomialZ_eq : W.polynomialZ =
    X 1 ^ 2 + C W.a₁ * X 0 * X 1 + C (2 * W.a₃) * X 1 * X 2
      - (C W.a₂ * X 0 ^ 2 + C (2 * W.a₄) * X 0 * X 2 + C (3 * W.a₆) * X 2 ^ 2) := by
  rw [polynomialZ, polynomial]
  pderiv_simp
  ring1

lemma eval_polynomialZ (P : Fin 3 → R) : eval P W.polynomialZ =
    P y ^ 2 + W.a₁ * P x * P y + 2 * W.a₃ * P y * P z
      - (W.a₂ * P x ^ 2 + 2 * W.a₄ * P x * P z + 3 * W.a₆ * P z ^ 2) := by
  rw [polynomialZ_eq]
  eval_simp

/-- Euler's homogeneous function theorem. -/
theorem polynomial_relation (P : Fin 3 → R) : 3 * eval P W.polynomial =
    P x * eval P W.polynomialX + P y * eval P W.polynomialY + P z * eval P W.polynomialZ := by
  rw [eval_polynomial, eval_polynomialX, eval_polynomialY, eval_polynomialZ]
  ring1

/-- The proposition that a point representative $(x, y, z)$ in `W` is nonsingular.
In other words, either $W_X(x, y, z) \ne 0$, $W_Y(x, y, z) \ne 0$, or $W_Z(x, y, z) \ne 0$. -/
@[pp_dot]
def Nonsingular (P : Fin 3 → R) : Prop :=
  W.Equation P ∧ (eval P W.polynomialX ≠ 0 ∨ eval P W.polynomialY ≠ 0 ∨ eval P W.polynomialZ ≠ 0)

lemma nonsingular_iff (P : Fin 3 → R) : W.Nonsingular P ↔ W.Equation P ∧
    (W.a₁ * P y * P z ≠ 3 * P x ^ 2 + 2 * W.a₂ * P x * P z + W.a₄ * P z ^ 2 ∨
      P y * P z ≠ -P y * P z - W.a₁ * P x * P z - W.a₃ * P z ^ 2 ∨
      P y ^ 2 + W.a₁ * P x * P y + 2 * W.a₃ * P y * P z
        ≠ W.a₂ * P x ^ 2 + 2 * W.a₄ * P x * P z + 3 * W.a₆ * P z ^ 2) := by
  rw [Nonsingular, eval_polynomialX, eval_polynomialY, eval_polynomialZ, sub_ne_zero, sub_ne_zero,
    ← sub_ne_zero (a := P y * P z)]
  congr! 4
  ring1

lemma nonsingular_zero [Nontrivial R] : W.Nonsingular ![0, 1, 0] :=
  (W.nonsingular_iff ![0, 1, 0]).mpr ⟨W.equation_zero 1, by simp⟩

lemma nonsingular_zero' [NoZeroDivisors R] {Y : R} (hy : Y ≠ 0) : W.Nonsingular ![0, Y, 0] :=
  (W.nonsingular_iff ![0, Y, 0]).mpr ⟨W.equation_zero Y, by simpa⟩

lemma nonsingular_some (X Y : R) : W.Nonsingular ![X, Y, 1] ↔ W.toAffine.nonsingular X Y := by
  simp only [nonsingular_iff, fin3_def_ext, W.toAffine.nonsingular_iff, equation_some,
    and_congr_right_iff, W.toAffine.equation_iff, ← not_and_or, not_iff_not, one_pow, mul_one,
    Iff.comm, iff_self_and]
  intro h hX hY
  linear_combination (norm := ring1) 3 * h - X * hX - Y * hY

lemma nonsingular_smul_iff (P : Fin 3 → R) (u : Rˣ) : W.Nonsingular (u • P) ↔ W.Nonsingular P :=
  have (u : Rˣ) {P : Fin 3 → R} (h : W.Nonsingular <| u • P) : W.Nonsingular P := by
    rcases (W.nonsingular_iff _).mp h with ⟨h, h'⟩
    refine (W.nonsingular_iff P).mpr ⟨(W.equation_smul_iff P u).mp h, ?_⟩
    contrapose! h'
    simp only [smul_fin3_ext]
    exact ⟨by linear_combination (norm := ring1) (u : R) ^ 2 * h'.left,
      by linear_combination (norm := ring1) (u : R) ^ 2 * h'.right.left,
      by linear_combination (norm := ring1) (u : R) ^ 2 * h'.right.right⟩
  ⟨this u, fun h => this u⁻¹ <| by rwa [inv_smul_smul]⟩

lemma nonsingular_of_equiv {P Q : Fin 3 → R} (h : P ≈ Q) : W.Nonsingular P ↔ W.Nonsingular Q := by
  rcases h with ⟨u, rfl⟩
  exact W.nonsingular_smul_iff Q u

/-- The proposition that a point class on `W` is nonsingular. If `P` is a point representative,
then `W.NonsingularLift ⟦P⟧` is definitionally equivalent to `W.Nonsingular P`. -/
@[pp_dot]
def NonsingularLift (P : PointClass R) : Prop :=
  P.lift W.Nonsingular fun _ _ => propext ∘ W.nonsingular_of_equiv

@[simp]
lemma nonsingularLift_iff (P : Fin 3 → R) : W.NonsingularLift ⟦P⟧ ↔ W.Nonsingular P :=
  Iff.rfl

lemma nonsingularLift_zero [Nontrivial R] : W.NonsingularLift ⟦![0, 1, 0]⟧ :=
  W.nonsingular_zero

lemma nonsingularLift_zero' [NoZeroDivisors R] {Y : R} (hy : Y ≠ 0) :
    W.NonsingularLift ⟦![0, Y, 0]⟧ :=
  W.nonsingular_zero' hy

lemma nonsingularLift_some (X Y : R) :
    W.NonsingularLift ⟦![X, Y, 1]⟧ ↔ W.toAffine.nonsingular X Y :=
  W.nonsingular_some X Y

variable {F : Type u} [Field F] {W : Projective F}

lemma equiv_of_Z_eq_zero {P Q : Fin 3 → F} (hP : W.Nonsingular P) (hQ : W.Nonsingular Q)
    (hPz : P z = 0) (hQz : Q z = 0) : P ≈ Q := by
  rw [← fin3_def P, hPz] at hP ⊢
  rw [← fin3_def Q, hQz] at hQ ⊢
  simp only [nonsingular_iff, equation_iff, fin3_def_ext, zero_pow two_ne_zero,
    zero_pow three_ne_zero, mul_zero, add_zero, sub_zero, @eq_comm F 0,
    pow_eq_zero_iff three_ne_zero] at hP hQ
  simp only [hP, hQ, true_and, zero_pow two_ne_zero, mul_zero, ne_self_iff_false, false_or,
    zero_mul, add_zero, pow_ne_zero_iff two_ne_zero] at hP hQ ⊢
  exact ⟨Units.mk0 (P y / Q y) <| div_ne_zero hP hQ, by simp [div_mul_cancel₀ _ hQ]⟩

lemma equiv_zero_of_Z_eq_zero {P : Fin 3 → F} (h : W.Nonsingular P) (hPz : P z = 0) :
    P ≈ ![0, 1, 0] :=
  equiv_of_Z_eq_zero h W.nonsingular_zero hPz rfl

lemma equiv_some_of_Z_ne_zero {P : Fin 3 → F} (hPz : P z ≠ 0) : P ≈ ![P x / P z, P y / P z, 1] :=
  ⟨Units.mk0 _ hPz, by simp [fin3_def P, mul_div_cancel₀ _ hPz]⟩

lemma nonsingular_iff_affine_of_Z_ne_zero {P : Fin 3 → F} (hPz : P z ≠ 0) :
    W.Nonsingular P ↔ W.toAffine.nonsingular (P x / P z) (P y / P z) :=
  (W.nonsingular_of_equiv <| equiv_some_of_Z_ne_zero hPz).trans <| W.nonsingular_some ..

lemma nonsingular_of_affine_of_Z_ne_zero {P : Fin 3 → F}
    (h : W.toAffine.nonsingular (P x / P z) (P y / P z)) (hPz : P z ≠ 0) : W.Nonsingular P :=
  (nonsingular_iff_affine_of_Z_ne_zero hPz).mpr h

lemma nonsingular_affine_of_Z_ne_zero {P : Fin 3 → F} (h : W.Nonsingular P) (hPz : P z ≠ 0) :
    W.toAffine.nonsingular (P x / P z) (P y / P z) :=
  (nonsingular_iff_affine_of_Z_ne_zero hPz).mp h

end Equation

section Polynomial

/-! ### Group operation polynomials -/

/-- The $Y$-coordinate of the negation of a point representative. -/
@[pp_dot]
def negY (P : Fin 3 → R) : R :=
  -P y - W.a₁ * P x - W.a₃ * P z

lemma negY_smul (P : Fin 3 → R) (u : Rˣ) : W.negY (u • P) = u * W.negY P := by
  simp only [negY, smul_fin3_ext]
  ring1

/-- The truncated $X$-coordinate of the addition of two point representatives, where their
$Z$-coordinates are non-zero and their $X$-coordinates divided by $Z$-coordinates are distinct.
This is only an auxiliary definition needed to define `WeierstrassCurve.Projective.addY'_of_X_ne`,
and the full $X$-coordinate is defined in `WeierstrassCurve.Projective.addX_of_X_ne`. -/
@[pp_dot]
def addX'_of_X_ne (P Q : Fin 3 → R) : R :=
  (P y * Q z - P z * Q y) ^ 2 * P z * Q z
    + W.a₁ * (P y * Q z - P z * Q y) * P z * Q z * (P x * Q z - P z * Q x)
    - W.a₂ * P z * Q z * (P x * Q z - P z * Q x) ^ 2 - P x * Q z * (P x * Q z - P z * Q x) ^ 2
    - Q x * P z * (P x * Q z - P z * Q x) ^ 2

lemma addX'_of_X_ne_smul (P Q : Fin 3 → R) (u v : Rˣ) :
    W.addX'_of_X_ne (u • P) (v • Q) = (u : R) ^ 3 * (v : R) ^ 3 * W.addX'_of_X_ne P Q := by
  simp only [addX'_of_X_ne, smul_fin3_ext]
  ring1

/-- The truncated $X$-coordinate of the doubling of a point representative, where its
$Z$-coordinate is non-zero and its $Y$-coordinate is distinct from that of its negation.
This is only an auxiliary definition needed to define `WeierstrassCurve.Projective.addY'_of_Y_ne`,
and the full $X$-coordinate is defined in `WeierstrassCurve.Projective.addX_of_Y_ne`. -/
@[pp_dot]
def addX'_of_Y_ne (P : Fin 3 → R) : R :=
  (3 * P x ^ 2 + 2 * W.a₂ * P x * P z + W.a₄ * P z ^ 2 - W.a₁ * P y * P z) ^ 2
    + W.a₁ * (3 * P x ^ 2 + 2 * W.a₂ * P x * P z + W.a₄ * P z ^ 2 - W.a₁ * P y * P z) * P z
      * (P y - W.negY P)
    - W.a₂ * P z ^ 2 * (P y - W.negY P) ^ 2 - 2 * P x * P z * (P y - W.negY P) ^ 2

lemma addX'_of_Y_ne_smul (P : Fin 3 → R) (u : Rˣ) :
    W.addX'_of_Y_ne (u • P) = (u : R) ^ 4 * W.addX'_of_Y_ne P := by
  simp only [addX'_of_Y_ne, negY_smul, smul_fin3_ext]
  ring1

/-- The $Y$-coordinate of the addition of two point representatives, before applying the final
negation that maps $Y$ to $-Y - a_1X - a_3Z$, where their $Z$-coordinates are non-zero and their
$X$-coordinates divided by $Z$-coordinates are distinct. -/
@[pp_dot]
def addY'_of_X_ne (P Q : Fin 3 → R) : R :=
  (P y * Q z - P z * Q y) * (W.addX'_of_X_ne P Q - P x * Q z * (P x * Q z - P z * Q x) ^ 2)
    + P y * Q z * (P x * Q z - P z * Q x) ^ 2 * (P x * Q z - P z * Q x)

lemma addY'_of_X_ne_smul (P Q : Fin 3 → R) (u v : Rˣ) :
    W.addY'_of_X_ne (u • P) (v • Q) = (u : R) ^ 4 * (v : R) ^ 4 * W.addY'_of_X_ne P Q := by
  simp only [addY'_of_X_ne, addX'_of_X_ne_smul, smul_fin3_ext]
  ring1

/-- The $Y$-coordinate of the doubling of a point representative, before applying the final negation
that maps $Y$ to $-Y - a_1X - a_3Z$, where its $Z$-coordinate is non-zero and its $Y$-coordinate is
distinct from that of its negation. -/
@[pp_dot]
def addY'_of_Y_ne (P : Fin 3 → R) : R :=
  (3 * P x ^ 2 + 2 * W.a₂ * P x * P z + W.a₄ * P z ^ 2 - W.a₁ * P y * P z)
    * (W.addX'_of_Y_ne P - P x * P z * (P y - W.negY P) ^ 2)
    + P y * P z ^ 2 * (P y - W.negY P) ^ 2 * (P y - W.negY P)

lemma addY'_of_Y_ne_smul (P : Fin 3 → R) (u : Rˣ) :
    W.addY'_of_Y_ne (u • P) = (u : R) ^ 6 * W.addY'_of_Y_ne P := by
  simp only [addY'_of_Y_ne, addX'_of_Y_ne_smul, negY_smul, smul_fin3_ext]
  ring1

/-- The $Z$-coordinate of the addition of two point representatives, where their $Z$-coordinates are
non-zero and their $X$-coordinates divided by $Z$-coordinates are distinct. -/
def addZ_of_X_ne (P Q : Fin 3 → R) : R :=
  P z * Q z * (P x * Q z - P z * Q x) ^ 2 * (P x * Q z - P z * Q x)

lemma addZ_of_X_ne_smul (P Q : Fin 3 → R) (u v : Rˣ) :
    addZ_of_X_ne (u • P) (v • Q) = (u : R) ^ 4 * (v : R) ^ 4 * addZ_of_X_ne P Q := by
  simp only [addZ_of_X_ne, smul_fin3_ext]
  ring1

/-- The $Z$-coordinate of the doubling of a point representative, where its $Z$-coordinate is
non-zero and its $Y$-coordinate is distinct from that of its negation. -/
@[pp_dot]
def addZ_of_Y_ne (P : Fin 3 → R) : R :=
  P z ^ 2 * (P y - W.negY P) ^ 2 * (P z * (P y - W.negY P))

lemma addZ_of_Y_ne_smul (P : Fin 3 → R) (u : Rˣ) :
    W.addZ_of_Y_ne (u • P) = (u : R) ^ 6 * W.addZ_of_Y_ne P := by
  simp only [addZ_of_Y_ne, negY_smul, smul_fin3_ext]
  ring1

/-- The $X$-coordinate of the addition of two point representatives, where their $Z$-coordinates are
non-zero and their $X$-coordinates divided by $Z$-coordinates are distinct. -/
@[pp_dot]
def addX_of_X_ne (P Q : Fin 3 → R) : R :=
  W.addX'_of_X_ne P Q * (P x * Q z - P z * Q x)

lemma addX_of_X_ne_smul (P Q : Fin 3 → R) (u v : Rˣ) :
    W.addX_of_X_ne (u • P) (v • Q) = (u : R) ^ 4 * (v : R) ^ 4 * W.addX_of_X_ne P Q := by
  simp only [addX_of_X_ne, addX'_of_X_ne_smul, smul_fin3_ext]
  ring1

/-- The $X$-coordinate of the doubling of a point representative, where its $Z$-coordinate is
non-zero and its $Y$-coordinate is distinct from that of its negation. -/
@[pp_dot]
def addX_of_Y_ne (P : Fin 3 → R) : R :=
  W.addX'_of_Y_ne P * (P z * (P y - W.negY P))

lemma addX_of_Y_ne_smul (P : Fin 3 → R) (u : Rˣ) :
    W.addX_of_Y_ne (u • P) = (u : R) ^ 6 * W.addX_of_Y_ne P := by
  simp only [addX_of_Y_ne, addX'_of_Y_ne_smul, negY_smul, smul_fin3_ext]
  ring1

/-- The $Y$-coordinate of the addition of two point representatives, where their $Z$-coordinates are
non-zero and their $X$-coordinates divided by $Z$-coordinates are distinct. -/
@[pp_dot]
def addY_of_X_ne (P Q : Fin 3 → R) : R :=
  W.negY ![W.addX_of_X_ne P Q, W.addY'_of_X_ne P Q, addZ_of_X_ne P Q]

lemma addY_of_X_ne_smul (P Q : Fin 3 → R) (u v : Rˣ) :
    W.addY_of_X_ne (u • P) (v • Q) = (u : R) ^ 4 * (v : R) ^ 4 * W.addY_of_X_ne P Q := by
  simp only [addY_of_X_ne, negY, addX_of_X_ne_smul, addY'_of_X_ne_smul, addZ_of_X_ne_smul]
  matrix_simp
  ring1

/-- The $Y$-coordinate of the doubling of a point representative, where its $Z$-coordinate is
non-zero and its $Y$-coordinate is distinct from that of its negation. -/
@[pp_dot]
def addY_of_Y_ne (P : Fin 3 → R) : R :=
  W.negY ![W.addX_of_Y_ne P, W.addY'_of_Y_ne P, W.addZ_of_Y_ne P]

lemma addY_of_Y_ne_smul (P : Fin 3 → R) (u : Rˣ) :
    W.addY_of_Y_ne (u • P) = (u : R) ^ 6 * W.addY_of_Y_ne P := by
  simp only [addY_of_Y_ne, negY, addX_of_Y_ne_smul, addY'_of_Y_ne_smul, addZ_of_Y_ne_smul]
  matrix_simp
  ring1

variable {F : Type u} [Field F] {W : Projective F}

lemma negY_divZ {P : Fin 3 → F} (hPz : P z ≠ 0) :
    W.negY P / P z = W.toAffine.negY (P x / P z) (P y / P z) := by
  field_simp [negY]
  ring1

lemma Y_ne_of_Y_ne {P Q : Fin 3 → F} (hP : W.Nonsingular P) (hQ : W.Nonsingular Q) (hPz : P z ≠ 0)
    (hQz : Q z ≠ 0) (hx : P x * Q z = P z * Q x) (hy : P y * Q z ≠ P z * W.negY Q) :
    P y ≠ W.negY P := by
  simp only [mul_comm <| P z, ne_eq, ← div_eq_div_iff hPz hQz] at hx hy
  have hy' : P y / P z = Q y / Q z :=
    Affine.Yeq_of_Yne (nonsingular_affine_of_Z_ne_zero hP hPz).left
      (nonsingular_affine_of_Z_ne_zero hQ hQz).left hx <| (negY_divZ hQz).symm ▸ hy
  simp_rw [negY, sub_div, neg_div, mul_div_assoc, ← hy', ← hx, div_self hQz, ← div_self hPz,
    ← mul_div_assoc, ← neg_div, ← sub_div, div_left_inj' hPz] at hy
  exact hy

private lemma addX_eq {P Q : Fin 3 → F} {n d : F} (hPz : P z ≠ 0) (hQz : Q z ≠ 0) (hd : d ≠ 0) :
    W.toAffine.addX (P x / P z) (Q x / Q z) (n / d) =
      (n ^ 2 * P z * Q z + W.a₁ * n * P z * Q z * d - W.a₂ * P z * Q z * d ^ 2 - P x * Q z * d ^ 2
        - Q x * P z * d ^ 2) / (P z * Q z * d ^ 2) := by
  field_simp [pow_ne_zero 2 hd]
  ring1

private lemma addX_eq' {P : Fin 3 → F} {n d : F} (hPz : P z ≠ 0) (hd : d ≠ 0) :
    W.toAffine.addX (P x / P z) (P x / P z) (n / (P z * d)) =
      (n ^ 2 + W.a₁ * n * P z * d - W.a₂ * P z ^ 2 * d ^ 2 - 2 * P x * P z * d ^ 2)
        / (P z ^ 2 * d ^ 2) := by
  field_simp [mul_ne_zero hPz hd]
  ring1

private lemma slope_eq {P Q : Fin 3 → F} (hPz : P z ≠ 0) (hQz : Q z ≠ 0)
    (hx : P x * Q z ≠ P z * Q x) :
    W.toAffine.slope (P x / P z) (Q x / Q z) (P y / P z) (Q y / Q z) =
      (P y * Q z - P z * Q y) / (P x * Q z - P z * Q x) := by
  rw [Affine.slope_of_Xne <| by rwa [ne_eq, div_eq_div_iff hPz hQz, mul_comm <| Q x]]
  field_simp

private lemma slope_eq' {P Q : Fin 3 → F} (hP : W.Nonsingular P) (hQ : W.Nonsingular Q)
    (hPz : P z ≠ 0) (hQz : Q z ≠ 0) (hx : P x * Q z = P z * Q x) (hy : P y * Q z ≠ P z * W.negY Q) :
    W.toAffine.slope (P x / P z) (Q x / Q z) (P y / P z) (Q y / Q z) =
      (3 * P x ^ 2 + 2 * W.a₂ * P x * P z + W.a₄ * P z ^ 2 - W.a₁ * P y * P z)
        / (P z * (P y - W.negY P)) := by
  have hPy : P y - W.negY P ≠ 0 := sub_ne_zero_of_ne <| Y_ne_of_Y_ne hP hQ hPz hQz hx hy
  simp only [mul_comm <| P z, ne_eq, ← div_eq_div_iff hPz hQz] at hx hy
  rw [Affine.slope_of_Yne hx <| (negY_divZ hQz).symm ▸ hy, ← negY_divZ hPz]
  field_simp [pow_ne_zero 2 hPz]
  ring1

lemma addX_div_addZ_of_X_ne {P Q : Fin 3 → F} (hPz : P z ≠ 0) (hQz : Q z ≠ 0)
    (hx : P x * Q z ≠ P z * Q x) : W.addX_of_X_ne P Q / addZ_of_X_ne P Q =
      W.toAffine.addX (P x / P z) (Q x / Q z)
        (W.toAffine.slope (P x / P z) (Q x / Q z) (P y / P z) (Q y / Q z)) := by
  rw [addX_of_X_ne, addX'_of_X_ne, addZ_of_X_ne, mul_div_mul_right _ _ <| sub_ne_zero_of_ne hx,
    slope_eq hPz hQz hx, addX_eq hPz hQz <| sub_ne_zero_of_ne hx]

lemma addX_div_addZ_of_Y_ne {P Q : Fin 3 → F} (hP : W.Nonsingular P) (hQ : W.Nonsingular Q)
    (hPz : P z ≠ 0) (hQz : Q z ≠ 0) (hx : P x * Q z = P z * Q x) (hy : P y * Q z ≠ P z * W.negY Q) :
    W.addX_of_Y_ne P / W.addZ_of_Y_ne P = W.toAffine.addX (P x / P z) (Q x / Q z)
      (W.toAffine.slope (P x / P z) (Q x / Q z) (P y / P z) (Q y / Q z)) := by
  have hPy : P y - W.negY P ≠ 0 := sub_ne_zero_of_ne <| Y_ne_of_Y_ne hP hQ hPz hQz hx hy
  rw [addX_of_Y_ne, addX'_of_Y_ne, addZ_of_Y_ne, mul_div_mul_right _ _ <| mul_ne_zero hPz hPy,
    slope_eq' hP hQ hPz hQz hx hy, ← (div_eq_div_iff hPz hQz).mpr <| mul_comm (P z) _ ▸ hx,
    addX_eq' hPz hPy]

lemma addY'_div_addZ_of_X_ne {P Q : Fin 3 → F} (hPz : P z ≠ 0) (hQz : Q z ≠ 0)
    (hx : P x * Q z ≠ P z * Q x) : W.addY'_of_X_ne P Q / addZ_of_X_ne P Q =
      W.toAffine.addY' (P x / P z) (Q x / Q z) (P y / P z)
        (W.toAffine.slope (P x / P z) (Q x / Q z) (P y / P z) (Q y / Q z)) := by
  rw [Affine.addY', ← addX_div_addZ_of_X_ne hPz hQz hx, slope_eq hPz hQz hx, addY'_of_X_ne,
    addX_of_X_ne, addZ_of_X_ne, add_div]
  nth_rw 1 [mul_comm <| _ * _ * _, mul_div_mul_comm, sub_div _ <| _ * _ * _]
  simp only [mul_div_mul_right _ _ hQz, mul_div_mul_right _ _ <| sub_ne_zero_of_ne hx,
    mul_div_mul_right _ _ <| pow_ne_zero 2 <| sub_ne_zero_of_ne hx]

lemma addY'_div_addZ_of_Y_ne {P Q : Fin 3 → F} (hP : W.Nonsingular P) (hQ : W.Nonsingular Q)
    (hPz : P z ≠ 0) (hQz : Q z ≠ 0) (hx : P x * Q z = P z * Q x) (hy : P y * Q z ≠ P z * W.negY Q) :
    W.addY'_of_Y_ne P / W.addZ_of_Y_ne P = W.toAffine.addY' (P x / P z) (Q x / Q z) (P y / P z)
      (W.toAffine.slope (P x / P z) (Q x / Q z) (P y / P z) (Q y / Q z)) := by
  have hPy : P y - W.negY P ≠ 0 := sub_ne_zero_of_ne <| Y_ne_of_Y_ne hP hQ hPz hQz hx hy
  rw [Affine.addY', ← addX_div_addZ_of_Y_ne hP hQ hPz hQz hx hy, slope_eq' hP hQ hPz hQz hx hy,
    addY'_of_Y_ne, addX_of_Y_ne, addZ_of_Y_ne, add_div]
  nth_rw 1 [mul_comm <| _ ^ 2 * _]
  rw [mul_div_mul_comm, sub_div _ <| _ * _ ^ 2, mul_div_mul_right _ _ <| mul_ne_zero hPz hPy]
  simp only [sq, ← mul_assoc, mul_comm (_ * _ * _) <| P z, mul_div_mul_right _ _ hPy,
    mul_div_mul_right _ _ hPz, mul_div_mul_right _ _ <| pow_ne_zero 2 hPy]

lemma addZ_ne_zero_of_X_ne {P Q : Fin 3 → F} (hPz : P z ≠ 0) (hQz : Q z ≠ 0)
    (hx : P x * Q z ≠ P z * Q x) : addZ_of_X_ne P Q ≠ 0 := by
  refine mul_ne_zero (mul_ne_zero (mul_ne_zero ?_ ?_) <| pow_ne_zero 2 ?_) ?_
  any_goals exact hPz
  any_goals exact hQz
  any_goals exact sub_ne_zero_of_ne hx

lemma addZ_ne_zero_of_Y_ne {P Q : Fin 3 → F} (hP : W.Nonsingular P) (hQ : W.Nonsingular Q)
    (hPz : P z ≠ 0) (hQz : Q z ≠ 0) (hx : P x * Q z = P z * Q x) (hy : P y * Q z ≠ P z * W.negY Q) :
    W.addZ_of_Y_ne P ≠ 0 := by
  refine mul_ne_zero (mul_ne_zero (pow_ne_zero 2 ?_) <| pow_ne_zero 2 ?_) <| mul_ne_zero ?_ ?_
  any_goals exact hPz
  any_goals exact sub_ne_zero_of_ne <| Y_ne_of_Y_ne hP hQ hPz hQz hx hy

lemma addY_div_addZ_of_X_ne {P Q : Fin 3 → F} (hPz : P z ≠ 0) (hQz : Q z ≠ 0)
    (hx : P x * Q z ≠ P z * Q x) : W.addY_of_X_ne P Q / addZ_of_X_ne P Q =
      W.toAffine.addY (P x / P z) (Q x / Q z) (P y / P z)
        (W.toAffine.slope (P x / P z) (Q x / Q z) (P y / P z) (Q y / Q z)) := by
  rw [Affine.addY, ← addX_div_addZ_of_X_ne hPz hQz hx, ← addY'_div_addZ_of_X_ne hPz hQz hx]
  exact negY_divZ <| addZ_ne_zero_of_X_ne hPz hQz hx

lemma addY_div_addZ_of_Y_ne {P Q : Fin 3 → F} (hP : W.Nonsingular P) (hQ : W.Nonsingular Q)
    (hPz : P z ≠ 0) (hQz : Q z ≠ 0) (hx : P x * Q z = P z * Q x) (hy : P y * Q z ≠ P z * W.negY Q) :
    W.addY_of_Y_ne P / W.addZ_of_Y_ne P = W.toAffine.addY (P x / P z) (Q x / Q z) (P y / P z)
      (W.toAffine.slope (P x / P z) (Q x / Q z) (P y / P z) (Q y / Q z)) := by
  rw [Affine.addY, ← addX_div_addZ_of_Y_ne hP hQ hPz hQz hx hy,
    ← addY'_div_addZ_of_Y_ne hP hQ hPz hQz hx hy]
  exact negY_divZ <| addZ_ne_zero_of_Y_ne hP hQ hPz hQz hx hy

end Polynomial

section Representative

/-! ### Group operations on point representatives -/

/-- The negation of a point representative. -/
@[pp_dot]
def neg (P : Fin 3 → R) : Fin 3 → R :=
  ![P x, W.negY P, P z]

@[simp]
lemma neg_zero : W.neg ![0, 1, 0] = ![0, -1, 0] := by
  erw [neg, negY, mul_zero, mul_zero, sub_zero, sub_zero]
  rfl

@[simp]
lemma neg_some (X Y : R) : W.neg ![X, Y, 1] = ![X, -Y - W.a₁ * X - W.a₃, 1] := by
  erw [neg, negY, mul_one]
  rfl

lemma neg_smul_equiv (P : Fin 3 → R) (u : Rˣ) : W.neg (u • P) ≈ W.neg P :=
  ⟨u, by simp_rw [neg, negY_smul, smul_fin3]; rfl⟩

lemma neg_equiv {P Q : Fin 3 → R} (h : P ≈ Q) : W.neg P ≈ W.neg Q := by
  rcases h with ⟨u, rfl⟩
  exact W.neg_smul_equiv Q u

/-- The negation of a point class. If `P` is a point representative,
then `W.neg_map ⟦P⟧` is definitionally equivalent to `W.neg P`. -/
@[pp_dot]
def neg_map (P : PointClass R) : PointClass R :=
  P.map W.neg fun _ _ => W.neg_equiv

lemma neg_map_eq {P : Fin 3 → R} : W.neg_map ⟦P⟧ = ⟦W.neg P⟧ :=
  rfl

@[simp]
lemma neg_map_zero : W.neg_map ⟦![0, 1, 0]⟧ = ⟦![0, 1, 0]⟧ := by
  simpa only [neg_map_eq, neg_zero, Quotient.eq] using ⟨-1, by simp⟩

@[simp]
lemma neg_map_some (X Y : R) : W.neg_map ⟦![X, Y, 1]⟧ = ⟦![X, -Y - W.a₁ * X - W.a₃, 1]⟧ := by
  rw [neg_map_eq, neg_some]

open scoped Classical

/-- The addition of two point representatives. -/
@[pp_dot]
noncomputable def add (P Q : Fin 3 → R) : Fin 3 → R :=
  if P z = 0 then Q else if Q z = 0 then P else if P x * Q z = P z * Q x then
    if P y * Q z = P z * W.negY Q then ![0, 1, 0] else
      ![W.addX_of_Yne P, W.addY_of_Yne P, W.addZ_of_Yne P]
  else ![W.addX_of_Xne P Q, W.addY_of_Xne P Q, addZ_of_Xne P Q]

@[simp]
lemma add_of_Zeq0_left {P Q : Fin 3 → R} (hPz : P z = 0) : W.add P Q = Q :=
  if_pos hPz

lemma add_zero_left (P : Fin 3 → R) : W.add ![0, 1, 0] P = P :=
  W.add_of_Zeq0_left rfl

@[simp]
lemma add_of_Zeq0_right {P Q : Fin 3 → R} (hPz : P z ≠ 0) (hQz : Q z = 0) : W.add P Q = P := by
  rw [add, if_neg hPz, if_pos hQz]

lemma add_zero_right {P : Fin 3 → R} (hPz : P z ≠ 0) : W.add P ![0, 1, 0] = P :=
  W.add_of_Zeq0_right hPz rfl

@[simp]
lemma add_of_Yeq {P Q : Fin 3 → R} (hPz : P z ≠ 0) (hQz : Q z ≠ 0) (hx : P x * Q z = P z * Q x)
    (hy : P y * Q z = P z * W.negY Q) : W.add P Q = ![0, 1, 0] := by
  rw [add, if_neg hPz, if_neg hQz, if_pos hx, if_pos hy]

@[simp]
lemma add_of_Yne {P Q : Fin 3 → R} (hPz : P z ≠ 0) (hQz : Q z ≠ 0) (hx : P x * Q z = P z * Q x)
    (hy : P y * Q z ≠ P z * W.negY Q) :
    W.add P Q = ![W.addX_of_Yne P, W.addY_of_Yne P, W.addZ_of_Yne P] := by
  rw [add, if_neg hPz, if_neg hQz, if_pos hx, if_neg hy]

@[simp]
lemma add_of_Xne {P Q : Fin 3 → R} (hPz : P z ≠ 0) (hQz : Q z ≠ 0) (hx : P x * Q z ≠ P z * Q x) :
    W.add P Q = ![W.addX_of_Xne P Q, W.addY_of_Xne P Q, addZ_of_Xne P Q] := by
  rw [add, if_neg hPz, if_neg hQz, if_neg hx]

variable [IsDomain R]

lemma add_smul_equiv (P Q : Fin 3 → R) (u v : Rˣ) : W.add (u • P) (v • Q) ≈ W.add P Q := by
  have huv : (u * v : R) ≠ 0 := mul_ne_zero u.ne_zero v.ne_zero
  by_cases hPz : P z = 0
  · exact ⟨v, by rw [W.add_of_Zeq0_left hPz,
      W.add_of_Zeq0_left <| by simp only [smul_fin3_ext, hPz, mul_zero]]⟩
  · have huz : u * P z ≠ 0 := mul_ne_zero u.ne_zero hPz
    by_cases hQz : Q z = 0
    · rw [W.add_of_Zeq0_right hPz hQz,
        W.add_of_Zeq0_right huz <| by simp only [smul_fin3_ext, hQz, mul_zero]]
      exact ⟨u, rfl⟩
    · have hvz : v * Q z ≠ 0 := mul_ne_zero v.ne_zero hQz
      by_cases hx : P x * Q z = P z * Q x
      · by_cases hy : P y * Q z = P z * W.negY Q
        · rw [W.add_of_Yeq huz hvz (by simp_rw [smul_fin3_ext, mul_mul_mul_comm, hx]) <| by
            simp_rw [smul_fin3_ext, negY_smul, mul_mul_mul_comm, hy], W.add_of_Yeq hPz hQz hx hy]
        · rw [W.add_of_Yne huz hvz (by simp_rw [smul_fin3_ext, mul_mul_mul_comm, hx]) <| by
            simp_rw [smul_fin3_ext, negY_smul, mul_mul_mul_comm]; exact hy ∘ mul_left_cancel₀ huv,
            addX_of_Yne_smul, addY_of_Yne_smul, addZ_of_Yne_smul, W.add_of_Yne hPz hQz hx hy]
          exact ⟨u ^ 6, by simp only [smul_fin3, ← Units.val_pow_eq_pow_val]; rfl⟩
      · rw [W.add_of_Xne huz hvz <| by
          simp_rw [smul_fin3_ext, mul_mul_mul_comm]; exact hx ∘ mul_left_cancel₀ huv,
          addX_of_Xne_smul, addY_of_Xne_smul, addZ_of_Xne_smul, W.add_of_Xne hPz hQz hx]
        exact ⟨u ^ 4 * v ^ 4, by simp only [smul_fin3, ← Units.val_pow_eq_pow_val]; rfl⟩

lemma add_equiv {P P' Q Q' : Fin 3 → R} (hP : P ≈ P') (hQ : Q ≈ Q') : W.add P Q ≈ W.add P' Q' := by
  rcases hP, hQ with ⟨⟨u, rfl⟩, ⟨v, rfl⟩⟩
  exact W.add_smul_equiv P' Q' u v

/-- The addition of two point classes. If `P` is a point representative,
then `W.add_map ⟦P⟧ ⟦Q⟧` is definitionally equivalent to `W.add P Q`. -/
@[pp_dot]
noncomputable def add_map (P Q : PointClass R) : PointClass R :=
  Quotient.map₂ W.add (fun _ _ hP _ _ hQ => W.add_equiv hP hQ) P Q

lemma add_map_eq (P Q : Fin 3 → R) : W.add_map ⟦P⟧ ⟦Q⟧ = ⟦W.add P Q⟧ :=
  rfl

@[simp]
lemma add_map_of_Zeq0_left {P : Fin 3 → R} {Q : PointClass R} (hPz : P z = 0) :
    W.add_map ⟦P⟧ Q = Q := by
  rcases Q with ⟨Q⟩
  erw [add_map_eq, W.add_of_Zeq0_left hPz]
  rfl

lemma add_map_zero_left (P : PointClass R) : W.add_map ⟦![0, 1, 0]⟧ P = P :=
  W.add_map_of_Zeq0_left rfl

@[simp]
lemma add_map_of_Zeq0_right {P Q : Fin 3 → R} (hPz : P z ≠ 0) (hQz : Q z = 0) :
    W.add_map ⟦P⟧ ⟦Q⟧ = ⟦P⟧ := by
  rw [add_map_eq, W.add_of_Zeq0_right hPz hQz]

lemma add_map_zero_right {P : Fin 3 → R} (hPz : P z ≠ 0) : W.add_map ⟦P⟧ ⟦![0, 1, 0]⟧ = ⟦P⟧ := by
  rw [add_map_eq, W.add_zero_right hPz]

@[simp]
lemma add_map_of_Yeq {P Q : Fin 3 → R} (hPz : P z ≠ 0) (hQz : Q z ≠ 0) (hx : P x * Q z = P z * Q x)
    (hy : P y * Q z = P z * W.negY Q) : W.add_map ⟦P⟧ ⟦Q⟧ = ⟦![0, 1, 0]⟧ := by
  rw [add_map_eq, W.add_of_Yeq hPz hQz hx hy]

@[simp]
lemma add_map_of_Yne {P Q : Fin 3 → R} (hPz : P z ≠ 0) (hQz : Q z ≠ 0) (hx : P x * Q z = P z * Q x)
    (hy : P y * Q z ≠ P z * W.negY Q) :
    W.add_map ⟦P⟧ ⟦Q⟧ = ⟦![W.addX_of_Yne P, W.addY_of_Yne P, W.addZ_of_Yne P]⟧ := by
  rw [add_map_eq, W.add_of_Yne hPz hQz hx hy]

@[simp]
lemma add_map_of_Xne {P Q : Fin 3 → R} (hPz : P z ≠ 0) (hQz : Q z ≠ 0)
    (hx : P x * Q z ≠ P z * Q x) :
    W.add_map ⟦P⟧ ⟦Q⟧ = ⟦![W.addX_of_Xne P Q, W.addY_of_Xne P Q, addZ_of_Xne P Q]⟧ := by
  rw [add_map_eq, W.add_of_Xne hPz hQz hx]

variable {F : Type u} [Field F] {W : Projective F}

@[simp]
lemma add_map_of_Zeq0_right' {P : PointClass F} {Q : Fin 3 → F} (hP : W.nonsingular_lift P)
    (hQ : W.nonsingular Q) (hQz : Q z = 0) : W.add_map P ⟦Q⟧ = P := by
  rcases P with ⟨P⟩
  by_cases hPz : P z = 0
  · erw [W.add_map_of_Zeq0_left hPz, Quotient.eq]
    exact equiv_of_Zeq0 hQ hP hQz hPz
  · exact W.add_map_of_Zeq0_right hPz hQz

lemma add_map_zero_right' {P : PointClass F} (hP : W.nonsingular_lift P) :
    W.add_map P ⟦![0, 1, 0]⟧ = P :=
  add_map_of_Zeq0_right' hP W.nonsingular_zero rfl

variable {F : Type u} [Field F] {W : Projective F}

/-- The negation of a nonsingular point representative in `W` lies in `W`. -/
lemma nonsingular_neg {P : Fin 3 → F} (h : W.nonsingular P) : W.nonsingular <| W.neg P := by
  by_cases hPz : P z = 0
  · rw [W.nonsingular_of_equiv <| W.neg_equiv <| equiv_zero_of_Zeq0 h hPz, neg_zero]
    exact W.nonsingular_zero' <| neg_ne_zero.mpr one_ne_zero
  · rw [nonsingular_iff_affine_of_Zne0 <| by exact hPz] at h ⊢
    rwa [← Affine.nonsingular_neg_iff, ← negY_divZ hPz] at h

lemma nonsingular_lift_neg_map {P : PointClass F} (h : W.nonsingular_lift P) :
    W.nonsingular_lift <| W.neg_map P := by
  rcases P with ⟨_⟩
  exact nonsingular_neg h

/-- The addition of two nonsingular point representatives in `W` lies in `W`. -/
lemma nonsingular_add {P Q : Fin 3 → F} (hP : W.nonsingular P) (hQ : W.nonsingular Q) :
    W.nonsingular <| W.add P Q := by
  by_cases hPz : P z = 0
  · rwa [W.nonsingular_of_equiv <| W.add_equiv (equiv_zero_of_Zeq0 hP hPz) <| Setoid.refl Q,
      W.add_of_Zeq0_left <| by exact rfl]
  · by_cases hQz : Q z = 0
    · rwa [W.nonsingular_of_equiv <| W.add_equiv (Setoid.refl P) <| equiv_zero_of_Zeq0 hQ hQz,
        W.add_of_Zeq0_right hPz <| by exact rfl]
    · by_cases hx : P x * Q z = P z * Q x
      · by_cases hy : P y * Q z = P z * W.negY Q
        · simpa only [W.add_of_Yeq hPz hQz hx hy] using W.nonsingular_zero
        · erw [W.add_of_Yne hPz hQz hx hy,
            nonsingular_iff_affine_of_Zne0 <| addZ_ne_zero_of_Yne hP hQ hPz hQz hx hy,
            addX_div_addZ_of_Yne hP hQ hPz hQz hx hy, addY_div_addZ_of_Yne hP hQ hPz hQz hx hy]
          exact W.toAffine.nonsingular_add (nonsingular_affine_of_Zne0 hP hPz)
            (nonsingular_affine_of_Zne0 hQ hQz)
            fun _ => (negY_divZ hQz).symm ▸ (mul_comm (P z) _ ▸ hy) ∘ (div_eq_div_iff hPz hQz).mp
      · erw [W.add_of_Xne hPz hQz hx,
          nonsingular_iff_affine_of_Zne0 <| addZ_ne_zero_of_Xne hPz hQz hx,
          addX_div_addZ_of_Xne hPz hQz hx, addY_div_addZ_of_Xne hPz hQz hx]
        exact W.toAffine.nonsingular_add (nonsingular_affine_of_Zne0 hP hPz)
          (nonsingular_affine_of_Zne0 hQ hQz)
          fun h => (hx <| mul_comm (Q x) _ ▸ (div_eq_div_iff hPz hQz).mp h).elim

lemma nonsingular_lift_add_map {P Q : PointClass F} (hP : W.nonsingular_lift P)
    (hQ : W.nonsingular_lift Q) : W.nonsingular_lift <| W.add_map P Q := by
  rcases P, Q with ⟨⟨_⟩, ⟨_⟩⟩
  exact nonsingular_add hP hQ

end Representative

end WeierstrassCurve.Projective<|MERGE_RESOLUTION|>--- conflicted
+++ resolved
@@ -37,17 +37,12 @@
 
  * `WeierstrassCurve.Projective.PointClass`: the equivalence class of a point representative.
  * `WeierstrassCurve.Projective.toAffine`: the Weierstrass curve in affine coordinates.
-<<<<<<< HEAD
- * `WeierstrassCurve.Projective.nonsingular`: the nonsingular condition on a point representative.
- * `WeierstrassCurve.Projective.nonsingular_lift`: the nonsingular condition on a point class.
+ * `WeierstrassCurve.Projective.Nonsingular`: the nonsingular condition on a point representative.
+ * `WeierstrassCurve.Projective.NonsingularLift`: the nonsingular condition on a point class.
  * `WeierstrassCurve.Projective.neg`: the negation operation on a point representative.
  * `WeierstrassCurve.Projective.neg_map`: the negation operation on a point class.
  * `WeierstrassCurve.Projective.add`: the addition operation on a point representative.
  * `WeierstrassCurve.Projective.add_map`: the addition operation on a point class.
-=======
- * `WeierstrassCurve.Projective.Nonsingular`: the nonsingular condition on a point representative.
- * `WeierstrassCurve.Projective.NonsingularLift`: the nonsingular condition on a point class.
->>>>>>> 4b3bcfc7
 
 ## Main statements
 
@@ -640,37 +635,37 @@
 noncomputable def add (P Q : Fin 3 → R) : Fin 3 → R :=
   if P z = 0 then Q else if Q z = 0 then P else if P x * Q z = P z * Q x then
     if P y * Q z = P z * W.negY Q then ![0, 1, 0] else
-      ![W.addX_of_Yne P, W.addY_of_Yne P, W.addZ_of_Yne P]
-  else ![W.addX_of_Xne P Q, W.addY_of_Xne P Q, addZ_of_Xne P Q]
-
-@[simp]
-lemma add_of_Zeq0_left {P Q : Fin 3 → R} (hPz : P z = 0) : W.add P Q = Q :=
+      ![W.addX_of_Y_ne P, W.addY_of_Y_ne P, W.addZ_of_Y_ne P]
+  else ![W.addX_of_X_ne P Q, W.addY_of_X_ne P Q, addZ_of_X_ne P Q]
+
+@[simp]
+lemma add_of_Z_eq_zero_left {P Q : Fin 3 → R} (hPz : P z = 0) : W.add P Q = Q :=
   if_pos hPz
 
 lemma add_zero_left (P : Fin 3 → R) : W.add ![0, 1, 0] P = P :=
-  W.add_of_Zeq0_left rfl
-
-@[simp]
-lemma add_of_Zeq0_right {P Q : Fin 3 → R} (hPz : P z ≠ 0) (hQz : Q z = 0) : W.add P Q = P := by
+  W.add_of_Z_eq_zero_left rfl
+
+@[simp]
+lemma add_of_Z_eq_zero_right {P Q : Fin 3 → R} (hPz : P z ≠ 0) (hQz : Q z = 0) : W.add P Q = P := by
   rw [add, if_neg hPz, if_pos hQz]
 
 lemma add_zero_right {P : Fin 3 → R} (hPz : P z ≠ 0) : W.add P ![0, 1, 0] = P :=
-  W.add_of_Zeq0_right hPz rfl
-
-@[simp]
-lemma add_of_Yeq {P Q : Fin 3 → R} (hPz : P z ≠ 0) (hQz : Q z ≠ 0) (hx : P x * Q z = P z * Q x)
+  W.add_of_Z_eq_zero_right hPz rfl
+
+@[simp]
+lemma add_of_Y_eq {P Q : Fin 3 → R} (hPz : P z ≠ 0) (hQz : Q z ≠ 0) (hx : P x * Q z = P z * Q x)
     (hy : P y * Q z = P z * W.negY Q) : W.add P Q = ![0, 1, 0] := by
   rw [add, if_neg hPz, if_neg hQz, if_pos hx, if_pos hy]
 
 @[simp]
-lemma add_of_Yne {P Q : Fin 3 → R} (hPz : P z ≠ 0) (hQz : Q z ≠ 0) (hx : P x * Q z = P z * Q x)
+lemma add_of_Y_ne {P Q : Fin 3 → R} (hPz : P z ≠ 0) (hQz : Q z ≠ 0) (hx : P x * Q z = P z * Q x)
     (hy : P y * Q z ≠ P z * W.negY Q) :
-    W.add P Q = ![W.addX_of_Yne P, W.addY_of_Yne P, W.addZ_of_Yne P] := by
+    W.add P Q = ![W.addX_of_Y_ne P, W.addY_of_Y_ne P, W.addZ_of_Y_ne P] := by
   rw [add, if_neg hPz, if_neg hQz, if_pos hx, if_neg hy]
 
 @[simp]
-lemma add_of_Xne {P Q : Fin 3 → R} (hPz : P z ≠ 0) (hQz : Q z ≠ 0) (hx : P x * Q z ≠ P z * Q x) :
-    W.add P Q = ![W.addX_of_Xne P Q, W.addY_of_Xne P Q, addZ_of_Xne P Q] := by
+lemma add_of_X_ne {P Q : Fin 3 → R} (hPz : P z ≠ 0) (hQz : Q z ≠ 0) (hx : P x * Q z ≠ P z * Q x) :
+    W.add P Q = ![W.addX_of_X_ne P Q, W.addY_of_X_ne P Q, addZ_of_X_ne P Q] := by
   rw [add, if_neg hPz, if_neg hQz, if_neg hx]
 
 variable [IsDomain R]
@@ -678,25 +673,26 @@
 lemma add_smul_equiv (P Q : Fin 3 → R) (u v : Rˣ) : W.add (u • P) (v • Q) ≈ W.add P Q := by
   have huv : (u * v : R) ≠ 0 := mul_ne_zero u.ne_zero v.ne_zero
   by_cases hPz : P z = 0
-  · exact ⟨v, by rw [W.add_of_Zeq0_left hPz,
-      W.add_of_Zeq0_left <| by simp only [smul_fin3_ext, hPz, mul_zero]]⟩
+  · exact ⟨v, by rw [W.add_of_Z_eq_zero_left hPz,
+      W.add_of_Z_eq_zero_left <| by simp only [smul_fin3_ext, hPz, mul_zero]]⟩
   · have huz : u * P z ≠ 0 := mul_ne_zero u.ne_zero hPz
     by_cases hQz : Q z = 0
-    · rw [W.add_of_Zeq0_right hPz hQz,
-        W.add_of_Zeq0_right huz <| by simp only [smul_fin3_ext, hQz, mul_zero]]
+    · rw [W.add_of_Z_eq_zero_right hPz hQz,
+        W.add_of_Z_eq_zero_right huz <| by simp only [smul_fin3_ext, hQz, mul_zero]]
       exact ⟨u, rfl⟩
     · have hvz : v * Q z ≠ 0 := mul_ne_zero v.ne_zero hQz
       by_cases hx : P x * Q z = P z * Q x
       · by_cases hy : P y * Q z = P z * W.negY Q
-        · rw [W.add_of_Yeq huz hvz (by simp_rw [smul_fin3_ext, mul_mul_mul_comm, hx]) <| by
-            simp_rw [smul_fin3_ext, negY_smul, mul_mul_mul_comm, hy], W.add_of_Yeq hPz hQz hx hy]
-        · rw [W.add_of_Yne huz hvz (by simp_rw [smul_fin3_ext, mul_mul_mul_comm, hx]) <| by
+        · rw [W.add_of_Y_eq huz hvz (by simp_rw [smul_fin3_ext, mul_mul_mul_comm, hx]) <| by
+            simp_rw [smul_fin3_ext, negY_smul, mul_mul_mul_comm, hy], W.add_of_Y_eq hPz hQz hx hy]
+          exact Setoid.refl _
+        · rw [W.add_of_Y_ne huz hvz (by simp_rw [smul_fin3_ext, mul_mul_mul_comm, hx]) <| by
             simp_rw [smul_fin3_ext, negY_smul, mul_mul_mul_comm]; exact hy ∘ mul_left_cancel₀ huv,
-            addX_of_Yne_smul, addY_of_Yne_smul, addZ_of_Yne_smul, W.add_of_Yne hPz hQz hx hy]
+            addX_of_Y_ne_smul, addY_of_Y_ne_smul, addZ_of_Y_ne_smul, W.add_of_Y_ne hPz hQz hx hy]
           exact ⟨u ^ 6, by simp only [smul_fin3, ← Units.val_pow_eq_pow_val]; rfl⟩
-      · rw [W.add_of_Xne huz hvz <| by
+      · rw [W.add_of_X_ne huz hvz <| by
           simp_rw [smul_fin3_ext, mul_mul_mul_comm]; exact hx ∘ mul_left_cancel₀ huv,
-          addX_of_Xne_smul, addY_of_Xne_smul, addZ_of_Xne_smul, W.add_of_Xne hPz hQz hx]
+          addX_of_X_ne_smul, addY_of_X_ne_smul, addZ_of_X_ne_smul, W.add_of_X_ne hPz hQz hx]
         exact ⟨u ^ 4 * v ^ 4, by simp only [smul_fin3, ← Units.val_pow_eq_pow_val]; rfl⟩
 
 lemma add_equiv {P P' Q Q' : Fin 3 → R} (hP : P ≈ P') (hQ : Q ≈ Q') : W.add P Q ≈ W.add P' Q' := by
@@ -713,19 +709,19 @@
   rfl
 
 @[simp]
-lemma add_map_of_Zeq0_left {P : Fin 3 → R} {Q : PointClass R} (hPz : P z = 0) :
+lemma add_map_of_Z_eq_zero_left {P : Fin 3 → R} {Q : PointClass R} (hPz : P z = 0) :
     W.add_map ⟦P⟧ Q = Q := by
   rcases Q with ⟨Q⟩
-  erw [add_map_eq, W.add_of_Zeq0_left hPz]
+  erw [add_map_eq, W.add_of_Z_eq_zero_left hPz]
   rfl
 
 lemma add_map_zero_left (P : PointClass R) : W.add_map ⟦![0, 1, 0]⟧ P = P :=
-  W.add_map_of_Zeq0_left rfl
-
-@[simp]
-lemma add_map_of_Zeq0_right {P Q : Fin 3 → R} (hPz : P z ≠ 0) (hQz : Q z = 0) :
+  W.add_map_of_Z_eq_zero_left rfl
+
+@[simp]
+lemma add_map_of_Z_eq_zero_right {P Q : Fin 3 → R} (hPz : P z ≠ 0) (hQz : Q z = 0) :
     W.add_map ⟦P⟧ ⟦Q⟧ = ⟦P⟧ := by
-  rw [add_map_eq, W.add_of_Zeq0_right hPz hQz]
+  rw [add_map_eq, W.add_of_Z_eq_zero_right hPz hQz]
 
 lemma add_map_zero_right {P : Fin 3 → R} (hPz : P z ≠ 0) : W.add_map ⟦P⟧ ⟦![0, 1, 0]⟧ = ⟦P⟧ := by
   rw [add_map_eq, W.add_zero_right hPz]
@@ -733,77 +729,77 @@
 @[simp]
 lemma add_map_of_Yeq {P Q : Fin 3 → R} (hPz : P z ≠ 0) (hQz : Q z ≠ 0) (hx : P x * Q z = P z * Q x)
     (hy : P y * Q z = P z * W.negY Q) : W.add_map ⟦P⟧ ⟦Q⟧ = ⟦![0, 1, 0]⟧ := by
-  rw [add_map_eq, W.add_of_Yeq hPz hQz hx hy]
+  rw [add_map_eq, W.add_of_Y_eq hPz hQz hx hy]
 
 @[simp]
 lemma add_map_of_Yne {P Q : Fin 3 → R} (hPz : P z ≠ 0) (hQz : Q z ≠ 0) (hx : P x * Q z = P z * Q x)
     (hy : P y * Q z ≠ P z * W.negY Q) :
-    W.add_map ⟦P⟧ ⟦Q⟧ = ⟦![W.addX_of_Yne P, W.addY_of_Yne P, W.addZ_of_Yne P]⟧ := by
-  rw [add_map_eq, W.add_of_Yne hPz hQz hx hy]
+    W.add_map ⟦P⟧ ⟦Q⟧ = ⟦![W.addX_of_Y_ne P, W.addY_of_Y_ne P, W.addZ_of_Y_ne P]⟧ := by
+  rw [add_map_eq, W.add_of_Y_ne hPz hQz hx hy]
 
 @[simp]
 lemma add_map_of_Xne {P Q : Fin 3 → R} (hPz : P z ≠ 0) (hQz : Q z ≠ 0)
     (hx : P x * Q z ≠ P z * Q x) :
-    W.add_map ⟦P⟧ ⟦Q⟧ = ⟦![W.addX_of_Xne P Q, W.addY_of_Xne P Q, addZ_of_Xne P Q]⟧ := by
-  rw [add_map_eq, W.add_of_Xne hPz hQz hx]
+    W.add_map ⟦P⟧ ⟦Q⟧ = ⟦![W.addX_of_X_ne P Q, W.addY_of_X_ne P Q, addZ_of_X_ne P Q]⟧ := by
+  rw [add_map_eq, W.add_of_X_ne hPz hQz hx]
 
 variable {F : Type u} [Field F] {W : Projective F}
 
 @[simp]
-lemma add_map_of_Zeq0_right' {P : PointClass F} {Q : Fin 3 → F} (hP : W.nonsingular_lift P)
-    (hQ : W.nonsingular Q) (hQz : Q z = 0) : W.add_map P ⟦Q⟧ = P := by
+lemma add_map_of_Z_eq_zero_right' {P : PointClass F} {Q : Fin 3 → F} (hP : W.NonsingularLift P)
+    (hQ : W.Nonsingular Q) (hQz : Q z = 0) : W.add_map P ⟦Q⟧ = P := by
   rcases P with ⟨P⟩
   by_cases hPz : P z = 0
-  · erw [W.add_map_of_Zeq0_left hPz, Quotient.eq]
-    exact equiv_of_Zeq0 hQ hP hQz hPz
-  · exact W.add_map_of_Zeq0_right hPz hQz
-
-lemma add_map_zero_right' {P : PointClass F} (hP : W.nonsingular_lift P) :
+  · erw [W.add_map_of_Z_eq_zero_left hPz, Quotient.eq]
+    exact equiv_of_Z_eq_zero hQ hP hQz hPz
+  · exact W.add_map_of_Z_eq_zero_right hPz hQz
+
+lemma add_map_zero_right' {P : PointClass F} (hP : W.NonsingularLift P) :
     W.add_map P ⟦![0, 1, 0]⟧ = P :=
-  add_map_of_Zeq0_right' hP W.nonsingular_zero rfl
+  add_map_of_Z_eq_zero_right' hP W.nonsingular_zero rfl
 
 variable {F : Type u} [Field F] {W : Projective F}
 
 /-- The negation of a nonsingular point representative in `W` lies in `W`. -/
-lemma nonsingular_neg {P : Fin 3 → F} (h : W.nonsingular P) : W.nonsingular <| W.neg P := by
+lemma nonsingular_neg {P : Fin 3 → F} (h : W.Nonsingular P) : W.Nonsingular <| W.neg P := by
   by_cases hPz : P z = 0
-  · rw [W.nonsingular_of_equiv <| W.neg_equiv <| equiv_zero_of_Zeq0 h hPz, neg_zero]
+  · rw [W.nonsingular_of_equiv <| W.neg_equiv <| equiv_zero_of_Z_eq_zero h hPz, neg_zero]
     exact W.nonsingular_zero' <| neg_ne_zero.mpr one_ne_zero
-  · rw [nonsingular_iff_affine_of_Zne0 <| by exact hPz] at h ⊢
+  · rw [nonsingular_iff_affine_of_Z_ne_zero <| by exact hPz] at h ⊢
     rwa [← Affine.nonsingular_neg_iff, ← negY_divZ hPz] at h
 
-lemma nonsingular_lift_neg_map {P : PointClass F} (h : W.nonsingular_lift P) :
-    W.nonsingular_lift <| W.neg_map P := by
+lemma NonsingularLift_neg_map {P : PointClass F} (h : W.NonsingularLift P) :
+    W.NonsingularLift <| W.neg_map P := by
   rcases P with ⟨_⟩
   exact nonsingular_neg h
 
 /-- The addition of two nonsingular point representatives in `W` lies in `W`. -/
-lemma nonsingular_add {P Q : Fin 3 → F} (hP : W.nonsingular P) (hQ : W.nonsingular Q) :
-    W.nonsingular <| W.add P Q := by
+lemma nonsingular_add {P Q : Fin 3 → F} (hP : W.Nonsingular P) (hQ : W.Nonsingular Q) :
+    W.Nonsingular <| W.add P Q := by
   by_cases hPz : P z = 0
-  · rwa [W.nonsingular_of_equiv <| W.add_equiv (equiv_zero_of_Zeq0 hP hPz) <| Setoid.refl Q,
-      W.add_of_Zeq0_left <| by exact rfl]
+  · rwa [W.nonsingular_of_equiv <| W.add_equiv (equiv_zero_of_Z_eq_zero hP hPz) <| Setoid.refl Q,
+      W.add_of_Z_eq_zero_left <| by exact rfl]
   · by_cases hQz : Q z = 0
-    · rwa [W.nonsingular_of_equiv <| W.add_equiv (Setoid.refl P) <| equiv_zero_of_Zeq0 hQ hQz,
-        W.add_of_Zeq0_right hPz <| by exact rfl]
+    · rwa [W.nonsingular_of_equiv <| W.add_equiv (Setoid.refl P) <| equiv_zero_of_Z_eq_zero hQ hQz,
+        W.add_of_Z_eq_zero_right hPz <| by exact rfl]
     · by_cases hx : P x * Q z = P z * Q x
       · by_cases hy : P y * Q z = P z * W.negY Q
-        · simpa only [W.add_of_Yeq hPz hQz hx hy] using W.nonsingular_zero
-        · erw [W.add_of_Yne hPz hQz hx hy,
-            nonsingular_iff_affine_of_Zne0 <| addZ_ne_zero_of_Yne hP hQ hPz hQz hx hy,
-            addX_div_addZ_of_Yne hP hQ hPz hQz hx hy, addY_div_addZ_of_Yne hP hQ hPz hQz hx hy]
-          exact W.toAffine.nonsingular_add (nonsingular_affine_of_Zne0 hP hPz)
-            (nonsingular_affine_of_Zne0 hQ hQz)
+        · simpa only [W.add_of_Y_eq hPz hQz hx hy] using W.nonsingular_zero
+        · erw [W.add_of_Y_ne hPz hQz hx hy,
+            nonsingular_iff_affine_of_Z_ne_zero <| addZ_ne_zero_of_Y_ne hP hQ hPz hQz hx hy,
+            addX_div_addZ_of_Y_ne hP hQ hPz hQz hx hy, addY_div_addZ_of_Y_ne hP hQ hPz hQz hx hy]
+          exact W.toAffine.nonsingular_add (nonsingular_affine_of_Z_ne_zero hP hPz)
+            (nonsingular_affine_of_Z_ne_zero hQ hQz)
             fun _ => (negY_divZ hQz).symm ▸ (mul_comm (P z) _ ▸ hy) ∘ (div_eq_div_iff hPz hQz).mp
-      · erw [W.add_of_Xne hPz hQz hx,
-          nonsingular_iff_affine_of_Zne0 <| addZ_ne_zero_of_Xne hPz hQz hx,
-          addX_div_addZ_of_Xne hPz hQz hx, addY_div_addZ_of_Xne hPz hQz hx]
-        exact W.toAffine.nonsingular_add (nonsingular_affine_of_Zne0 hP hPz)
-          (nonsingular_affine_of_Zne0 hQ hQz)
+      · erw [W.add_of_X_ne hPz hQz hx,
+          nonsingular_iff_affine_of_Z_ne_zero <| addZ_ne_zero_of_X_ne hPz hQz hx,
+          addX_div_addZ_of_X_ne hPz hQz hx, addY_div_addZ_of_X_ne hPz hQz hx]
+        exact W.toAffine.nonsingular_add (nonsingular_affine_of_Z_ne_zero hP hPz)
+          (nonsingular_affine_of_Z_ne_zero hQ hQz)
           fun h => (hx <| mul_comm (Q x) _ ▸ (div_eq_div_iff hPz hQz).mp h).elim
 
-lemma nonsingular_lift_add_map {P Q : PointClass F} (hP : W.nonsingular_lift P)
-    (hQ : W.nonsingular_lift Q) : W.nonsingular_lift <| W.add_map P Q := by
+lemma NonsingularLift_add_map {P Q : PointClass F} (hP : W.NonsingularLift P)
+    (hQ : W.NonsingularLift Q) : W.NonsingularLift <| W.add_map P Q := by
   rcases P, Q with ⟨⟨_⟩, ⟨_⟩⟩
   exact nonsingular_add hP hQ
 
