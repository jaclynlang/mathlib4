/-
Copyright (c) 2021 Anatole Dedecker. All rights reserved.
Released under Apache 2.0 license as described in the file LICENSE.
Authors: Anatole Dedecker, Eric Wieser
-/
import Mathlib.Analysis.Analytic.Basic
import Mathlib.Analysis.Complex.Basic
import Mathlib.Analysis.Normed.Field.InfiniteSum
import Mathlib.Data.Nat.Choose.Cast
import Mathlib.Data.Finset.NoncommProd
import Mathlib.Topology.Algebra.Algebra

#align_import analysis.normed_space.exponential from "leanprover-community/mathlib"@"62748956a1ece9b26b33243e2e3a2852176666f5"

/-!
# Exponential in a Banach algebra

In this file, we define `exp 𝕂 : 𝔸 → 𝔸`, the exponential map in a topological algebra `𝔸` over a
field `𝕂`.

While for most interesting results we need `𝔸` to be normed algebra, we do not require this in the
definition in order to make `exp` independent of a particular choice of norm. The definition also
does not require that `𝔸` be complete, but we need to assume it for most results.

We then prove some basic results, but we avoid importing derivatives here to minimize dependencies.
Results involving derivatives and comparisons with `Real.exp` and `Complex.exp` can be found in
`Analysis.SpecialFunctions.Exponential`.

## Main results

We prove most result for an arbitrary field `𝕂`, and then specialize to `𝕂 = ℝ` or `𝕂 = ℂ`.

### General case

- `exp_add_of_commute_of_mem_ball` : if `𝕂` has characteristic zero, then given two commuting
  elements `x` and `y` in the disk of convergence, we have
  `exp 𝕂 (x+y) = (exp 𝕂 x) * (exp 𝕂 y)`
- `exp_add_of_mem_ball` : if `𝕂` has characteristic zero and `𝔸` is commutative, then given two
  elements `x` and `y` in the disk of convergence, we have
  `exp 𝕂 (x+y) = (exp 𝕂 x) * (exp 𝕂 y)`
- `exp_neg_of_mem_ball` : if `𝕂` has characteristic zero and `𝔸` is a division ring, then given an
  element `x` in the disk of convergence, we have `exp 𝕂 (-x) = (exp 𝕂 x)⁻¹`.

### `𝕂 = ℝ` or `𝕂 = ℂ`

- `expSeries_radius_eq_top` : the `FormalMultilinearSeries` defining `exp 𝕂` has infinite
  radius of convergence
- `exp_add_of_commute` : given two commuting elements `x` and `y`, we have
  `exp 𝕂 (x+y) = (exp 𝕂 x) * (exp 𝕂 y)`
- `exp_add` : if `𝔸` is commutative, then we have `exp 𝕂 (x+y) = (exp 𝕂 x) * (exp 𝕂 y)`
  for any `x` and `y`
- `exp_neg` : if `𝔸` is a division ring, then we have `exp 𝕂 (-x) = (exp 𝕂 x)⁻¹`.
- `exp_sum_of_commute` : the analogous result to `exp_add_of_commute` for `Finset.sum`.
- `exp_sum` : the analogous result to `exp_add` for `Finset.sum`.
- `exp_nsmul` : repeated addition in the domain corresponds to repeated multiplication in the
  codomain.
- `exp_zsmul` : repeated addition in the domain corresponds to repeated multiplication in the
  codomain.

### Other useful compatibility results

- `exp_eq_exp` : if `𝔸` is a normed algebra over two fields `𝕂` and `𝕂'`, then `exp 𝕂 = exp 𝕂' 𝔸`

### Notes

We put nearly all the statements in this file in the `NormedSpace` namespace,
to avoid collisions with the `Real` or `Complex` namespaces.

As of 2023-11-16 due to bad instances in Mathlib
```
import Mathlib

open Real

#time example (x : ℝ) : 0 < exp x      := exp_pos _ -- 250ms
#time example (x : ℝ) : 0 < Real.exp x := exp_pos _ -- 2ms
```
This is because `exp x` tries the `exp` function defined here,
and generates a slow coercion search from `Real` to `Type`, to fit the first argument here.
We will resolve this slow coercion separately,
but we want to move `exp` out of the root namespace in any case to avoid this ambiguity.

In the long term is may be possible to replace `Real.exp` and `Complex.exp` with this one.

-/


namespace NormedSpace

open Filter RCLike ContinuousMultilinearMap NormedField Asymptotics

open scoped Nat Topology BigOperators ENNReal

section TopologicalAlgebra

variable (𝕂 𝔸 : Type*) [Field 𝕂] [Ring 𝔸] [Algebra 𝕂 𝔸] [TopologicalSpace 𝔸] [TopologicalRing 𝔸]

/-- `expSeries 𝕂 𝔸` is the `FormalMultilinearSeries` whose `n`-th term is the map
`(xᵢ) : 𝔸ⁿ ↦ (1/n! : 𝕂) • ∏ xᵢ`. Its sum is the exponential map `exp 𝕂 : 𝔸 → 𝔸`. -/
def expSeries : FormalMultilinearSeries 𝕂 𝔸 𝔸 := fun n =>
  (n !⁻¹ : 𝕂) • ContinuousMultilinearMap.mkPiAlgebraFin 𝕂 n 𝔸
#align exp_series NormedSpace.expSeries

variable {𝔸}

/-- `exp 𝕂 : 𝔸 → 𝔸` is the exponential map determined by the action of `𝕂` on `𝔸`.
It is defined as the sum of the `FormalMultilinearSeries` `expSeries 𝕂 𝔸`.

Note that when `𝔸 = Matrix n n 𝕂`, this is the **Matrix Exponential**; see
[`Analysis.NormedSpace.MatrixExponential`](./MatrixExponential) for lemmas specific to that
case. -/
noncomputable def exp (x : 𝔸) : 𝔸 :=
  (expSeries 𝕂 𝔸).sum x
#align exp NormedSpace.exp

variable {𝕂}

theorem expSeries_apply_eq (x : 𝔸) (n : ℕ) : (expSeries 𝕂 𝔸 n fun _ => x) = (n !⁻¹ : 𝕂) • x ^ n :=
  by simp [expSeries]
#align exp_series_apply_eq NormedSpace.expSeries_apply_eq

theorem expSeries_apply_eq' (x : 𝔸) :
    (fun n => expSeries 𝕂 𝔸 n fun _ => x) = fun n => (n !⁻¹ : 𝕂) • x ^ n :=
  funext (expSeries_apply_eq x)
#align exp_series_apply_eq' NormedSpace.expSeries_apply_eq'

theorem expSeries_sum_eq (x : 𝔸) : (expSeries 𝕂 𝔸).sum x = ∑' n : ℕ, (n !⁻¹ : 𝕂) • x ^ n :=
  tsum_congr fun n => expSeries_apply_eq x n
#align exp_series_sum_eq NormedSpace.expSeries_sum_eq

theorem exp_eq_tsum : exp 𝕂 = fun x : 𝔸 => ∑' n : ℕ, (n !⁻¹ : 𝕂) • x ^ n :=
  funext expSeries_sum_eq
#align exp_eq_tsum NormedSpace.exp_eq_tsum

theorem expSeries_apply_zero (n : ℕ) :
    (expSeries 𝕂 𝔸 n fun _ => (0 : 𝔸)) = Pi.single (f := fun _ => 𝔸) 0 1 n := by
  rw [expSeries_apply_eq]
  cases' n with n
  · rw [pow_zero, Nat.factorial_zero, Nat.cast_one, inv_one, one_smul, Pi.single_eq_same]
  · rw [zero_pow (Nat.succ_ne_zero _), smul_zero, Pi.single_eq_of_ne n.succ_ne_zero]
#align exp_series_apply_zero NormedSpace.expSeries_apply_zero

@[simp]
theorem exp_zero : exp 𝕂 (0 : 𝔸) = 1 := by
  simp_rw [exp_eq_tsum, ← expSeries_apply_eq, expSeries_apply_zero, tsum_pi_single]
#align exp_zero NormedSpace.exp_zero

@[simp]
theorem exp_op [T2Space 𝔸] (x : 𝔸) : exp 𝕂 (MulOpposite.op x) = MulOpposite.op (exp 𝕂 x) := by
  simp_rw [exp, expSeries_sum_eq, ← MulOpposite.op_pow, ← MulOpposite.op_smul, tsum_op]
#align exp_op NormedSpace.exp_op

@[simp]
theorem exp_unop [T2Space 𝔸] (x : 𝔸ᵐᵒᵖ) : exp 𝕂 (MulOpposite.unop x) = MulOpposite.unop (exp 𝕂 x) :=
  by simp_rw [exp, expSeries_sum_eq, ← MulOpposite.unop_pow, ← MulOpposite.unop_smul, tsum_unop]
#align exp_unop NormedSpace.exp_unop

theorem star_exp [T2Space 𝔸] [StarRing 𝔸] [ContinuousStar 𝔸] (x : 𝔸) :
    star (exp 𝕂 x) = exp 𝕂 (star x) := by
  simp_rw [exp_eq_tsum, ← star_pow, ← star_inv_nat_cast_smul, ← tsum_star]
#align star_exp NormedSpace.star_exp

variable (𝕂)

theorem _root_.IsSelfAdjoint.exp [T2Space 𝔸] [StarRing 𝔸] [ContinuousStar 𝔸] {x : 𝔸}
    (h : IsSelfAdjoint x) : IsSelfAdjoint (exp 𝕂 x) :=
  (star_exp x).trans <| h.symm ▸ rfl
#align is_self_adjoint.exp IsSelfAdjoint.exp

theorem _root_.Commute.exp_right [T2Space 𝔸] {x y : 𝔸} (h : Commute x y) :
    Commute x (exp 𝕂 y) := by
  rw [exp_eq_tsum]
  exact Commute.tsum_right x fun n => (h.pow_right n).smul_right _
#align commute.exp_right Commute.exp_right

theorem _root_.Commute.exp_left [T2Space 𝔸] {x y : 𝔸} (h : Commute x y) : Commute (exp 𝕂 x) y :=
  (h.symm.exp_right 𝕂).symm
#align commute.exp_left Commute.exp_left

theorem _root_.Commute.exp [T2Space 𝔸] {x y : 𝔸} (h : Commute x y) : Commute (exp 𝕂 x) (exp 𝕂 y) :=
  (h.exp_left _).exp_right _
#align commute.exp Commute.exp

end TopologicalAlgebra

section TopologicalDivisionAlgebra

variable {𝕂 𝔸 : Type*} [Field 𝕂] [DivisionRing 𝔸] [Algebra 𝕂 𝔸] [TopologicalSpace 𝔸]
  [TopologicalRing 𝔸]

theorem expSeries_apply_eq_div (x : 𝔸) (n : ℕ) : (expSeries 𝕂 𝔸 n fun _ => x) = x ^ n / n ! := by
  rw [div_eq_mul_inv, ← (Nat.cast_commute n ! (x ^ n)).inv_left₀.eq, ← smul_eq_mul,
    expSeries_apply_eq, inv_nat_cast_smul_eq 𝕂 𝔸]
#align exp_series_apply_eq_div NormedSpace.expSeries_apply_eq_div

theorem expSeries_apply_eq_div' (x : 𝔸) :
    (fun n => expSeries 𝕂 𝔸 n fun _ => x) = fun n => x ^ n / n ! :=
  funext (expSeries_apply_eq_div x)
#align exp_series_apply_eq_div' NormedSpace.expSeries_apply_eq_div'

theorem expSeries_sum_eq_div (x : 𝔸) : (expSeries 𝕂 𝔸).sum x = ∑' n : ℕ, x ^ n / n ! :=
  tsum_congr (expSeries_apply_eq_div x)
#align exp_series_sum_eq_div NormedSpace.expSeries_sum_eq_div

theorem exp_eq_tsum_div : exp 𝕂 = fun x : 𝔸 => ∑' n : ℕ, x ^ n / n ! :=
  funext expSeries_sum_eq_div
#align exp_eq_tsum_div NormedSpace.exp_eq_tsum_div

end TopologicalDivisionAlgebra

section Normed

section AnyFieldAnyAlgebra

variable {𝕂 𝔸 𝔹 : Type*} [NontriviallyNormedField 𝕂]
variable [NormedRing 𝔸] [NormedRing 𝔹] [NormedAlgebra 𝕂 𝔸] [NormedAlgebra 𝕂 𝔹]

theorem norm_expSeries_summable_of_mem_ball (x : 𝔸)
    (hx : x ∈ EMetric.ball (0 : 𝔸) (expSeries 𝕂 𝔸).radius) :
    Summable fun n => ‖expSeries 𝕂 𝔸 n fun _ => x‖ :=
  (expSeries 𝕂 𝔸).summable_norm_apply hx
#align norm_exp_series_summable_of_mem_ball NormedSpace.norm_expSeries_summable_of_mem_ball

theorem norm_expSeries_summable_of_mem_ball' (x : 𝔸)
    (hx : x ∈ EMetric.ball (0 : 𝔸) (expSeries 𝕂 𝔸).radius) :
    Summable fun n => ‖(n !⁻¹ : 𝕂) • x ^ n‖ := by
  change Summable (norm ∘ _)
  rw [← expSeries_apply_eq']
  exact norm_expSeries_summable_of_mem_ball x hx
#align norm_exp_series_summable_of_mem_ball' NormedSpace.norm_expSeries_summable_of_mem_ball'

section CompleteAlgebra

variable [CompleteSpace 𝔸]

theorem expSeries_summable_of_mem_ball (x : 𝔸)
    (hx : x ∈ EMetric.ball (0 : 𝔸) (expSeries 𝕂 𝔸).radius) :
    Summable fun n => expSeries 𝕂 𝔸 n fun _ => x :=
  (norm_expSeries_summable_of_mem_ball x hx).of_norm
#align exp_series_summable_of_mem_ball NormedSpace.expSeries_summable_of_mem_ball

theorem expSeries_summable_of_mem_ball' (x : 𝔸)
    (hx : x ∈ EMetric.ball (0 : 𝔸) (expSeries 𝕂 𝔸).radius) :
    Summable fun n => (n !⁻¹ : 𝕂) • x ^ n :=
  (norm_expSeries_summable_of_mem_ball' x hx).of_norm
#align exp_series_summable_of_mem_ball' NormedSpace.expSeries_summable_of_mem_ball'

theorem expSeries_hasSum_exp_of_mem_ball (x : 𝔸)
    (hx : x ∈ EMetric.ball (0 : 𝔸) (expSeries 𝕂 𝔸).radius) :
    HasSum (fun n => expSeries 𝕂 𝔸 n fun _ => x) (exp 𝕂 x) :=
  FormalMultilinearSeries.hasSum (expSeries 𝕂 𝔸) hx
#align exp_series_has_sum_exp_of_mem_ball NormedSpace.expSeries_hasSum_exp_of_mem_ball

theorem expSeries_hasSum_exp_of_mem_ball' (x : 𝔸)
    (hx : x ∈ EMetric.ball (0 : 𝔸) (expSeries 𝕂 𝔸).radius) :
    HasSum (fun n => (n !⁻¹ : 𝕂) • x ^ n) (exp 𝕂 x) := by
  rw [← expSeries_apply_eq']
  exact expSeries_hasSum_exp_of_mem_ball x hx
#align exp_series_has_sum_exp_of_mem_ball' NormedSpace.expSeries_hasSum_exp_of_mem_ball'

theorem hasFPowerSeriesOnBall_exp_of_radius_pos (h : 0 < (expSeries 𝕂 𝔸).radius) :
    HasFPowerSeriesOnBall (exp 𝕂) (expSeries 𝕂 𝔸) 0 (expSeries 𝕂 𝔸).radius :=
  (expSeries 𝕂 𝔸).hasFPowerSeriesOnBall h
#align has_fpower_series_on_ball_exp_of_radius_pos NormedSpace.hasFPowerSeriesOnBall_exp_of_radius_pos

theorem hasFPowerSeriesAt_exp_zero_of_radius_pos (h : 0 < (expSeries 𝕂 𝔸).radius) :
    HasFPowerSeriesAt (exp 𝕂) (expSeries 𝕂 𝔸) 0 :=
  (hasFPowerSeriesOnBall_exp_of_radius_pos h).hasFPowerSeriesAt
#align has_fpower_series_at_exp_zero_of_radius_pos NormedSpace.hasFPowerSeriesAt_exp_zero_of_radius_pos

theorem continuousOn_exp : ContinuousOn (exp 𝕂 : 𝔸 → 𝔸) (EMetric.ball 0 (expSeries 𝕂 𝔸).radius) :=
  FormalMultilinearSeries.continuousOn
#align continuous_on_exp NormedSpace.continuousOn_exp

theorem analyticAt_exp_of_mem_ball (x : 𝔸) (hx : x ∈ EMetric.ball (0 : 𝔸) (expSeries 𝕂 𝔸).radius) :
    AnalyticAt 𝕂 (exp 𝕂) x := by
  by_cases h : (expSeries 𝕂 𝔸).radius = 0
  · rw [h] at hx; exact (ENNReal.not_lt_zero hx).elim
  · have h := pos_iff_ne_zero.mpr h
    exact (hasFPowerSeriesOnBall_exp_of_radius_pos h).analyticAt_of_mem hx
#align analytic_at_exp_of_mem_ball NormedSpace.analyticAt_exp_of_mem_ball

/-- In a Banach-algebra `𝔸` over a normed field `𝕂` of characteristic zero, if `x` and `y` are
in the disk of convergence and commute, then `exp 𝕂 (x + y) = (exp 𝕂 x) * (exp 𝕂 y)`. -/
theorem exp_add_of_commute_of_mem_ball [CharZero 𝕂] {x y : 𝔸} (hxy : Commute x y)
    (hx : x ∈ EMetric.ball (0 : 𝔸) (expSeries 𝕂 𝔸).radius)
    (hy : y ∈ EMetric.ball (0 : 𝔸) (expSeries 𝕂 𝔸).radius) : exp 𝕂 (x + y) = exp 𝕂 x * exp 𝕂 y := by
  rw [exp_eq_tsum,
    tsum_mul_tsum_eq_tsum_sum_antidiagonal_of_summable_norm
      (norm_expSeries_summable_of_mem_ball' x hx) (norm_expSeries_summable_of_mem_ball' y hy)]
  dsimp only
  conv_lhs =>
    congr
    ext
    rw [hxy.add_pow' _, Finset.smul_sum]
  refine' tsum_congr fun n => Finset.sum_congr rfl fun kl hkl => _
  rw [nsmul_eq_smul_cast 𝕂, smul_smul, smul_mul_smul, ← Finset.mem_antidiagonal.mp hkl,
    Nat.cast_add_choose, Finset.mem_antidiagonal.mp hkl]
  congr 1
  have : (n ! : 𝕂) ≠ 0 := Nat.cast_ne_zero.mpr n.factorial_ne_zero
  field_simp [this]
#align exp_add_of_commute_of_mem_ball NormedSpace.exp_add_of_commute_of_mem_ball

/-- `exp 𝕂 x` has explicit two-sided inverse `exp 𝕂 (-x)`. -/
noncomputable def invertibleExpOfMemBall [CharZero 𝕂] {x : 𝔸}
    (hx : x ∈ EMetric.ball (0 : 𝔸) (expSeries 𝕂 𝔸).radius) : Invertible (exp 𝕂 x) where
  invOf := exp 𝕂 (-x)
  invOf_mul_self := by
    have hnx : -x ∈ EMetric.ball (0 : 𝔸) (expSeries 𝕂 𝔸).radius := by
      rw [EMetric.mem_ball, ← neg_zero, edist_neg_neg]
      exact hx
    rw [← exp_add_of_commute_of_mem_ball (Commute.neg_left <| Commute.refl x) hnx hx, neg_add_self,
      exp_zero]
  mul_invOf_self := by
    have hnx : -x ∈ EMetric.ball (0 : 𝔸) (expSeries 𝕂 𝔸).radius := by
      rw [EMetric.mem_ball, ← neg_zero, edist_neg_neg]
      exact hx
    rw [← exp_add_of_commute_of_mem_ball (Commute.neg_right <| Commute.refl x) hx hnx, add_neg_self,
      exp_zero]
#align invertible_exp_of_mem_ball NormedSpace.invertibleExpOfMemBall

theorem isUnit_exp_of_mem_ball [CharZero 𝕂] {x : 𝔸}
    (hx : x ∈ EMetric.ball (0 : 𝔸) (expSeries 𝕂 𝔸).radius) : IsUnit (exp 𝕂 x) :=
  @isUnit_of_invertible _ _ _ (invertibleExpOfMemBall hx)
#align is_unit_exp_of_mem_ball NormedSpace.isUnit_exp_of_mem_ball

theorem invOf_exp_of_mem_ball [CharZero 𝕂] {x : 𝔸}
    (hx : x ∈ EMetric.ball (0 : 𝔸) (expSeries 𝕂 𝔸).radius) [Invertible (exp 𝕂 x)] :
    ⅟ (exp 𝕂 x) = exp 𝕂 (-x) := by
  letI := invertibleExpOfMemBall hx; convert (rfl : ⅟ (exp 𝕂 x) = _)
#align inv_of_exp_of_mem_ball NormedSpace.invOf_exp_of_mem_ball

/-- Any continuous ring homomorphism commutes with `exp`. -/
theorem map_exp_of_mem_ball {F} [FunLike F 𝔸 𝔹] [RingHomClass F 𝔸 𝔹] (f : F) (hf : Continuous f)
    (x : 𝔸) (hx : x ∈ EMetric.ball (0 : 𝔸) (expSeries 𝕂 𝔸).radius) :
    f (exp 𝕂 x) = exp 𝕂 (f x) := by
  rw [exp_eq_tsum, exp_eq_tsum]
  refine' ((expSeries_summable_of_mem_ball' _ hx).hasSum.map f hf).tsum_eq.symm.trans _
  dsimp only [Function.comp_def]
  simp_rw [map_inv_nat_cast_smul f 𝕂 𝕂, map_pow]
#align map_exp_of_mem_ball NormedSpace.map_exp_of_mem_ball

end CompleteAlgebra

theorem algebraMap_exp_comm_of_mem_ball [CompleteSpace 𝕂] (x : 𝕂)
    (hx : x ∈ EMetric.ball (0 : 𝕂) (expSeries 𝕂 𝕂).radius) :
    algebraMap 𝕂 𝔸 (exp 𝕂 x) = exp 𝕂 (algebraMap 𝕂 𝔸 x) :=
  map_exp_of_mem_ball _ (continuous_algebraMap 𝕂 𝔸) _ hx
#align algebra_map_exp_comm_of_mem_ball NormedSpace.algebraMap_exp_comm_of_mem_ball

end AnyFieldAnyAlgebra

section AnyFieldDivisionAlgebra

variable {𝕂 𝔸 : Type*} [NontriviallyNormedField 𝕂] [NormedDivisionRing 𝔸] [NormedAlgebra 𝕂 𝔸]
variable (𝕂)

theorem norm_expSeries_div_summable_of_mem_ball (x : 𝔸)
    (hx : x ∈ EMetric.ball (0 : 𝔸) (expSeries 𝕂 𝔸).radius) :
    Summable fun n => ‖x ^ n / (n ! : 𝔸)‖ := by
  change Summable (norm ∘ _)
  rw [← expSeries_apply_eq_div' (𝕂 := 𝕂) x]
  exact norm_expSeries_summable_of_mem_ball x hx
#align norm_exp_series_div_summable_of_mem_ball NormedSpace.norm_expSeries_div_summable_of_mem_ball

theorem expSeries_div_summable_of_mem_ball [CompleteSpace 𝔸] (x : 𝔸)
    (hx : x ∈ EMetric.ball (0 : 𝔸) (expSeries 𝕂 𝔸).radius) : Summable fun n => x ^ n / n ! :=
  (norm_expSeries_div_summable_of_mem_ball 𝕂 x hx).of_norm
#align exp_series_div_summable_of_mem_ball NormedSpace.expSeries_div_summable_of_mem_ball

theorem expSeries_div_hasSum_exp_of_mem_ball [CompleteSpace 𝔸] (x : 𝔸)
    (hx : x ∈ EMetric.ball (0 : 𝔸) (expSeries 𝕂 𝔸).radius) :
    HasSum (fun n => x ^ n / n !) (exp 𝕂 x) := by
  rw [← expSeries_apply_eq_div' (𝕂 := 𝕂) x]
  exact expSeries_hasSum_exp_of_mem_ball x hx
#align exp_series_div_has_sum_exp_of_mem_ball NormedSpace.expSeries_div_hasSum_exp_of_mem_ball

variable {𝕂}

theorem exp_neg_of_mem_ball [CharZero 𝕂] [CompleteSpace 𝔸] {x : 𝔸}
    (hx : x ∈ EMetric.ball (0 : 𝔸) (expSeries 𝕂 𝔸).radius) : exp 𝕂 (-x) = (exp 𝕂 x)⁻¹ :=
  letI := invertibleExpOfMemBall hx
  invOf_eq_inv (exp 𝕂 x)
#align exp_neg_of_mem_ball NormedSpace.exp_neg_of_mem_ball

end AnyFieldDivisionAlgebra

section AnyFieldCommAlgebra

variable {𝕂 𝔸 : Type*} [NontriviallyNormedField 𝕂] [NormedCommRing 𝔸] [NormedAlgebra 𝕂 𝔸]
  [CompleteSpace 𝔸]

/-- In a commutative Banach-algebra `𝔸` over a normed field `𝕂` of characteristic zero,
`exp 𝕂 (x+y) = (exp 𝕂 x) * (exp 𝕂 y)` for all `x`, `y` in the disk of convergence. -/
theorem exp_add_of_mem_ball [CharZero 𝕂] {x y : 𝔸}
    (hx : x ∈ EMetric.ball (0 : 𝔸) (expSeries 𝕂 𝔸).radius)
    (hy : y ∈ EMetric.ball (0 : 𝔸) (expSeries 𝕂 𝔸).radius) : exp 𝕂 (x + y) = exp 𝕂 x * exp 𝕂 y :=
  exp_add_of_commute_of_mem_ball (Commute.all x y) hx hy
#align exp_add_of_mem_ball NormedSpace.exp_add_of_mem_ball

end AnyFieldCommAlgebra

section RCLike

section AnyAlgebra

variable (𝕂 𝔸 𝔹 : Type*) [RCLike 𝕂] [NormedRing 𝔸] [NormedAlgebra 𝕂 𝔸]
variable [NormedRing 𝔹] [NormedAlgebra 𝕂 𝔹]

/-- In a normed algebra `𝔸` over `𝕂 = ℝ` or `𝕂 = ℂ`, the series defining the exponential map
has an infinite radius of convergence. -/
theorem expSeries_radius_eq_top : (expSeries 𝕂 𝔸).radius = ∞ := by
  refine' (expSeries 𝕂 𝔸).radius_eq_top_of_summable_norm fun r => _
  refine' .of_norm_bounded_eventually _ (Real.summable_pow_div_factorial r) _
  filter_upwards [eventually_cofinite_ne 0] with n hn
  rw [norm_mul, norm_norm (expSeries 𝕂 𝔸 n), expSeries]
  rw [norm_smul (n ! : 𝕂)⁻¹ (ContinuousMultilinearMap.mkPiAlgebraFin 𝕂 n 𝔸)]
  -- Porting note: Lean needed this to be explicit for some reason
  rw [norm_inv, norm_pow, NNReal.norm_eq, norm_natCast, mul_comm, ← mul_assoc, ← div_eq_mul_inv]
  have : ‖ContinuousMultilinearMap.mkPiAlgebraFin 𝕂 n 𝔸‖ ≤ 1 :=
    norm_mkPiAlgebraFin_le_of_pos (Ei := fun _ => 𝔸) (Nat.pos_of_ne_zero hn)
  exact mul_le_of_le_one_right (div_nonneg (pow_nonneg r.coe_nonneg n) n !.cast_nonneg) this
#align exp_series_radius_eq_top NormedSpace.expSeries_radius_eq_top

theorem expSeries_radius_pos : 0 < (expSeries 𝕂 𝔸).radius := by
  rw [expSeries_radius_eq_top]
  exact WithTop.zero_lt_top
#align exp_series_radius_pos NormedSpace.expSeries_radius_pos

variable {𝕂 𝔸 𝔹}

theorem norm_expSeries_summable (x : 𝔸) : Summable fun n => ‖expSeries 𝕂 𝔸 n fun _ => x‖ :=
  norm_expSeries_summable_of_mem_ball x ((expSeries_radius_eq_top 𝕂 𝔸).symm ▸ edist_lt_top _ _)
#align norm_exp_series_summable NormedSpace.norm_expSeries_summable

theorem norm_expSeries_summable' (x : 𝔸) : Summable fun n => ‖(n !⁻¹ : 𝕂) • x ^ n‖ :=
  norm_expSeries_summable_of_mem_ball' x ((expSeries_radius_eq_top 𝕂 𝔸).symm ▸ edist_lt_top _ _)
#align norm_exp_series_summable' NormedSpace.norm_expSeries_summable'

section CompleteAlgebra

variable [CompleteSpace 𝔸]

theorem expSeries_summable (x : 𝔸) : Summable fun n => expSeries 𝕂 𝔸 n fun _ => x :=
  (norm_expSeries_summable x).of_norm
#align exp_series_summable NormedSpace.expSeries_summable

theorem expSeries_summable' (x : 𝔸) : Summable fun n => (n !⁻¹ : 𝕂) • x ^ n :=
  (norm_expSeries_summable' x).of_norm
#align exp_series_summable' NormedSpace.expSeries_summable'

theorem expSeries_hasSum_exp (x : 𝔸) : HasSum (fun n => expSeries 𝕂 𝔸 n fun _ => x) (exp 𝕂 x) :=
  expSeries_hasSum_exp_of_mem_ball x ((expSeries_radius_eq_top 𝕂 𝔸).symm ▸ edist_lt_top _ _)
#align exp_series_has_sum_exp NormedSpace.expSeries_hasSum_exp

theorem exp_series_hasSum_exp' (x : 𝔸) : HasSum (fun n => (n !⁻¹ : 𝕂) • x ^ n) (exp 𝕂 x) :=
  expSeries_hasSum_exp_of_mem_ball' x ((expSeries_radius_eq_top 𝕂 𝔸).symm ▸ edist_lt_top _ _)
#align exp_series_has_sum_exp' NormedSpace.exp_series_hasSum_exp'

theorem exp_hasFPowerSeriesOnBall : HasFPowerSeriesOnBall (exp 𝕂) (expSeries 𝕂 𝔸) 0 ∞ :=
  expSeries_radius_eq_top 𝕂 𝔸 ▸ hasFPowerSeriesOnBall_exp_of_radius_pos (expSeries_radius_pos _ _)
#align exp_has_fpower_series_on_ball NormedSpace.exp_hasFPowerSeriesOnBall

theorem exp_hasFPowerSeriesAt_zero : HasFPowerSeriesAt (exp 𝕂) (expSeries 𝕂 𝔸) 0 :=
  exp_hasFPowerSeriesOnBall.hasFPowerSeriesAt
#align exp_has_fpower_series_at_zero NormedSpace.exp_hasFPowerSeriesAt_zero

@[continuity]
theorem exp_continuous : Continuous (exp 𝕂 : 𝔸 → 𝔸) := by
  rw [continuous_iff_continuousOn_univ, ← Metric.eball_top_eq_univ (0 : 𝔸), ←
    expSeries_radius_eq_top 𝕂 𝔸]
  exact continuousOn_exp
#align exp_continuous NormedSpace.exp_continuous

theorem exp_analytic (x : 𝔸) : AnalyticAt 𝕂 (exp 𝕂) x :=
  analyticAt_exp_of_mem_ball x ((expSeries_radius_eq_top 𝕂 𝔸).symm ▸ edist_lt_top _ _)
#align exp_analytic NormedSpace.exp_analytic

/-- In a Banach-algebra `𝔸` over `𝕂 = ℝ` or `𝕂 = ℂ`, if `x` and `y` commute, then
`exp 𝕂 (x+y) = (exp 𝕂 x) * (exp 𝕂 y)`. -/
theorem exp_add_of_commute {x y : 𝔸} (hxy : Commute x y) : exp 𝕂 (x + y) = exp 𝕂 x * exp 𝕂 y :=
  exp_add_of_commute_of_mem_ball hxy ((expSeries_radius_eq_top 𝕂 𝔸).symm ▸ edist_lt_top _ _)
    ((expSeries_radius_eq_top 𝕂 𝔸).symm ▸ edist_lt_top _ _)
#align exp_add_of_commute NormedSpace.exp_add_of_commute

section

variable (𝕂)

/-- `exp 𝕂 x` has explicit two-sided inverse `exp 𝕂 (-x)`. -/
noncomputable def invertibleExp (x : 𝔸) : Invertible (exp 𝕂 x) :=
  invertibleExpOfMemBall <| (expSeries_radius_eq_top 𝕂 𝔸).symm ▸ edist_lt_top _ _
#align invertible_exp NormedSpace.invertibleExp

theorem isUnit_exp (x : 𝔸) : IsUnit (exp 𝕂 x) :=
  isUnit_exp_of_mem_ball <| (expSeries_radius_eq_top 𝕂 𝔸).symm ▸ edist_lt_top _ _
#align is_unit_exp NormedSpace.isUnit_exp

theorem invOf_exp (x : 𝔸) [Invertible (exp 𝕂 x)] : ⅟ (exp 𝕂 x) = exp 𝕂 (-x) :=
  invOf_exp_of_mem_ball <| (expSeries_radius_eq_top 𝕂 𝔸).symm ▸ edist_lt_top _ _
#align inv_of_exp NormedSpace.invOf_exp

theorem _root_.Ring.inverse_exp (x : 𝔸) : Ring.inverse (exp 𝕂 x) = exp 𝕂 (-x) :=
  letI := invertibleExp 𝕂 x
  Ring.inverse_invertible _
#align ring.inverse_exp Ring.inverse_exp

theorem exp_mem_unitary_of_mem_skewAdjoint [StarRing 𝔸] [ContinuousStar 𝔸] {x : 𝔸}
    (h : x ∈ skewAdjoint 𝔸) : exp 𝕂 x ∈ unitary 𝔸 := by
  rw [unitary.mem_iff, star_exp, skewAdjoint.mem_iff.mp h, ←
    exp_add_of_commute (Commute.refl x).neg_left, ← exp_add_of_commute (Commute.refl x).neg_right,
    add_left_neg, add_right_neg, exp_zero, and_self_iff]
#align exp_mem_unitary_of_mem_skew_adjoint NormedSpace.exp_mem_unitary_of_mem_skewAdjoint

end

/-- In a Banach-algebra `𝔸` over `𝕂 = ℝ` or `𝕂 = ℂ`, if a family of elements `f i` mutually
commute then `exp 𝕂 (∑ i, f i) = ∏ i, exp 𝕂 (f i)`. -/
theorem exp_sum_of_commute {ι} (s : Finset ι) (f : ι → 𝔸)
    (h : (s : Set ι).Pairwise fun i j => Commute (f i) (f j)) :
    exp 𝕂 (∑ i in s, f i) =
      s.noncommProd (fun i => exp 𝕂 (f i)) fun i hi j hj _ => (h.of_refl hi hj).exp 𝕂 := by
  classical
    induction' s using Finset.induction_on with a s ha ih
    · simp
    rw [Finset.noncommProd_insert_of_not_mem _ _ _ _ ha, Finset.sum_insert ha, exp_add_of_commute,
      ih (h.mono <| Finset.subset_insert _ _)]
    refine' Commute.sum_right _ _ _ fun i hi => _
    exact h.of_refl (Finset.mem_insert_self _ _) (Finset.mem_insert_of_mem hi)
#align exp_sum_of_commute NormedSpace.exp_sum_of_commute

theorem exp_nsmul (n : ℕ) (x : 𝔸) : exp 𝕂 (n • x) = exp 𝕂 x ^ n := by
  induction' n with n ih
<<<<<<< HEAD
  · rw [zero_smul, pow_zero, exp_zero]
  · rw [succ_nsmul, pow_succ, exp_add_of_commute ((Commute.refl x).smul_right n), ih]
=======
  · rw [Nat.zero_eq, zero_smul, pow_zero, exp_zero]
  · rw [succ_nsmul, pow_succ, exp_add_of_commute ((Commute.refl x).smul_left n), ih]
>>>>>>> 47a76467
#align exp_nsmul NormedSpace.exp_nsmul

variable (𝕂)

/-- Any continuous ring homomorphism commutes with `exp`. -/
theorem map_exp {F} [FunLike F 𝔸 𝔹] [RingHomClass F 𝔸 𝔹] (f : F) (hf : Continuous f) (x : 𝔸) :
    f (exp 𝕂 x) = exp 𝕂 (f x) :=
  map_exp_of_mem_ball f hf x <| (expSeries_radius_eq_top 𝕂 𝔸).symm ▸ edist_lt_top _ _
#align map_exp NormedSpace.map_exp

theorem exp_smul {G} [Monoid G] [MulSemiringAction G 𝔸] [ContinuousConstSMul G 𝔸] (g : G) (x : 𝔸) :
    exp 𝕂 (g • x) = g • exp 𝕂 x :=
  (map_exp 𝕂 (MulSemiringAction.toRingHom G 𝔸 g) (continuous_const_smul g) x).symm
#align exp_smul NormedSpace.exp_smul

theorem exp_units_conj (y : 𝔸ˣ) (x : 𝔸) : exp 𝕂 (y * x * ↑y⁻¹ : 𝔸) = y * exp 𝕂 x * ↑y⁻¹ :=
  exp_smul _ (ConjAct.toConjAct y) x
#align exp_units_conj NormedSpace.exp_units_conj

theorem exp_units_conj' (y : 𝔸ˣ) (x : 𝔸) : exp 𝕂 (↑y⁻¹ * x * y) = ↑y⁻¹ * exp 𝕂 x * y :=
  exp_units_conj _ _ _
#align exp_units_conj' NormedSpace.exp_units_conj'

@[simp]
theorem _root_.Prod.fst_exp [CompleteSpace 𝔹] (x : 𝔸 × 𝔹) : (exp 𝕂 x).fst = exp 𝕂 x.fst :=
  map_exp _ (RingHom.fst 𝔸 𝔹) continuous_fst x
#align prod.fst_exp Prod.fst_exp

@[simp]
theorem _root_.Prod.snd_exp [CompleteSpace 𝔹] (x : 𝔸 × 𝔹) : (exp 𝕂 x).snd = exp 𝕂 x.snd :=
  map_exp _ (RingHom.snd 𝔸 𝔹) continuous_snd x
#align prod.snd_exp Prod.snd_exp

@[simp]
theorem _root_.Pi.exp_apply {ι : Type*} {𝔸 : ι → Type*} [Finite ι] [∀ i, NormedRing (𝔸 i)]
    [∀ i, NormedAlgebra 𝕂 (𝔸 i)] [∀ i, CompleteSpace (𝔸 i)] (x : ∀ i, 𝔸 i) (i : ι) :
    exp 𝕂 x i = exp 𝕂 (x i) :=
  let ⟨_⟩ := nonempty_fintype ι
  map_exp _ (Pi.evalRingHom 𝔸 i) (continuous_apply _) x
#align pi.exp_apply Pi.exp_apply

theorem _root_.Pi.exp_def {ι : Type*} {𝔸 : ι → Type*} [Finite ι] [∀ i, NormedRing (𝔸 i)]
    [∀ i, NormedAlgebra 𝕂 (𝔸 i)] [∀ i, CompleteSpace (𝔸 i)] (x : ∀ i, 𝔸 i) :
    exp 𝕂 x = fun i => exp 𝕂 (x i) :=
  funext <| Pi.exp_apply 𝕂 x
#align pi.exp_def Pi.exp_def

theorem _root_.Function.update_exp {ι : Type*} {𝔸 : ι → Type*} [Finite ι] [DecidableEq ι]
    [∀ i, NormedRing (𝔸 i)] [∀ i, NormedAlgebra 𝕂 (𝔸 i)] [∀ i, CompleteSpace (𝔸 i)] (x : ∀ i, 𝔸 i)
    (j : ι) (xj : 𝔸 j) :
    Function.update (exp 𝕂 x) j (exp 𝕂 xj) = exp 𝕂 (Function.update x j xj) := by
  ext i
  simp_rw [Pi.exp_def]
  exact (Function.apply_update (fun i => exp 𝕂) x j xj i).symm
#align function.update_exp Function.update_exp

end CompleteAlgebra

theorem algebraMap_exp_comm (x : 𝕂) : algebraMap 𝕂 𝔸 (exp 𝕂 x) = exp 𝕂 (algebraMap 𝕂 𝔸 x) :=
  algebraMap_exp_comm_of_mem_ball x <| (expSeries_radius_eq_top 𝕂 𝕂).symm ▸ edist_lt_top _ _
#align algebra_map_exp_comm NormedSpace.algebraMap_exp_comm

end AnyAlgebra

section DivisionAlgebra

variable {𝕂 𝔸 : Type*} [RCLike 𝕂] [NormedDivisionRing 𝔸] [NormedAlgebra 𝕂 𝔸]
variable (𝕂)

theorem norm_expSeries_div_summable (x : 𝔸) : Summable fun n => ‖(x ^ n / n ! : 𝔸)‖ :=
  norm_expSeries_div_summable_of_mem_ball 𝕂 x
    ((expSeries_radius_eq_top 𝕂 𝔸).symm ▸ edist_lt_top _ _)
#align norm_exp_series_div_summable NormedSpace.norm_expSeries_div_summable

variable [CompleteSpace 𝔸]

theorem expSeries_div_summable (x : 𝔸) : Summable fun n => x ^ n / n ! :=
  (norm_expSeries_div_summable 𝕂 x).of_norm
#align exp_series_div_summable NormedSpace.expSeries_div_summable

theorem expSeries_div_hasSum_exp (x : 𝔸) : HasSum (fun n => x ^ n / n !) (exp 𝕂 x) :=
  expSeries_div_hasSum_exp_of_mem_ball 𝕂 x ((expSeries_radius_eq_top 𝕂 𝔸).symm ▸ edist_lt_top _ _)
#align exp_series_div_has_sum_exp NormedSpace.expSeries_div_hasSum_exp

variable {𝕂}

theorem exp_neg (x : 𝔸) : exp 𝕂 (-x) = (exp 𝕂 x)⁻¹ :=
  exp_neg_of_mem_ball <| (expSeries_radius_eq_top 𝕂 𝔸).symm ▸ edist_lt_top _ _
#align exp_neg NormedSpace.exp_neg

theorem exp_zsmul (z : ℤ) (x : 𝔸) : exp 𝕂 (z • x) = exp 𝕂 x ^ z := by
  obtain ⟨n, rfl | rfl⟩ := z.eq_nat_or_neg
  · rw [zpow_natCast, natCast_zsmul, exp_nsmul]
  · rw [zpow_neg, zpow_natCast, neg_smul, exp_neg, natCast_zsmul, exp_nsmul]
#align exp_zsmul NormedSpace.exp_zsmul

theorem exp_conj (y : 𝔸) (x : 𝔸) (hy : y ≠ 0) : exp 𝕂 (y * x * y⁻¹) = y * exp 𝕂 x * y⁻¹ :=
  exp_units_conj _ (Units.mk0 y hy) x
#align exp_conj NormedSpace.exp_conj

theorem exp_conj' (y : 𝔸) (x : 𝔸) (hy : y ≠ 0) : exp 𝕂 (y⁻¹ * x * y) = y⁻¹ * exp 𝕂 x * y :=
  exp_units_conj' _ (Units.mk0 y hy) x
#align exp_conj' NormedSpace.exp_conj'

end DivisionAlgebra

section CommAlgebra

variable {𝕂 𝔸 : Type*} [RCLike 𝕂] [NormedCommRing 𝔸] [NormedAlgebra 𝕂 𝔸] [CompleteSpace 𝔸]

/-- In a commutative Banach-algebra `𝔸` over `𝕂 = ℝ` or `𝕂 = ℂ`,
`exp 𝕂 (x+y) = (exp 𝕂 x) * (exp 𝕂 y)`. -/
theorem exp_add {x y : 𝔸} : exp 𝕂 (x + y) = exp 𝕂 x * exp 𝕂 y :=
  exp_add_of_mem_ball ((expSeries_radius_eq_top 𝕂 𝔸).symm ▸ edist_lt_top _ _)
    ((expSeries_radius_eq_top 𝕂 𝔸).symm ▸ edist_lt_top _ _)
#align exp_add NormedSpace.exp_add

/-- A version of `exp_sum_of_commute` for a commutative Banach-algebra. -/
theorem exp_sum {ι} (s : Finset ι) (f : ι → 𝔸) : exp 𝕂 (∑ i in s, f i) = ∏ i in s, exp 𝕂 (f i) := by
  rw [exp_sum_of_commute, Finset.noncommProd_eq_prod]
  exact fun i _hi j _hj _ => Commute.all _ _
#align exp_sum NormedSpace.exp_sum

end CommAlgebra

end RCLike

end Normed

section ScalarTower

variable (𝕂 𝕂' 𝔸 : Type*) [Field 𝕂] [Field 𝕂'] [Ring 𝔸] [Algebra 𝕂 𝔸] [Algebra 𝕂' 𝔸]
  [TopologicalSpace 𝔸] [TopologicalRing 𝔸]

/-- If a normed ring `𝔸` is a normed algebra over two fields, then they define the same
`expSeries` on `𝔸`. -/
theorem expSeries_eq_expSeries (n : ℕ) (x : 𝔸) :
    (expSeries 𝕂 𝔸 n fun _ => x) = expSeries 𝕂' 𝔸 n fun _ => x := by
  rw [expSeries_apply_eq, expSeries_apply_eq, inv_nat_cast_smul_eq 𝕂 𝕂']
#align exp_series_eq_exp_series NormedSpace.expSeries_eq_expSeries

/-- If a normed ring `𝔸` is a normed algebra over two fields, then they define the same
exponential function on `𝔸`. -/
theorem exp_eq_exp : (exp 𝕂 : 𝔸 → 𝔸) = exp 𝕂' := by
  ext x
  rw [exp, exp]
  refine' tsum_congr fun n => _
  rw [expSeries_eq_expSeries 𝕂 𝕂' 𝔸 n x]
#align exp_eq_exp NormedSpace.exp_eq_exp

theorem exp_ℝ_ℂ_eq_exp_ℂ_ℂ : (exp ℝ : ℂ → ℂ) = exp ℂ :=
  exp_eq_exp ℝ ℂ ℂ
#align exp_ℝ_ℂ_eq_exp_ℂ_ℂ NormedSpace.exp_ℝ_ℂ_eq_exp_ℂ_ℂ

/-- A version of `Complex.ofReal_exp` for `exp` instead of `Complex.exp` -/
@[simp, norm_cast]
theorem of_real_exp_ℝ_ℝ (r : ℝ) : ↑(exp ℝ r) = exp ℂ (r : ℂ) :=
  (map_exp ℝ (algebraMap ℝ ℂ) (continuous_algebraMap _ _) r).trans (congr_fun exp_ℝ_ℂ_eq_exp_ℂ_ℂ _)
#align of_real_exp_ℝ_ℝ NormedSpace.of_real_exp_ℝ_ℝ

end ScalarTower<|MERGE_RESOLUTION|>--- conflicted
+++ resolved
@@ -531,13 +531,8 @@
 
 theorem exp_nsmul (n : ℕ) (x : 𝔸) : exp 𝕂 (n • x) = exp 𝕂 x ^ n := by
   induction' n with n ih
-<<<<<<< HEAD
   · rw [zero_smul, pow_zero, exp_zero]
   · rw [succ_nsmul, pow_succ, exp_add_of_commute ((Commute.refl x).smul_right n), ih]
-=======
-  · rw [Nat.zero_eq, zero_smul, pow_zero, exp_zero]
-  · rw [succ_nsmul, pow_succ, exp_add_of_commute ((Commute.refl x).smul_left n), ih]
->>>>>>> 47a76467
 #align exp_nsmul NormedSpace.exp_nsmul
 
 variable (𝕂)
