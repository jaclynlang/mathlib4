--- conflicted
+++ resolved
@@ -651,12 +651,7 @@
   { functor := functoriality F e.functor
     inverse := functoriality (F ⋙ e.functor) e.inverse ⋙ (precomposeEquivalence f.symm).functor
     unitIso := NatIso.ofComponents fun c => Cocones.ext (e.unitIso.app _)
-<<<<<<< HEAD
-    counitIso :=
-      NatIso.ofComponents fun c => Cocones.ext (e.counitIso.app _) }
-=======
     counitIso := NatIso.ofComponents fun c => Cocones.ext (e.counitIso.app _) }
->>>>>>> ed027c1a
 #align category_theory.limits.cocones.functoriality_equivalence CategoryTheory.Limits.Cocones.functorialityEquivalence
 
 /-- If `F` reflects isomorphisms, then `Cocones.functoriality F` reflects isomorphisms
