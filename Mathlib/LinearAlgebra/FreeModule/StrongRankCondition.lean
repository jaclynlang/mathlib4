/-
Copyright (c) 2021 Riccardo Brasca. All rights reserved.
Released under Apache 2.0 license as described in the file LICENSE.
Authors: Riccardo Brasca
-/
import Mathlib.LinearAlgebra.Charpoly.Basic
import Mathlib.LinearAlgebra.InvariantBasisNumber

#align_import linear_algebra.free_module.strong_rank_condition from "leanprover-community/mathlib"@"f37e88f3ec14ee5eab18a9330ace717740e9c92c"

/-!

# Strong rank condition for commutative rings

We prove that any nontrivial commutative ring satisfies `StrongRankCondition`, meaning that
if there is an injective linear map `(Fin n → R) →ₗ[R] Fin m → R`, then `n ≤ m`. This implies that
any commutative ring satisfies `InvariantBasisNumber`: the rank of a finitely generated free
module is well defined.

## Main result

* `commRing_strongRankCondition R` : `R` has the `StrongRankCondition`.

## References

We follow the proof given in https://mathoverflow.net/a/47846/7845.
The argument is the following: it is enough to prove that for all `n`, there is no injective linear
map `(Fin (n + 1) → R) →ₗ[R] Fin n → R`. Given such an `f`, we get by extension an injective
linear map `g : (Fin (n + 1) → R) →ₗ[R] Fin (n + 1) → R`. Injectivity implies that `P`, the
minimal polynomial of `g`, has non-zero constant term `a₀ ≠ 0`. But evaluating `0 = P(g)` at the
vector `(0,...,0,1)` gives `a₀`, contradiction.

-/


variable (R : Type*) [CommRing R] [Nontrivial R]

open Polynomial Function Fin LinearMap

<<<<<<< HEAD
set_option maxHeartbeats 210000 in
=======
>>>>>>> afc57034
/-- Any commutative ring satisfies the `StrongRankCondition`. -/
instance (priority := 100) commRing_strongRankCondition : StrongRankCondition R := by
  suffices ∀ n, ∀ f : (Fin (n + 1) → R) →ₗ[R] Fin n → R, ¬Injective f by
    rwa [strongRankCondition_iff_succ R]
  intro n f
  by_contra hf
  -- Porting note: Lean can now find these instances without help...
  -- letI : Module.Finite R (Fin n.succ → R) := Module.Finite.pi
  -- letI : Module.Free R (Fin n.succ → R) := Module.Free.pi _ _
  let g : (Fin (n + 1) → R) →ₗ[R] Fin (n + 1) → R := (ExtendByZero.linearMap R castSucc).comp f
  have hg : Injective g := (extend_injective Fin.strictMono_castSucc.injective _).comp hf
  have hnex : ¬∃ i : Fin n, castSucc i = last n :=
    fun ⟨i, hi⟩ => ne_of_lt (castSucc_lt_last i) hi
  let a₀ := (minpoly R g).coeff 0
  have : a₀ ≠ 0 := minpoly_coeff_zero_of_injective hg
  have : a₀ = 0 := by
    -- Evaluate `(minpoly R g) g` at the vector `(0,...,0,1)`
    have heval := LinearMap.congr_fun (minpoly.aeval R g) (Pi.single (Fin.last n) 1)
    obtain ⟨P, hP⟩ := X_dvd_iff.2 (erase_same (minpoly R g) 0)
    rw [← monomial_add_erase (minpoly R g) 0, hP] at heval
    replace heval := congr_fun heval (Fin.last n)
    -- Porting note: ...it's just that this line gives a timeout without slightly raising heartbeats
    simpa [hnex] using heval
  contradiction
#align comm_ring_strong_rank_condition commRing_strongRankCondition<|MERGE_RESOLUTION|>--- conflicted
+++ resolved
@@ -37,10 +37,6 @@
 
 open Polynomial Function Fin LinearMap
 
-<<<<<<< HEAD
-set_option maxHeartbeats 210000 in
-=======
->>>>>>> afc57034
 /-- Any commutative ring satisfies the `StrongRankCondition`. -/
 instance (priority := 100) commRing_strongRankCondition : StrongRankCondition R := by
   suffices ∀ n, ∀ f : (Fin (n + 1) → R) →ₗ[R] Fin n → R, ¬Injective f by
