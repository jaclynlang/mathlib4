--- conflicted
+++ resolved
@@ -143,13 +143,8 @@
     ∑ i ∈ range n, x ^ i * x ^ (n - 1 - i) = n * x ^ (n - 1) :=
   calc
     ∑ i ∈ Finset.range n, x ^ i * x ^ (n - 1 - i) =
-<<<<<<< HEAD
-        ∑ i ∈ Finset.range n, x ^ (i + (n - 1 - i)) :=
-      by simp_rw [← pow_add]
-=======
         ∑ i ∈ Finset.range n, x ^ (i + (n - 1 - i)) := by
       simp_rw [← pow_add]
->>>>>>> d97a437a
     _ = ∑ _i ∈ Finset.range n, x ^ (n - 1) :=
       Finset.sum_congr rfl fun i hi =>
         congr_arg _ <| add_tsub_cancel_of_le <| Nat.le_sub_one_of_lt <| Finset.mem_range.1 hi
