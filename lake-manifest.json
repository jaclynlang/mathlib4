{"version": 7,
 "packagesDir": ".lake/packages",
 "packages":
 [{"url": "https://github.com/leanprover-community/batteries",
   "type": "git",
   "subDir": null,
<<<<<<< HEAD
   "rev": "9a04b38cf4376c064b7f003932cb3d0e0dbeb661",
   "name": "std",
=======
   "rev": "56d2e4ee226603eb6b90b05f6b944bde42672cd5",
   "name": "batteries",
>>>>>>> 4b6177e2
   "manifestFile": "lake-manifest.json",
   "inputRev": "nightly-testing",
   "inherited": false,
   "configFile": "lakefile.lean"},
  {"url": "https://github.com/leanprover-community/quote4",
   "type": "git",
   "subDir": null,
   "rev": "53156671405fbbd5402ed17a79bd129b961bd8d6",
   "name": "Qq",
   "manifestFile": "lake-manifest.json",
   "inputRev": "master",
   "inherited": false,
   "configFile": "lakefile.lean"},
  {"url": "https://github.com/leanprover-community/aesop",
   "type": "git",
   "subDir": null,
   "rev": "2225b0e4a3528da20499e2304b521e0c4c2a4563",
   "name": "aesop",
   "manifestFile": "lake-manifest.json",
   "inputRev": "master",
   "inherited": false,
   "configFile": "lakefile.toml"},
  {"url": "https://github.com/leanprover-community/ProofWidgets4",
   "type": "git",
   "subDir": null,
   "rev": "e6b6247c61280c77ade6bbf0bc3c66a44fe2e0c5",
   "name": "proofwidgets",
   "manifestFile": "lake-manifest.json",
   "inputRev": "v0.0.36",
   "inherited": false,
   "configFile": "lakefile.lean"},
  {"url": "https://github.com/leanprover/lean4-cli",
   "type": "git",
   "subDir": null,
   "rev": "a11566029bd9ec4f68a65394e8c3ff1af74c1a29",
   "name": "Cli",
   "manifestFile": "lake-manifest.json",
   "inputRev": "main",
   "inherited": false,
   "configFile": "lakefile.lean"},
  {"url": "https://github.com/leanprover-community/import-graph.git",
   "type": "git",
   "subDir": null,
   "rev": "c46d22bbe4f8363c0829ce0eb48a95012cdc0d79",
   "name": "importGraph",
   "manifestFile": "lake-manifest.json",
   "inputRev": "main",
   "inherited": false,
   "configFile": "lakefile.toml"}],
 "name": "mathlib",
 "lakeDir": ".lake"}<|MERGE_RESOLUTION|>--- conflicted
+++ resolved
@@ -4,13 +4,8 @@
  [{"url": "https://github.com/leanprover-community/batteries",
    "type": "git",
    "subDir": null,
-<<<<<<< HEAD
    "rev": "9a04b38cf4376c064b7f003932cb3d0e0dbeb661",
    "name": "std",
-=======
-   "rev": "56d2e4ee226603eb6b90b05f6b944bde42672cd5",
-   "name": "batteries",
->>>>>>> 4b6177e2
    "manifestFile": "lake-manifest.json",
    "inputRev": "nightly-testing",
    "inherited": false,
