/-
Copyright (c) 2014 Parikshit Khanna. All rights reserved.
Released under Apache 2.0 license as described in the file LICENSE.
Authors: Parikshit Khanna, Jeremy Avigad, Leonardo de Moura, Floris van Doorn, Mario Carneiro
-/
import Mathlib.Data.Nat.Defs
import Mathlib.Data.Option.Basic
import Mathlib.Data.List.Defs
import Mathlib.Init.Data.List.Basic
import Mathlib.Init.Data.List.Instances
import Mathlib.Init.Data.List.Lemmas
import Mathlib.Logic.Unique
import Mathlib.Order.Basic
import Batteries.Data.List.Lemmas
import Mathlib.Tactic.Common
import Mathlib.Init.Data.List.Basic

#align_import data.list.basic from "leanprover-community/mathlib"@"65a1391a0106c9204fe45bc73a039f056558cb83"

/-!
# Basic properties of lists
-/

assert_not_exists Set.range
assert_not_exists GroupWithZero
assert_not_exists Ring

open Function

open Nat hiding one_pos

namespace List

universe u v w

variable {ι : Type*} {α : Type u} {β : Type v} {γ : Type w} {l₁ l₂ : List α}

-- Porting note: Delete this attribute
-- attribute [inline] List.head!

/-- There is only one list of an empty type -/
instance uniqueOfIsEmpty [IsEmpty α] : Unique (List α) :=
  { instInhabitedList with
    uniq := fun l =>
      match l with
      | [] => rfl
      | a :: _ => isEmptyElim a }
#align list.unique_of_is_empty List.uniqueOfIsEmpty

instance : Std.LawfulIdentity (α := List α) Append.append [] where
  left_id := nil_append
  right_id := append_nil

instance : Std.Associative (α := List α) Append.append where
  assoc := append_assoc

#align list.cons_ne_nil List.cons_ne_nil
#align list.cons_ne_self List.cons_ne_self

#align list.head_eq_of_cons_eq List.head_eq_of_cons_eqₓ -- implicits order
#align list.tail_eq_of_cons_eq List.tail_eq_of_cons_eqₓ -- implicits order

@[simp] theorem cons_injective {a : α} : Injective (cons a) := fun _ _ => tail_eq_of_cons_eq
#align list.cons_injective List.cons_injective

#align list.cons_inj List.cons_inj
#align list.cons_eq_cons List.cons_eq_cons

theorem singleton_injective : Injective fun a : α => [a] := fun _ _ h => (cons_eq_cons.1 h).1
#align list.singleton_injective List.singleton_injective

theorem singleton_inj {a b : α} : [a] = [b] ↔ a = b :=
  singleton_injective.eq_iff
#align list.singleton_inj List.singleton_inj

#align list.exists_cons_of_ne_nil List.exists_cons_of_ne_nil

theorem set_of_mem_cons (l : List α) (a : α) : { x | x ∈ a :: l } = insert a { x | x ∈ l } :=
  Set.ext fun _ => mem_cons
#align list.set_of_mem_cons List.set_of_mem_cons

/-! ### mem -/

#align list.mem_singleton_self List.mem_singleton_self
#align list.eq_of_mem_singleton List.eq_of_mem_singleton
#align list.mem_singleton List.mem_singleton
#align list.mem_of_mem_cons_of_mem List.mem_of_mem_cons_of_mem

theorem _root_.Decidable.List.eq_or_ne_mem_of_mem [DecidableEq α]
    {a b : α} {l : List α} (h : a ∈ b :: l) : a = b ∨ a ≠ b ∧ a ∈ l := by
  by_cases hab : a = b
  · exact Or.inl hab
  · exact ((List.mem_cons.1 h).elim Or.inl (fun h => Or.inr ⟨hab, h⟩))
#align decidable.list.eq_or_ne_mem_of_mem Decidable.List.eq_or_ne_mem_of_mem

#align list.eq_or_ne_mem_of_mem List.eq_or_ne_mem_of_mem

#align list.not_mem_append List.not_mem_append

#align list.ne_nil_of_mem List.ne_nil_of_mem

lemma mem_pair {a b c : α} : a ∈ [b, c] ↔ a = b ∨ a = c := by
  rw [mem_cons, mem_singleton]

@[deprecated] alias mem_split := append_of_mem -- 2024-03-23
#align list.mem_split List.append_of_mem

#align list.mem_of_ne_of_mem List.mem_of_ne_of_mem

#align list.ne_of_not_mem_cons List.ne_of_not_mem_cons

#align list.not_mem_of_not_mem_cons List.not_mem_of_not_mem_cons

#align list.not_mem_cons_of_ne_of_not_mem List.not_mem_cons_of_ne_of_not_mem

#align list.ne_and_not_mem_of_not_mem_cons List.ne_and_not_mem_of_not_mem_cons

#align list.mem_map List.mem_map

#align list.exists_of_mem_map List.exists_of_mem_map

#align list.mem_map_of_mem List.mem_map_of_memₓ -- implicits order

-- The simpNF linter says that the LHS can be simplified via `List.mem_map`.
-- However this is a higher priority lemma.
-- https://github.com/leanprover/std4/issues/207
@[simp 1100, nolint simpNF]
theorem mem_map_of_injective {f : α → β} (H : Injective f) {a : α} {l : List α} :
    f a ∈ map f l ↔ a ∈ l :=
  ⟨fun m => let ⟨_, m', e⟩ := exists_of_mem_map m; H e ▸ m', mem_map_of_mem _⟩
#align list.mem_map_of_injective List.mem_map_of_injective

@[simp]
theorem _root_.Function.Involutive.exists_mem_and_apply_eq_iff {f : α → α}
    (hf : Function.Involutive f) (x : α) (l : List α) : (∃ y : α, y ∈ l ∧ f y = x) ↔ f x ∈ l :=
  ⟨by rintro ⟨y, h, rfl⟩; rwa [hf y], fun h => ⟨f x, h, hf _⟩⟩
#align function.involutive.exists_mem_and_apply_eq_iff Function.Involutive.exists_mem_and_apply_eq_iff

theorem mem_map_of_involutive {f : α → α} (hf : Involutive f) {a : α} {l : List α} :
    a ∈ map f l ↔ f a ∈ l := by rw [mem_map, hf.exists_mem_and_apply_eq_iff]
#align list.mem_map_of_involutive List.mem_map_of_involutive

#align list.forall_mem_map_iff List.forall_mem_map_iffₓ -- universe order

#align list.map_eq_nil List.map_eq_nilₓ -- universe order

attribute [simp] List.mem_join
#align list.mem_join List.mem_join

#align list.exists_of_mem_join List.exists_of_mem_join

#align list.mem_join_of_mem List.mem_join_of_memₓ -- implicits order

attribute [simp] List.mem_bind
#align list.mem_bind List.mem_bindₓ -- implicits order

-- Porting note: bExists in Lean3, And in Lean4
#align list.exists_of_mem_bind List.exists_of_mem_bindₓ -- implicits order

#align list.mem_bind_of_mem List.mem_bind_of_memₓ -- implicits order

#align list.bind_map List.bind_mapₓ -- implicits order

theorem map_bind (g : β → List γ) (f : α → β) :
    ∀ l : List α, (List.map f l).bind g = l.bind fun a => g (f a)
  | [] => rfl
  | a :: l => by simp only [cons_bind, map_cons, map_bind _ _ l]
#align list.map_bind List.map_bind

/-! ### length -/

#align list.length_eq_zero List.length_eq_zero

#align list.length_singleton List.length_singleton

#align list.length_pos_of_mem List.length_pos_of_mem

#align list.exists_mem_of_length_pos List.exists_mem_of_length_pos

#align list.length_pos_iff_exists_mem List.length_pos_iff_exists_mem

alias ⟨ne_nil_of_length_pos, length_pos_of_ne_nil⟩ := length_pos
#align list.ne_nil_of_length_pos List.ne_nil_of_length_pos
#align list.length_pos_of_ne_nil List.length_pos_of_ne_nil

theorem length_pos_iff_ne_nil {l : List α} : 0 < length l ↔ l ≠ [] :=
  ⟨ne_nil_of_length_pos, length_pos_of_ne_nil⟩
#align list.length_pos_iff_ne_nil List.length_pos_iff_ne_nil

#align list.exists_mem_of_ne_nil List.exists_mem_of_ne_nil

#align list.length_eq_one List.length_eq_one

theorem exists_of_length_succ {n} : ∀ l : List α, l.length = n + 1 → ∃ h t, l = h :: t
  | [], H => absurd H.symm <| succ_ne_zero n
  | h :: t, _ => ⟨h, t, rfl⟩
#align list.exists_of_length_succ List.exists_of_length_succ

@[simp] lemma length_injective_iff : Injective (List.length : List α → ℕ) ↔ Subsingleton α := by
  constructor
  · intro h; refine ⟨fun x y => ?_⟩; (suffices [x] = [y] by simpa using this); apply h; rfl
  · intros hα l1 l2 hl
    induction l1 generalizing l2 <;> cases l2
    · rfl
    · cases hl
    · cases hl
    · next ih _ _ =>
      congr
      · exact Subsingleton.elim _ _
      · apply ih; simpa using hl
#align list.length_injective_iff List.length_injective_iff

@[simp default+1] -- Porting note: this used to be just @[simp]
lemma length_injective [Subsingleton α] : Injective (length : List α → ℕ) :=
  length_injective_iff.mpr inferInstance
#align list.length_injective List.length_injective

theorem length_eq_two {l : List α} : l.length = 2 ↔ ∃ a b, l = [a, b] :=
  ⟨fun _ => let [a, b] := l; ⟨a, b, rfl⟩, fun ⟨_, _, e⟩ => e ▸ rfl⟩
#align list.length_eq_two List.length_eq_two

theorem length_eq_three {l : List α} : l.length = 3 ↔ ∃ a b c, l = [a, b, c] :=
  ⟨fun _ => let [a, b, c] := l; ⟨a, b, c, rfl⟩, fun ⟨_, _, _, e⟩ => e ▸ rfl⟩
#align list.length_eq_three List.length_eq_three

#align list.sublist.length_le List.Sublist.length_le

/-! ### set-theoretic notation of lists -/

-- ADHOC Porting note: instance from Lean3 core
instance instSingletonList : Singleton α (List α) := ⟨fun x => [x]⟩
#align list.has_singleton List.instSingletonList

-- ADHOC Porting note: instance from Lean3 core
instance [DecidableEq α] : Insert α (List α) := ⟨List.insert⟩

-- ADHOC Porting note: instance from Lean3 core
instance [DecidableEq α] : IsLawfulSingleton α (List α) :=
  { insert_emptyc_eq := fun x =>
      show (if x ∈ ([] : List α) then [] else [x]) = [x] from if_neg (not_mem_nil _) }

#align list.empty_eq List.empty_eq

theorem singleton_eq (x : α) : ({x} : List α) = [x] :=
  rfl
#align list.singleton_eq List.singleton_eq

theorem insert_neg [DecidableEq α] {x : α} {l : List α} (h : x ∉ l) :
    Insert.insert x l = x :: l :=
  insert_of_not_mem h
#align list.insert_neg List.insert_neg

theorem insert_pos [DecidableEq α] {x : α} {l : List α} (h : x ∈ l) : Insert.insert x l = l :=
  insert_of_mem h
#align list.insert_pos List.insert_pos

theorem doubleton_eq [DecidableEq α] {x y : α} (h : x ≠ y) : ({x, y} : List α) = [x, y] := by
  rw [insert_neg, singleton_eq]
  rwa [singleton_eq, mem_singleton]
#align list.doubleton_eq List.doubleton_eq

/-! ### bounded quantifiers over lists -/

#align list.forall_mem_nil List.forall_mem_nil

#align list.forall_mem_cons List.forall_mem_cons

theorem forall_mem_of_forall_mem_cons {p : α → Prop} {a : α} {l : List α} (h : ∀ x ∈ a :: l, p x) :
    ∀ x ∈ l, p x := (forall_mem_cons.1 h).2
#align list.forall_mem_of_forall_mem_cons List.forall_mem_of_forall_mem_cons

#align list.forall_mem_singleton List.forall_mem_singleton

#align list.forall_mem_append List.forall_mem_append

#align list.not_exists_mem_nil List.not_exists_mem_nilₓ -- bExists change

-- Porting note: bExists in Lean3 and And in Lean4
theorem exists_mem_cons_of {p : α → Prop} {a : α} (l : List α) (h : p a) : ∃ x ∈ a :: l, p x :=
  ⟨a, mem_cons_self _ _, h⟩
#align list.exists_mem_cons_of List.exists_mem_cons_ofₓ -- bExists change

-- Porting note: bExists in Lean3 and And in Lean4
theorem exists_mem_cons_of_exists {p : α → Prop} {a : α} {l : List α} : (∃ x ∈ l, p x) →
    ∃ x ∈ a :: l, p x :=
  fun ⟨x, xl, px⟩ => ⟨x, mem_cons_of_mem _ xl, px⟩
#align list.exists_mem_cons_of_exists List.exists_mem_cons_of_existsₓ -- bExists change

-- Porting note: bExists in Lean3 and And in Lean4
theorem or_exists_of_exists_mem_cons {p : α → Prop} {a : α} {l : List α} : (∃ x ∈ a :: l, p x) →
    p a ∨ ∃ x ∈ l, p x :=
  fun ⟨x, xal, px⟩ =>
    Or.elim (eq_or_mem_of_mem_cons xal) (fun h : x = a => by rw [← h]; left; exact px)
      fun h : x ∈ l => Or.inr ⟨x, h, px⟩
#align list.or_exists_of_exists_mem_cons List.or_exists_of_exists_mem_consₓ -- bExists change

theorem exists_mem_cons_iff (p : α → Prop) (a : α) (l : List α) :
    (∃ x ∈ a :: l, p x) ↔ p a ∨ ∃ x ∈ l, p x :=
  Iff.intro or_exists_of_exists_mem_cons fun h =>
    Or.elim h (exists_mem_cons_of l) exists_mem_cons_of_exists
#align list.exists_mem_cons_iff List.exists_mem_cons_iff

/-! ### list subset -/

instance : IsTrans (List α) Subset where
  trans := fun _ _ _ => List.Subset.trans

#align list.subset_def List.subset_def
#align list.subset_append_of_subset_left List.subset_append_of_subset_left
#align list.subset_append_of_subset_right List.subset_append_of_subset_right
#align list.cons_subset List.cons_subset

theorem cons_subset_of_subset_of_mem {a : α} {l m : List α}
    (ainm : a ∈ m) (lsubm : l ⊆ m) : a::l ⊆ m :=
  cons_subset.2 ⟨ainm, lsubm⟩
#align list.cons_subset_of_subset_of_mem List.cons_subset_of_subset_of_mem

theorem append_subset_of_subset_of_subset {l₁ l₂ l : List α} (l₁subl : l₁ ⊆ l) (l₂subl : l₂ ⊆ l) :
    l₁ ++ l₂ ⊆ l :=
  fun _ h ↦ (mem_append.1 h).elim (@l₁subl _) (@l₂subl _)
#align list.append_subset_of_subset_of_subset List.append_subset_of_subset_of_subset

-- Porting note: in Batteries
#align list.append_subset_iff List.append_subset

alias ⟨eq_nil_of_subset_nil, _⟩ := subset_nil
#align list.eq_nil_of_subset_nil List.eq_nil_of_subset_nil

#align list.eq_nil_iff_forall_not_mem List.eq_nil_iff_forall_not_mem

#align list.map_subset List.map_subset

theorem map_subset_iff {l₁ l₂ : List α} (f : α → β) (h : Injective f) :
    map f l₁ ⊆ map f l₂ ↔ l₁ ⊆ l₂ := by
  refine ⟨?_, map_subset f⟩; intro h2 x hx
  rcases mem_map.1 (h2 (mem_map_of_mem f hx)) with ⟨x', hx', hxx'⟩
  cases h hxx'; exact hx'
#align list.map_subset_iff List.map_subset_iff

/-! ### append -/

theorem append_eq_has_append {L₁ L₂ : List α} : List.append L₁ L₂ = L₁ ++ L₂ :=
  rfl
#align list.append_eq_has_append List.append_eq_has_append

#align list.singleton_append List.singleton_append

#align list.append_ne_nil_of_ne_nil_left List.append_ne_nil_of_ne_nil_left

#align list.append_ne_nil_of_ne_nil_right List.append_ne_nil_of_ne_nil_right

#align list.append_eq_nil List.append_eq_nil

-- Porting note: in Batteries
#align list.nil_eq_append_iff List.nil_eq_append

@[deprecated] alias append_eq_cons_iff := append_eq_cons -- 2024-03-24
#align list.append_eq_cons_iff List.append_eq_cons

@[deprecated] alias cons_eq_append_iff := cons_eq_append -- 2024-03-24
#align list.cons_eq_append_iff List.cons_eq_append

#align list.append_eq_append_iff List.append_eq_append_iff

#align list.take_append_drop List.take_append_drop

#align list.append_inj List.append_inj

#align list.append_inj_right List.append_inj_rightₓ -- implicits order

#align list.append_inj_left List.append_inj_leftₓ -- implicits order

#align list.append_inj' List.append_inj'ₓ -- implicits order

#align list.append_inj_right' List.append_inj_right'ₓ -- implicits order

#align list.append_inj_left' List.append_inj_left'ₓ -- implicits order

@[deprecated] alias append_left_cancel := append_cancel_left -- deprecated since 2024-01-18
#align list.append_left_cancel List.append_cancel_left

@[deprecated] alias append_right_cancel := append_cancel_right -- deprecated since 2024-01-18
#align list.append_right_cancel List.append_cancel_right

@[simp] theorem append_left_eq_self {x y : List α} : x ++ y = y ↔ x = [] := by
  rw [← append_left_inj (s₁ := x), nil_append]

@[simp] theorem self_eq_append_left {x y : List α} : y = x ++ y ↔ x = [] := by
  rw [eq_comm, append_left_eq_self]

@[simp] theorem append_right_eq_self {x y : List α} : x ++ y = x ↔ y = [] := by
  rw [← append_right_inj (t₁ := y), append_nil]

@[simp] theorem self_eq_append_right {x y : List α} : x = x ++ y ↔ y = [] := by
  rw [eq_comm, append_right_eq_self]

theorem append_right_injective (s : List α) : Injective fun t ↦ s ++ t :=
  fun _ _ ↦ append_cancel_left
#align list.append_right_injective List.append_right_injective

#align list.append_right_inj List.append_right_inj

theorem append_left_injective (t : List α) : Injective fun s ↦ s ++ t :=
  fun _ _ ↦ append_cancel_right
#align list.append_left_injective List.append_left_injective

#align list.append_left_inj List.append_left_inj

#align list.map_eq_append_split List.map_eq_append_split

/-! ### replicate -/

@[simp] lemma replicate_zero (a : α) : replicate 0 a = [] := rfl
#align list.replicate_zero List.replicate_zero

attribute [simp] replicate_succ
#align list.replicate_succ List.replicate_succ

lemma replicate_one (a : α) : replicate 1 a = [a] := rfl
#align list.replicate_one List.replicate_one

#align list.length_replicate List.length_replicate
#align list.mem_replicate List.mem_replicate
#align list.eq_of_mem_replicate List.eq_of_mem_replicate

theorem eq_replicate_length {a : α} : ∀ {l : List α}, l = replicate l.length a ↔ ∀ b ∈ l, b = a
  | [] => by simp
  | (b :: l) => by simp [eq_replicate_length]
#align list.eq_replicate_length List.eq_replicate_length

#align list.eq_replicate_of_mem List.eq_replicate_of_mem

#align list.eq_replicate List.eq_replicate

theorem replicate_add (m n) (a : α) : replicate (m + n) a = replicate m a ++ replicate n a := by
  induction m <;> simp [*, succ_add, replicate]
#align list.replicate_add List.replicate_add

theorem replicate_succ' (n) (a : α) : replicate (n + 1) a = replicate n a ++ [a] :=
  replicate_add n 1 a
#align list.replicate_succ' List.replicate_succ'

theorem replicate_subset_singleton (n) (a : α) : replicate n a ⊆ [a] := fun _ h =>
  mem_singleton.2 (eq_of_mem_replicate h)
#align list.replicate_subset_singleton List.replicate_subset_singleton

theorem subset_singleton_iff {a : α} {L : List α} : L ⊆ [a] ↔ ∃ n, L = replicate n a := by
  simp only [eq_replicate, subset_def, mem_singleton, exists_eq_left']
#align list.subset_singleton_iff List.subset_singleton_iff

@[simp] theorem map_replicate (f : α → β) (n) (a : α) :
    map f (replicate n a) = replicate n (f a) := by
  induction n <;> [rfl; simp only [*, replicate, map]]
#align list.map_replicate List.map_replicate

@[simp] theorem tail_replicate (a : α) (n) :
    tail (replicate n a) = replicate (n - 1) a := by cases n <;> rfl
#align list.tail_replicate List.tail_replicate

@[simp] theorem join_replicate_nil (n : ℕ) : join (replicate n []) = @nil α := by
  induction n <;> [rfl; simp only [*, replicate, join, append_nil]]
#align list.join_replicate_nil List.join_replicate_nil

theorem replicate_right_injective {n : ℕ} (hn : n ≠ 0) : Injective (@replicate α n) :=
  fun _ _ h => (eq_replicate.1 h).2 _ <| mem_replicate.2 ⟨hn, rfl⟩
#align list.replicate_right_injective List.replicate_right_injective

theorem replicate_right_inj {a b : α} {n : ℕ} (hn : n ≠ 0) :
    replicate n a = replicate n b ↔ a = b :=
  (replicate_right_injective hn).eq_iff
#align list.replicate_right_inj List.replicate_right_inj

@[simp] theorem replicate_right_inj' {a b : α} : ∀ {n},
    replicate n a = replicate n b ↔ n = 0 ∨ a = b
  | 0 => by simp
  | n + 1 => (replicate_right_inj n.succ_ne_zero).trans <| by simp only [n.succ_ne_zero, false_or]
#align list.replicate_right_inj' List.replicate_right_inj'

theorem replicate_left_injective (a : α) : Injective (replicate · a) :=
  LeftInverse.injective (length_replicate · a)
#align list.replicate_left_injective List.replicate_left_injective

@[simp] theorem replicate_left_inj {a : α} {n m : ℕ} : replicate n a = replicate m a ↔ n = m :=
  (replicate_left_injective a).eq_iff
#align list.replicate_left_inj List.replicate_left_inj

@[simp] theorem head_replicate (n : ℕ) (a : α) (h) : head (replicate n a) h = a := by
  cases n <;> simp at h ⊢

/-! ### pure -/

theorem mem_pure {α} (x y : α) : x ∈ (pure y : List α) ↔ x = y := by simp
#align list.mem_pure List.mem_pure

/-! ### bind -/

@[simp]
theorem bind_eq_bind {α β} (f : α → List β) (l : List α) : l >>= f = l.bind f :=
  rfl
#align list.bind_eq_bind List.bind_eq_bind

#align list.bind_append List.append_bind

/-! ### concat -/

#align list.concat_nil List.concat_nil
#align list.concat_cons List.concat_cons

#align list.concat_eq_append List.concat_eq_append
#align list.init_eq_of_concat_eq List.init_eq_of_concat_eq
#align list.last_eq_of_concat_eq List.last_eq_of_concat_eq
#align list.concat_ne_nil List.concat_ne_nil
#align list.concat_append List.concat_append
#align list.length_concat List.length_concat
#align list.append_concat List.append_concat

/-! ### reverse -/

#align list.reverse_nil List.reverse_nil

#align list.reverse_core List.reverseAux

-- Porting note: Do we need this?
attribute [local simp] reverseAux

#align list.reverse_cons List.reverse_cons

#align list.reverse_core_eq List.reverseAux_eq

theorem reverse_cons' (a : α) (l : List α) : reverse (a :: l) = concat (reverse l) a := by
  simp only [reverse_cons, concat_eq_append]
#align list.reverse_cons' List.reverse_cons'

theorem reverse_concat' (l : List α) (a : α) : (l ++ [a]).reverse = a :: l.reverse := by
  rw [reverse_append]; rfl

-- Porting note (#10618): simp can prove this
-- @[simp]
theorem reverse_singleton (a : α) : reverse [a] = [a] :=
  rfl
#align list.reverse_singleton List.reverse_singleton

#align list.reverse_append List.reverse_append
#align list.reverse_concat List.reverse_concat
#align list.reverse_reverse List.reverse_reverse

@[simp]
theorem reverse_involutive : Involutive (@reverse α) :=
  reverse_reverse
#align list.reverse_involutive List.reverse_involutive

@[simp]
theorem reverse_injective : Injective (@reverse α) :=
  reverse_involutive.injective
#align list.reverse_injective List.reverse_injective

theorem reverse_surjective : Surjective (@reverse α) :=
  reverse_involutive.surjective
#align list.reverse_surjective List.reverse_surjective

theorem reverse_bijective : Bijective (@reverse α) :=
  reverse_involutive.bijective
#align list.reverse_bijective List.reverse_bijective

@[simp]
theorem reverse_inj {l₁ l₂ : List α} : reverse l₁ = reverse l₂ ↔ l₁ = l₂ :=
  reverse_injective.eq_iff
#align list.reverse_inj List.reverse_inj

theorem reverse_eq_iff {l l' : List α} : l.reverse = l' ↔ l = l'.reverse :=
  reverse_involutive.eq_iff
#align list.reverse_eq_iff List.reverse_eq_iff

#align list.reverse_eq_nil List.reverse_eq_nil_iff

theorem concat_eq_reverse_cons (a : α) (l : List α) : concat l a = reverse (a :: reverse l) := by
  simp only [concat_eq_append, reverse_cons, reverse_reverse]
#align list.concat_eq_reverse_cons List.concat_eq_reverse_cons

#align list.length_reverse List.length_reverse

-- Porting note: This one was @[simp] in mathlib 3,
-- but Lean contains a competing simp lemma reverse_map.
-- For now we remove @[simp] to avoid simplification loops.
-- TODO: Change Lean lemma to match mathlib 3?
theorem map_reverse (f : α → β) (l : List α) : map f (reverse l) = reverse (map f l) :=
  (reverse_map f l).symm
#align list.map_reverse List.map_reverse

theorem map_reverseAux (f : α → β) (l₁ l₂ : List α) :
    map f (reverseAux l₁ l₂) = reverseAux (map f l₁) (map f l₂) := by
  simp only [reverseAux_eq, map_append, map_reverse]
#align list.map_reverse_core List.map_reverseAux

#align list.mem_reverse List.mem_reverse

@[simp] theorem reverse_replicate (n) (a : α) : reverse (replicate n a) = replicate n a :=
  eq_replicate.2
    ⟨by rw [length_reverse, length_replicate],
     fun b h => eq_of_mem_replicate (mem_reverse.1 h)⟩
#align list.reverse_replicate List.reverse_replicate

/-! ### empty -/

-- Porting note: this does not work as desired
-- attribute [simp] List.isEmpty

theorem isEmpty_iff_eq_nil {l : List α} : l.isEmpty ↔ l = [] := by cases l <;> simp [isEmpty]
#align list.empty_iff_eq_nil List.isEmpty_iff_eq_nil

/-! ### dropLast -/

#align list.length_init List.length_dropLast

/-! ### getLast -/

@[simp]
theorem getLast_cons {a : α} {l : List α} :
    ∀ h : l ≠ nil, getLast (a :: l) (cons_ne_nil a l) = getLast l h := by
  induction l <;> intros
  · contradiction
  · rfl
#align list.last_cons List.getLast_cons

theorem getLast_append_singleton {a : α} (l : List α) :
    getLast (l ++ [a]) (append_ne_nil_of_ne_nil_right l _ (cons_ne_nil a _)) = a := by
  simp only [getLast_append]
#align list.last_append_singleton List.getLast_append_singleton

-- Porting note: name should be fixed upstream
theorem getLast_append' (l₁ l₂ : List α) (h : l₂ ≠ []) :
    getLast (l₁ ++ l₂) (append_ne_nil_of_ne_nil_right l₁ l₂ h) = getLast l₂ h := by
  induction' l₁ with _ _ ih
  · simp
  · simp only [cons_append]
    rw [List.getLast_cons]
    exact ih
#align list.last_append List.getLast_append'

theorem getLast_concat' {a : α} (l : List α) : getLast (concat l a) (concat_ne_nil a l) = a :=
  getLast_concat ..
#align list.last_concat List.getLast_concat'

@[simp]
theorem getLast_singleton' (a : α) : getLast [a] (cons_ne_nil a []) = a := rfl
#align list.last_singleton List.getLast_singleton'

-- Porting note (#10618): simp can prove this
-- @[simp]
theorem getLast_cons_cons (a₁ a₂ : α) (l : List α) :
    getLast (a₁ :: a₂ :: l) (cons_ne_nil _ _) = getLast (a₂ :: l) (cons_ne_nil a₂ l) :=
  rfl
#align list.last_cons_cons List.getLast_cons_cons

theorem dropLast_append_getLast : ∀ {l : List α} (h : l ≠ []), dropLast l ++ [getLast l h] = l
  | [], h => absurd rfl h
  | [a], h => rfl
  | a :: b :: l, h => by
    rw [dropLast_cons₂, cons_append, getLast_cons (cons_ne_nil _ _)]
    congr
    exact dropLast_append_getLast (cons_ne_nil b l)
#align list.init_append_last List.dropLast_append_getLast

theorem getLast_congr {l₁ l₂ : List α} (h₁ : l₁ ≠ []) (h₂ : l₂ ≠ []) (h₃ : l₁ = l₂) :
    getLast l₁ h₁ = getLast l₂ h₂ := by subst l₁; rfl
#align list.last_congr List.getLast_congr

#align list.last_mem List.getLast_mem

theorem getLast_replicate_succ (m : ℕ) (a : α) :
    (replicate (m + 1) a).getLast (ne_nil_of_length_eq_succ (length_replicate _ _)) = a := by
  simp only [replicate_succ']
  exact getLast_append_singleton _
#align list.last_replicate_succ List.getLast_replicate_succ

/-! ### getLast? -/

-- Porting note: Moved earlier in file, for use in subsequent lemmas.
@[simp]
theorem getLast?_cons_cons (a b : α) (l : List α) :
    getLast? (a :: b :: l) = getLast? (b :: l) := rfl

@[simp]
theorem getLast?_isNone : ∀ {l : List α}, (getLast? l).isNone ↔ l = []
  | [] => by simp
  | [a] => by simp
  | a :: b :: l => by simp [@getLast?_isNone (b :: l)]
#align list.last'_is_none List.getLast?_isNone

@[simp]
theorem getLast?_isSome : ∀ {l : List α}, l.getLast?.isSome ↔ l ≠ []
  | [] => by simp
  | [a] => by simp
  | a :: b :: l => by simp [@getLast?_isSome (b :: l)]
#align list.last'_is_some List.getLast?_isSome

theorem mem_getLast?_eq_getLast : ∀ {l : List α} {x : α}, x ∈ l.getLast? → ∃ h, x = getLast l h
  | [], x, hx => False.elim <| by simp at hx
  | [a], x, hx =>
    have : a = x := by simpa using hx
    this ▸ ⟨cons_ne_nil a [], rfl⟩
  | a :: b :: l, x, hx => by
    rw [getLast?_cons_cons] at hx
    rcases mem_getLast?_eq_getLast hx with ⟨_, h₂⟩
    use cons_ne_nil _ _
    assumption
#align list.mem_last'_eq_last List.mem_getLast?_eq_getLast

theorem getLast?_eq_getLast_of_ne_nil : ∀ {l : List α} (h : l ≠ []), l.getLast? = some (l.getLast h)
  | [], h => (h rfl).elim
  | [_], _ => rfl
  | _ :: b :: l, _ => @getLast?_eq_getLast_of_ne_nil (b :: l) (cons_ne_nil _ _)
#align list.last'_eq_last_of_ne_nil List.getLast?_eq_getLast_of_ne_nil

theorem mem_getLast?_cons {x y : α} : ∀ {l : List α}, x ∈ l.getLast? → x ∈ (y :: l).getLast?
  | [], _ => by contradiction
  | _ :: _, h => h
#align list.mem_last'_cons List.mem_getLast?_cons

theorem mem_of_mem_getLast? {l : List α} {a : α} (ha : a ∈ l.getLast?) : a ∈ l :=
  let ⟨_, h₂⟩ := mem_getLast?_eq_getLast ha
  h₂.symm ▸ getLast_mem _
#align list.mem_of_mem_last' List.mem_of_mem_getLast?

theorem dropLast_append_getLast? : ∀ {l : List α}, ∀ a ∈ l.getLast?, dropLast l ++ [a] = l
  | [], a, ha => (Option.not_mem_none a ha).elim
  | [a], _, rfl => rfl
  | a :: b :: l, c, hc => by
    rw [getLast?_cons_cons] at hc
    rw [dropLast_cons₂, cons_append, dropLast_append_getLast? _ hc]
#align list.init_append_last' List.dropLast_append_getLast?

theorem getLastI_eq_getLast? [Inhabited α] : ∀ l : List α, l.getLastI = l.getLast?.iget
  | [] => by simp [getLastI, Inhabited.default]
  | [a] => rfl
  | [a, b] => rfl
  | [a, b, c] => rfl
  | _ :: _ :: c :: l => by simp [getLastI, getLastI_eq_getLast? (c :: l)]
#align list.ilast_eq_last' List.getLastI_eq_getLast?

@[simp]
theorem getLast?_append_cons :
    ∀ (l₁ : List α) (a : α) (l₂ : List α), getLast? (l₁ ++ a :: l₂) = getLast? (a :: l₂)
  | [], a, l₂ => rfl
  | [b], a, l₂ => rfl
  | b :: c :: l₁, a, l₂ => by rw [cons_append, cons_append, getLast?_cons_cons,
    ← cons_append, getLast?_append_cons (c :: l₁)]
#align list.last'_append_cons List.getLast?_append_cons

#align list.last'_cons_cons List.getLast?_cons_cons

theorem getLast?_append_of_ne_nil (l₁ : List α) :
    ∀ {l₂ : List α} (_ : l₂ ≠ []), getLast? (l₁ ++ l₂) = getLast? l₂
  | [], hl₂ => by contradiction
  | b :: l₂, _ => getLast?_append_cons l₁ b l₂
#align list.last'_append_of_ne_nil List.getLast?_append_of_ne_nil

theorem getLast?_append {l₁ l₂ : List α} {x : α} (h : x ∈ l₂.getLast?) :
    x ∈ (l₁ ++ l₂).getLast? := by
  cases l₂
  · contradiction
  · rw [List.getLast?_append_cons]
    exact h
#align list.last'_append List.getLast?_append

/-! ### head(!?) and tail -/

@[simp]
theorem head!_nil [Inhabited α] : ([] : List α).head! = default := rfl

@[simp] theorem head_cons_tail (x : List α) (h : x ≠ []) : x.head h :: x.tail = x := by
  cases x <;> simp at h ⊢

theorem head!_eq_head? [Inhabited α] (l : List α) : head! l = (head? l).iget := by cases l <;> rfl
#align list.head_eq_head' List.head!_eq_head?

theorem surjective_head! [Inhabited α] : Surjective (@head! α _) := fun x => ⟨[x], rfl⟩
#align list.surjective_head List.surjective_head!

theorem surjective_head? : Surjective (@head? α) :=
  Option.forall.2 ⟨⟨[], rfl⟩, fun x => ⟨[x], rfl⟩⟩
#align list.surjective_head' List.surjective_head?

theorem surjective_tail : Surjective (@tail α)
  | [] => ⟨[], rfl⟩
  | a :: l => ⟨a :: a :: l, rfl⟩
#align list.surjective_tail List.surjective_tail

theorem eq_cons_of_mem_head? {x : α} : ∀ {l : List α}, x ∈ l.head? → l = x :: tail l
  | [], h => (Option.not_mem_none _ h).elim
  | a :: l, h => by
    simp only [head?, Option.mem_def, Option.some_inj] at h
    exact h ▸ rfl
#align list.eq_cons_of_mem_head' List.eq_cons_of_mem_head?

theorem mem_of_mem_head? {x : α} {l : List α} (h : x ∈ l.head?) : x ∈ l :=
  (eq_cons_of_mem_head? h).symm ▸ mem_cons_self _ _
#align list.mem_of_mem_head' List.mem_of_mem_head?

@[simp] theorem head!_cons [Inhabited α] (a : α) (l : List α) : head! (a :: l) = a := rfl
#align list.head_cons List.head!_cons

#align list.tail_nil List.tail_nil
#align list.tail_cons List.tail_cons

@[simp]
theorem head!_append [Inhabited α] (t : List α) {s : List α} (h : s ≠ []) :
    head! (s ++ t) = head! s := by
  induction s
  · contradiction
  · rfl
#align list.head_append List.head!_append

theorem head?_append {s t : List α} {x : α} (h : x ∈ s.head?) : x ∈ (s ++ t).head? := by
  cases s
  · contradiction
  · exact h
#align list.head'_append List.head?_append

theorem head?_append_of_ne_nil :
    ∀ (l₁ : List α) {l₂ : List α} (_ : l₁ ≠ []), head? (l₁ ++ l₂) = head? l₁
  | _ :: _, _, _ => rfl
#align list.head'_append_of_ne_nil List.head?_append_of_ne_nil

theorem tail_append_singleton_of_ne_nil {a : α} {l : List α} (h : l ≠ nil) :
    tail (l ++ [a]) = tail l ++ [a] := by
  induction l
  · contradiction
  · rw [tail, cons_append, tail]
#align list.tail_append_singleton_of_ne_nil List.tail_append_singleton_of_ne_nil

theorem cons_head?_tail : ∀ {l : List α} {a : α}, a ∈ head? l → a :: tail l = l
  | [], a, h => by contradiction
  | b :: l, a, h => by
    simp? at h says simp only [head?_cons, Option.mem_def, Option.some.injEq] at h
    simp [h]
#align list.cons_head'_tail List.cons_head?_tail

theorem head!_mem_head? [Inhabited α] : ∀ {l : List α}, l ≠ [] → head! l ∈ head? l
  | [], h => by contradiction
  | a :: l, _ => rfl
#align list.head_mem_head' List.head!_mem_head?

theorem cons_head!_tail [Inhabited α] {l : List α} (h : l ≠ []) : head! l :: tail l = l :=
  cons_head?_tail (head!_mem_head? h)
#align list.cons_head_tail List.cons_head!_tail

theorem head!_mem_self [Inhabited α] {l : List α} (h : l ≠ nil) : l.head! ∈ l := by
  have h' := mem_cons_self l.head! l.tail
  rwa [cons_head!_tail h] at h'
#align list.head_mem_self List.head!_mem_self

theorem head_mem {l : List α} : ∀ (h : l ≠ nil), l.head h ∈ l := by
  cases l <;> simp

@[simp]
theorem head?_map (f : α → β) (l) : head? (map f l) = (head? l).map f := by cases l <;> rfl
#align list.head'_map List.head?_map

theorem tail_append_of_ne_nil (l l' : List α) (h : l ≠ []) : (l ++ l').tail = l.tail ++ l' := by
  cases l
  · contradiction
  · simp
#align list.tail_append_of_ne_nil List.tail_append_of_ne_nil

#align list.nth_le_eq_iff List.get_eq_iff

theorem get_eq_get? (l : List α) (i : Fin l.length) :
    l.get i = (l.get? i).get (by simp [get?_eq_get]) := by
  simp [get_eq_iff]
#align list.some_nth_le_eq List.get?_eq_get

section deprecated
set_option linter.deprecated false -- TODO(Mario): make replacements for theorems in this section

/-- nth element of a list `l` given `n < l.length`. -/
@[deprecated get] -- 2023-01-05
def nthLe (l : List α) (n) (h : n < l.length) : α := get l ⟨n, h⟩
#align list.nth_le List.nthLe

@[simp] theorem nthLe_tail (l : List α) (i) (h : i < l.tail.length)
    (h' : i + 1 < l.length := (by simp only [length_tail] at h; omega)) :
    l.tail.nthLe i h = l.nthLe (i + 1) h' := by
  cases l <;> [cases h; rfl]
#align list.nth_le_tail List.nthLe_tail

theorem nthLe_cons_aux {l : List α} {a : α} {n} (hn : n ≠ 0) (h : n < (a :: l).length) :
    n - 1 < l.length := by
  contrapose! h
  rw [length_cons]
  omega
#align list.nth_le_cons_aux List.nthLe_cons_aux

theorem nthLe_cons {l : List α} {a : α} {n} (hl) :
    (a :: l).nthLe n hl = if hn : n = 0 then a else l.nthLe (n - 1) (nthLe_cons_aux hn hl) := by
  split_ifs with h
  · simp [nthLe, h]
  cases l
  · rw [length_singleton, Nat.lt_succ_iff] at hl
    omega
  cases n
  · contradiction
  rfl
#align list.nth_le_cons List.nthLe_cons

end deprecated

-- Porting note: List.modifyHead has @[simp], and Lean 4 treats this as
-- an invitation to unfold modifyHead in any context,
-- not just use the equational lemmas.

-- @[simp]
@[simp 1100, nolint simpNF]
theorem modifyHead_modifyHead (l : List α) (f g : α → α) :
    (l.modifyHead f).modifyHead g = l.modifyHead (g ∘ f) := by cases l <;> simp
#align list.modify_head_modify_head List.modifyHead_modifyHead

/-! ### Induction from the right -/

/-- Induction principle from the right for lists: if a property holds for the empty list, and
for `l ++ [a]` if it holds for `l`, then it holds for all lists. The principle is given for
a `Sort`-valued predicate, i.e., it can also be used to construct data. -/
@[elab_as_elim]
def reverseRecOn {motive : List α → Sort*} (l : List α) (nil : motive [])
    (append_singleton : ∀ (l : List α) (a : α), motive l → motive (l ++ [a])) : motive l :=
  match h : reverse l with
  | [] => cast (congr_arg motive <| by simpa using congr(reverse $h.symm)) <|
      nil
  | head :: tail =>
    cast (congr_arg motive <| by simpa using congr(reverse $h.symm)) <|
      append_singleton _ head <| reverseRecOn (reverse tail) nil append_singleton
termination_by l.length
decreasing_by
  simp_wf
  rw [← length_reverse l, h, length_cons]
  simp [Nat.lt_succ]
#align list.reverse_rec_on List.reverseRecOn

@[simp]
theorem reverseRecOn_nil {motive : List α → Sort*} (nil : motive [])
    (append_singleton : ∀ (l : List α) (a : α), motive l → motive (l ++ [a])) :
    reverseRecOn [] nil append_singleton = nil := reverseRecOn.eq_1 ..

-- `unusedHavesSuffices` is getting confused by the unfolding of `reverseRecOn`
@[simp, nolint unusedHavesSuffices]
theorem reverseRecOn_concat {motive : List α → Sort*} (x : α) (xs : List α) (nil : motive [])
    (append_singleton : ∀ (l : List α) (a : α), motive l → motive (l ++ [a])) :
    reverseRecOn (motive := motive) (xs ++ [x]) nil append_singleton =
      append_singleton _ _ (reverseRecOn (motive := motive) xs nil append_singleton) := by
  suffices ∀ ys (h : reverse (reverse xs) = ys),
      reverseRecOn (motive := motive) (xs ++ [x]) nil append_singleton =
        cast (by simp [(reverse_reverse _).symm.trans h])
          (append_singleton _ x (reverseRecOn (motive := motive) ys nil append_singleton)) by
    exact this _ (reverse_reverse xs)
  intros ys hy
  conv_lhs => unfold reverseRecOn
  split
  next h => simp at h
  next heq =>
    revert heq
    simp only [reverse_append, reverse_cons, reverse_nil, nil_append, singleton_append, cons.injEq]
    rintro ⟨rfl, rfl⟩
    subst ys
    rfl

/-- Bidirectional induction principle for lists: if a property holds for the empty list, the
singleton list, and `a :: (l ++ [b])` from `l`, then it holds for all lists. This can be used to
prove statements about palindromes. The principle is given for a `Sort`-valued predicate, i.e., it
can also be used to construct data. -/
@[elab_as_elim]
def bidirectionalRec {motive : List α → Sort*} (nil : motive []) (singleton : ∀ a : α, motive [a])
    (cons_append : ∀ (a : α) (l : List α) (b : α), motive l → motive (a :: (l ++ [b]))) :
    ∀ l, motive l
  | [] => nil
  | [a] => singleton a
  | a :: b :: l =>
    let l' := dropLast (b :: l)
    let b' := getLast (b :: l) (cons_ne_nil _ _)
    cast (by rw [← dropLast_append_getLast (cons_ne_nil b l)]) <|
      cons_append a l' b' (bidirectionalRec nil singleton cons_append l')
termination_by l => l.length
#align list.bidirectional_rec List.bidirectionalRecₓ -- universe order

@[simp]
theorem bidirectionalRec_nil {motive : List α → Sort*}
    (nil : motive []) (singleton : ∀ a : α, motive [a])
    (cons_append : ∀ (a : α) (l : List α) (b : α), motive l → motive (a :: (l ++ [b]))) :
    bidirectionalRec nil singleton cons_append [] = nil := bidirectionalRec.eq_1 ..


@[simp]
theorem bidirectionalRec_singleton {motive : List α → Sort*}
    (nil : motive []) (singleton : ∀ a : α, motive [a])
    (cons_append : ∀ (a : α) (l : List α) (b : α), motive l → motive (a :: (l ++ [b]))) (a : α):
    bidirectionalRec nil singleton cons_append [a] = singleton a :=
  by simp [bidirectionalRec]

@[simp]
theorem bidirectionalRec_cons_append {motive : List α → Sort*}
    (nil : motive []) (singleton : ∀ a : α, motive [a])
    (cons_append : ∀ (a : α) (l : List α) (b : α), motive l → motive (a :: (l ++ [b])))
    (a : α) (l : List α) (b : α) :
    bidirectionalRec nil singleton cons_append (a :: (l ++ [b])) =
      cons_append a l b (bidirectionalRec nil singleton cons_append l) := by
  conv_lhs => unfold bidirectionalRec
  cases l with
  | nil => rfl
  | cons x xs =>
  simp only [List.cons_append]
  dsimp only [← List.cons_append]
  suffices ∀ (ys init : List α) (hinit : init = ys) (last : α) (hlast : last = b),
      (cons_append a init last
        (bidirectionalRec nil singleton cons_append init)) =
      cast (congr_arg motive <| by simp [hinit, hlast])
        (cons_append a ys b (bidirectionalRec nil singleton cons_append ys)) by
    rw [this (x :: xs) _ (by rw [dropLast_append_cons, dropLast_single, append_nil]) _ (by simp)]
    simp
  rintro ys init rfl last rfl
  rfl

/-- Like `bidirectionalRec`, but with the list parameter placed first. -/
@[elab_as_elim]
abbrev bidirectionalRecOn {C : List α → Sort*} (l : List α) (H0 : C []) (H1 : ∀ a : α, C [a])
    (Hn : ∀ (a : α) (l : List α) (b : α), C l → C (a :: (l ++ [b]))) : C l :=
  bidirectionalRec H0 H1 Hn l
#align list.bidirectional_rec_on List.bidirectionalRecOn

/-! ### sublists -/

attribute [refl] List.Sublist.refl

#align list.nil_sublist List.nil_sublist
#align list.sublist.refl List.Sublist.refl
#align list.sublist.trans List.Sublist.trans
#align list.sublist_cons List.sublist_cons
#align list.sublist_of_cons_sublist List.sublist_of_cons_sublist

theorem Sublist.cons_cons {l₁ l₂ : List α} (a : α) (s : l₁ <+ l₂) : a :: l₁ <+ a :: l₂ :=
  Sublist.cons₂ _ s
#align list.sublist.cons_cons List.Sublist.cons_cons

#align list.sublist_append_left List.sublist_append_left
#align list.sublist_append_right List.sublist_append_right

theorem sublist_cons_of_sublist (a : α) (h : l₁ <+ l₂) : l₁ <+ a :: l₂ := h.cons _
#align list.sublist_cons_of_sublist List.sublist_cons_of_sublist

#align list.sublist_append_of_sublist_left List.sublist_append_of_sublist_left
#align list.sublist_append_of_sublist_right List.sublist_append_of_sublist_right

theorem tail_sublist : ∀ l : List α, tail l <+ l
  | [] => .slnil
  | a::l => sublist_cons a l
#align list.tail_sublist List.tail_sublist

@[gcongr] protected theorem Sublist.tail : ∀ {l₁ l₂ : List α}, l₁ <+ l₂ → tail l₁ <+ tail l₂
  | _, _, slnil => .slnil
  | _, _, Sublist.cons _ h => (tail_sublist _).trans h
  | _, _, Sublist.cons₂ _ h => h

theorem Sublist.of_cons_cons {l₁ l₂ : List α} {a b : α} (h : a :: l₁ <+ b :: l₂) : l₁ <+ l₂ :=
  h.tail
#align list.sublist_of_cons_sublist_cons List.Sublist.of_cons_cons

@[deprecated] -- 2024-04-07
theorem sublist_of_cons_sublist_cons {a} (h : a :: l₁ <+ a :: l₂) : l₁ <+ l₂ := h.of_cons_cons

attribute [simp] cons_sublist_cons
@[deprecated] alias cons_sublist_cons_iff := cons_sublist_cons -- 2024-04-07
#align list.cons_sublist_cons_iff List.cons_sublist_cons_iff

#align list.append_sublist_append_left List.append_sublist_append_left
#align list.sublist.append_right List.Sublist.append_right
#align list.sublist_or_mem_of_sublist List.sublist_or_mem_of_sublist
#align list.sublist.reverse List.Sublist.reverse

#align list.reverse_sublist_iff List.reverse_sublist

#align list.append_sublist_append_right List.append_sublist_append_right
#align list.sublist.append List.Sublist.append
#align list.sublist.subset List.Sublist.subset

#align list.singleton_sublist List.singleton_sublist

theorem eq_nil_of_sublist_nil {l : List α} (s : l <+ []) : l = [] :=
  eq_nil_of_subset_nil <| s.subset
#align list.eq_nil_of_sublist_nil List.eq_nil_of_sublist_nil

-- Porting note: this lemma seems to have been renamed on the occasion of its move to Batteries
alias sublist_nil_iff_eq_nil := sublist_nil
#align list.sublist_nil_iff_eq_nil List.sublist_nil_iff_eq_nil

@[simp] lemma sublist_singleton {l : List α} {a : α} : l <+ [a] ↔ l = [] ∨ l = [a] := by
  constructor <;> rintro (_ | _) <;> aesop

#align list.replicate_sublist_replicate List.replicate_sublist_replicate

theorem sublist_replicate_iff {l : List α} {a : α} {n : ℕ} :
    l <+ replicate n a ↔ ∃ k ≤ n, l = replicate k a :=
  ⟨fun h =>
    ⟨l.length, h.length_le.trans_eq (length_replicate _ _),
      eq_replicate_length.mpr fun b hb => eq_of_mem_replicate (h.subset hb)⟩,
    by rintro ⟨k, h, rfl⟩; exact (replicate_sublist_replicate _).mpr h⟩
#align list.sublist_replicate_iff List.sublist_replicate_iff

#align list.sublist.eq_of_length List.Sublist.eq_of_length

#align list.sublist.eq_of_length_le List.Sublist.eq_of_length_le

theorem Sublist.antisymm (s₁ : l₁ <+ l₂) (s₂ : l₂ <+ l₁) : l₁ = l₂ :=
  s₁.eq_of_length_le s₂.length_le
#align list.sublist.antisymm List.Sublist.antisymm

instance decidableSublist [DecidableEq α] : ∀ l₁ l₂ : List α, Decidable (l₁ <+ l₂)
  | [], _ => isTrue <| nil_sublist _
  | _ :: _, [] => isFalse fun h => List.noConfusion <| eq_nil_of_sublist_nil h
  | a :: l₁, b :: l₂ =>
    if h : a = b then
      @decidable_of_decidable_of_iff _ _ (decidableSublist l₁ l₂) <| h ▸ cons_sublist_cons.symm
    else
      @decidable_of_decidable_of_iff _ _ (decidableSublist (a :: l₁) l₂)
        ⟨sublist_cons_of_sublist _, fun s =>
          match a, l₁, s, h with
          | _, _, Sublist.cons _ s', h => s'
          | _, _, Sublist.cons₂ t _, h => absurd rfl h⟩
#align list.decidable_sublist List.decidableSublist

/-! ### indexOf -/

section IndexOf

variable [DecidableEq α]

#align list.index_of_nil List.indexOf_nil

/-
  Porting note: The following proofs were simpler prior to the port. These proofs use the low-level
  `findIdx.go`.
  * `indexOf_cons_self`
  * `indexOf_cons_eq`
  * `indexOf_cons_ne`
  * `indexOf_cons`

  The ported versions of the earlier proofs are given in comments.
-/

-- indexOf_cons_eq _ rfl
@[simp]
theorem indexOf_cons_self (a : α) (l : List α) : indexOf a (a :: l) = 0 := by
  rw [indexOf, findIdx_cons, beq_self_eq_true, cond]
#align list.index_of_cons_self List.indexOf_cons_self

-- fun e => if_pos e
theorem indexOf_cons_eq {a b : α} (l : List α) : b = a → indexOf a (b :: l) = 0
  | e => by rw [← e]; exact indexOf_cons_self b l
#align list.index_of_cons_eq List.indexOf_cons_eq

-- fun n => if_neg n
@[simp]
theorem indexOf_cons_ne {a b : α} (l : List α) : b ≠ a → indexOf a (b :: l) = succ (indexOf a l)
  | h => by simp only [indexOf, findIdx_cons, Bool.cond_eq_ite, beq_iff_eq, h, ite_false]
#align list.index_of_cons_ne List.indexOf_cons_ne

#align list.index_of_cons List.indexOf_cons

theorem indexOf_eq_length {a : α} {l : List α} : indexOf a l = length l ↔ a ∉ l := by
  induction' l with b l ih
  · exact iff_of_true rfl (not_mem_nil _)
  simp only [length, mem_cons, indexOf_cons, eq_comm]
  rw [cond_eq_if]
  split_ifs with h <;> simp at h
  · exact iff_of_false (by rintro ⟨⟩) fun H => H <| Or.inl h.symm
  · simp only [Ne.symm h, false_or_iff]
    rw [← ih]
    exact succ_inj'
#align list.index_of_eq_length List.indexOf_eq_length

@[simp]
theorem indexOf_of_not_mem {l : List α} {a : α} : a ∉ l → indexOf a l = length l :=
  indexOf_eq_length.2
#align list.index_of_of_not_mem List.indexOf_of_not_mem

theorem indexOf_le_length {a : α} {l : List α} : indexOf a l ≤ length l := by
  induction' l with b l ih; · rfl
  simp only [length, indexOf_cons, cond_eq_if, beq_iff_eq]
  by_cases h : b = a
  · rw [if_pos h]; exact Nat.zero_le _
  · rw [if_neg h]; exact succ_le_succ ih
#align list.index_of_le_length List.indexOf_le_length

theorem indexOf_lt_length {a} {l : List α} : indexOf a l < length l ↔ a ∈ l :=
  ⟨fun h => Decidable.by_contradiction fun al => Nat.ne_of_lt h <| indexOf_eq_length.2 al,
   fun al => (lt_of_le_of_ne indexOf_le_length) fun h => indexOf_eq_length.1 h al⟩
#align list.index_of_lt_length List.indexOf_lt_length

theorem indexOf_append_of_mem {a : α} (h : a ∈ l₁) : indexOf a (l₁ ++ l₂) = indexOf a l₁ := by
  induction' l₁ with d₁ t₁ ih
  · exfalso
    exact not_mem_nil a h
  rw [List.cons_append]
  by_cases hh : d₁ = a
  · iterate 2 rw [indexOf_cons_eq _ hh]
  rw [indexOf_cons_ne _ hh, indexOf_cons_ne _ hh, ih (mem_of_ne_of_mem (Ne.symm hh) h)]
#align list.index_of_append_of_mem List.indexOf_append_of_mem

theorem indexOf_append_of_not_mem {a : α} (h : a ∉ l₁) :
    indexOf a (l₁ ++ l₂) = l₁.length + indexOf a l₂ := by
  induction' l₁ with d₁ t₁ ih
  · rw [List.nil_append, List.length, Nat.zero_add]
  rw [List.cons_append, indexOf_cons_ne _ (ne_of_not_mem_cons h).symm, List.length,
    ih (not_mem_of_not_mem_cons h), Nat.succ_add]
#align list.index_of_append_of_not_mem List.indexOf_append_of_not_mem

end IndexOf

/-! ### nth element -/

section deprecated
set_option linter.deprecated false

@[deprecated get_of_mem] -- 2023-01-05
theorem nthLe_of_mem {a} {l : List α} (h : a ∈ l) : ∃ n h, nthLe l n h = a :=
  let ⟨i, h⟩ := get_of_mem h; ⟨i.1, i.2, h⟩
#align list.nth_le_of_mem List.nthLe_of_mem

@[deprecated get?_eq_get] -- 2023-01-05
theorem nthLe_get? {l : List α} {n} (h) : get? l n = some (nthLe l n h) := get?_eq_get _
#align list.nth_le_nth List.nthLe_get?

#align list.nth_len_le List.get?_len_le

@[simp]
theorem get?_length (l : List α) : l.get? l.length = none := get?_len_le le_rfl
#align list.nth_length List.get?_length

#align list.nth_eq_some List.get?_eq_some
#align list.nth_eq_none_iff List.get?_eq_none
#align list.nth_of_mem List.get?_of_mem

@[deprecated get_mem] -- 2023-01-05
theorem nthLe_mem (l : List α) (n h) : nthLe l n h ∈ l := get_mem ..
#align list.nth_le_mem List.nthLe_mem

#align list.nth_mem List.get?_mem

@[deprecated mem_iff_get] -- 2023-01-05
theorem mem_iff_nthLe {a} {l : List α} : a ∈ l ↔ ∃ n h, nthLe l n h = a :=
  mem_iff_get.trans ⟨fun ⟨⟨n, h⟩, e⟩ => ⟨n, h, e⟩, fun ⟨n, h, e⟩ => ⟨⟨n, h⟩, e⟩⟩
#align list.mem_iff_nth_le List.mem_iff_nthLe

#align list.mem_iff_nth List.mem_iff_get?
#align list.nth_zero List.get?_zero

@[deprecated] alias get?_injective := get?_inj -- 2024-05-03
#align list.nth_injective List.get?_inj

#align list.nth_map List.get?_map

@[deprecated get_map] -- 2023-01-05
theorem nthLe_map (f : α → β) {l n} (H1 H2) : nthLe (map f l) n H1 = f (nthLe l n H2) := get_map ..
#align list.nth_le_map List.nthLe_map

/-- A version of `get_map` that can be used for rewriting. -/
theorem get_map_rev (f : α → β) {l n} :
    f (get l n) = get (map f l) ⟨n.1, (l.length_map f).symm ▸ n.2⟩ := Eq.symm (get_map _)

/-- A version of `nthLe_map` that can be used for rewriting. -/
@[deprecated get_map_rev] -- 2023-01-05
theorem nthLe_map_rev (f : α → β) {l n} (H) :
    f (nthLe l n H) = nthLe (map f l) n ((l.length_map f).symm ▸ H) :=
  (nthLe_map f _ _).symm
#align list.nth_le_map_rev List.nthLe_map_rev

@[simp, deprecated get_map] -- 2023-01-05
theorem nthLe_map' (f : α → β) {l n} (H) :
    nthLe (map f l) n H = f (nthLe l n (l.length_map f ▸ H)) := nthLe_map f _ _
#align list.nth_le_map' List.nthLe_map'

#align list.nth_le_of_eq List.get_of_eq

@[simp, deprecated get_singleton] -- 2023-01-05
theorem nthLe_singleton (a : α) {n : ℕ} (hn : n < 1) : nthLe [a] n hn = a := get_singleton ..
#align list.nth_le_singleton List.get_singleton

#align list.nth_le_zero List.get_mk_zero

#align list.nth_le_append List.get_append

@[deprecated get_append_right'] -- 2023-01-05
theorem nthLe_append_right {l₁ l₂ : List α} {n : ℕ} (h₁ : l₁.length ≤ n) (h₂) :
    (l₁ ++ l₂).nthLe n h₂ = l₂.nthLe (n - l₁.length) (get_append_right_aux h₁ h₂) :=
  get_append_right' h₁ h₂
#align list.nth_le_append_right_aux List.get_append_right_aux
#align list.nth_le_append_right List.nthLe_append_right

#align list.nth_le_replicate List.get_replicate
#align list.nth_append List.get?_append
#align list.nth_append_right List.get?_append_right
#align list.last_eq_nth_le List.getLast_eq_get

theorem get_length_sub_one {l : List α} (h : l.length - 1 < l.length) :
    l.get ⟨l.length - 1, h⟩ = l.getLast (by rintro rfl; exact Nat.lt_irrefl 0 h) :=
  (getLast_eq_get l _).symm
#align list.nth_le_length_sub_one List.get_length_sub_one

#align list.nth_concat_length List.get?_concat_length

@[deprecated get_cons_length] -- 2023-01-05
theorem nthLe_cons_length : ∀ (x : α) (xs : List α) (n : ℕ) (h : n = xs.length),
    (x :: xs).nthLe n (by simp [h]) = (x :: xs).getLast (cons_ne_nil x xs) := get_cons_length
#align list.nth_le_cons_length List.nthLe_cons_length

theorem take_one_drop_eq_of_lt_length {l : List α} {n : ℕ} (h : n < l.length) :
    (l.drop n).take 1 = [l.get ⟨n, h⟩] := by
  rw [drop_eq_get_cons h, take, take]

#align list.take_one_drop_eq_of_lt_length List.take_one_drop_eq_of_lt_length
#align list.ext List.ext

-- TODO one may rename ext in the standard library, and it is also not clear
-- which of ext_get?, ext_get?', ext_get should be @[ext], if any
alias ext_get? := ext

theorem ext_get?' {l₁ l₂ : List α} (h' : ∀ n < max l₁.length l₂.length, l₁.get? n = l₂.get? n) :
    l₁ = l₂ := by
  apply ext
  intro n
  rcases Nat.lt_or_ge n <| max l₁.length l₂.length with hn | hn
  · exact h' n hn
  · simp_all [Nat.max_le, get?_eq_none.mpr]

theorem ext_get?_iff {l₁ l₂ : List α} : l₁ = l₂ ↔ ∀ n, l₁.get? n = l₂.get? n :=
  ⟨by rintro rfl _; rfl, ext_get?⟩

theorem ext_get_iff {l₁ l₂ : List α} :
    l₁ = l₂ ↔ l₁.length = l₂.length ∧ ∀ n h₁ h₂, get l₁ ⟨n, h₁⟩ = get l₂ ⟨n, h₂⟩ := by
  constructor
  · rintro rfl
    exact ⟨rfl, fun _ _ _ ↦ rfl⟩
  · intro ⟨h₁, h₂⟩
    exact ext_get h₁ h₂

theorem ext_get?_iff' {l₁ l₂ : List α} : l₁ = l₂ ↔
    ∀ n < max l₁.length l₂.length, l₁.get? n = l₂.get? n :=
  ⟨by rintro rfl _ _; rfl, ext_get?'⟩

@[deprecated ext_get] -- 2023-01-05
theorem ext_nthLe {l₁ l₂ : List α} (hl : length l₁ = length l₂)
    (h : ∀ n h₁ h₂, nthLe l₁ n h₁ = nthLe l₂ n h₂) : l₁ = l₂ :=
  ext_get hl h
#align list.ext_le List.ext_nthLe

@[simp]
theorem indexOf_get [DecidableEq α] {a : α} : ∀ {l : List α} (h), get l ⟨indexOf a l, h⟩ = a
  | b :: l, h => by
    by_cases h' : b = a <;>
    simp only [h', if_pos, if_false, indexOf_cons, get, @indexOf_get _ _ l, cond_eq_if, beq_iff_eq]
#align list.index_of_nth_le List.indexOf_get

@[simp]
theorem indexOf_get? [DecidableEq α] {a : α} {l : List α} (h : a ∈ l) :
    get? l (indexOf a l) = some a := by rw [get?_eq_get, indexOf_get (indexOf_lt_length.2 h)]
#align list.index_of_nth List.indexOf_get?

@[deprecated] -- 2023-01-05
theorem get_reverse_aux₁ :
    ∀ (l r : List α) (i h1 h2), get (reverseAux l r) ⟨i + length l, h1⟩ = get r ⟨i, h2⟩
  | [], r, i => fun h1 _ => rfl
  | a :: l, r, i => by
    rw [show i + length (a :: l) = i + 1 + length l from Nat.add_right_comm i (length l) 1]
    exact fun h1 h2 => get_reverse_aux₁ l (a :: r) (i + 1) h1 (succ_lt_succ h2)
#align list.nth_le_reverse_aux1 List.get_reverse_aux₁

theorem indexOf_inj [DecidableEq α] {l : List α} {x y : α} (hx : x ∈ l) (hy : y ∈ l) :
    indexOf x l = indexOf y l ↔ x = y :=
  ⟨fun h => by
    have x_eq_y :
        get l ⟨indexOf x l, indexOf_lt_length.2 hx⟩ =
        get l ⟨indexOf y l, indexOf_lt_length.2 hy⟩ := by
      simp only [h]
    simp only [indexOf_get] at x_eq_y; exact x_eq_y, fun h => by subst h; rfl⟩
#align list.index_of_inj List.indexOf_inj

theorem get_reverse_aux₂ :
    ∀ (l r : List α) (i : Nat) (h1) (h2),
      get (reverseAux l r) ⟨length l - 1 - i, h1⟩ = get l ⟨i, h2⟩
  | [], r, i, h1, h2 => absurd h2 (Nat.not_lt_zero _)
  | a :: l, r, 0, h1, _ => by
    have aux := get_reverse_aux₁ l (a :: r) 0
    rw [Nat.zero_add] at aux
    exact aux _ (zero_lt_succ _)
  | a :: l, r, i + 1, h1, h2 => by
    have aux := get_reverse_aux₂ l (a :: r) i
    have heq : length (a :: l) - 1 - (i + 1) = length l - 1 - i := by rw [length]; omega
    rw [← heq] at aux
    apply aux
#align list.nth_le_reverse_aux2 List.get_reverse_aux₂

@[simp] theorem get_reverse (l : List α) (i : Nat) (h1 h2) :
    get (reverse l) ⟨length l - 1 - i, h1⟩ = get l ⟨i, h2⟩ :=
  get_reverse_aux₂ _ _ _ _ _

@[simp, deprecated get_reverse] -- 2023-01-05
theorem nthLe_reverse (l : List α) (i : Nat) (h1 h2) :
    nthLe (reverse l) (length l - 1 - i) h1 = nthLe l i h2 :=
  get_reverse ..
#align list.nth_le_reverse List.nthLe_reverse

theorem nthLe_reverse' (l : List α) (n : ℕ) (hn : n < l.reverse.length) (hn') :
    l.reverse.nthLe n hn = l.nthLe (l.length - 1 - n) hn' := by
  rw [eq_comm]
  convert nthLe_reverse l.reverse n (by simpa) hn using 1
  simp
#align list.nth_le_reverse' List.nthLe_reverse'

theorem get_reverse' (l : List α) (n) (hn') :
    l.reverse.get n = l.get ⟨l.length - 1 - n, hn'⟩ := nthLe_reverse' ..

-- FIXME: prove it the other way around
attribute [deprecated get_reverse'] nthLe_reverse' -- 2023-01-05

theorem eq_cons_of_length_one {l : List α} (h : l.length = 1) :
    l = [l.nthLe 0 (by omega)] := by
  refine ext_get (by convert h) fun n h₁ h₂ => ?_
  simp only [get_singleton]
  congr
  omega
#align list.eq_cons_of_length_one List.eq_cons_of_length_one

end deprecated

theorem modifyNthTail_modifyNthTail {f g : List α → List α} (m : ℕ) :
    ∀ (n) (l : List α),
      (l.modifyNthTail f n).modifyNthTail g (m + n) =
        l.modifyNthTail (fun l => (f l).modifyNthTail g m) n
  | 0, _ => rfl
  | _ + 1, [] => rfl
  | n + 1, a :: l => congr_arg (List.cons a) (modifyNthTail_modifyNthTail m n l)
#align list.modify_nth_tail_modify_nth_tail List.modifyNthTail_modifyNthTail

theorem modifyNthTail_modifyNthTail_le {f g : List α → List α} (m n : ℕ) (l : List α)
    (h : n ≤ m) :
    (l.modifyNthTail f n).modifyNthTail g m =
      l.modifyNthTail (fun l => (f l).modifyNthTail g (m - n)) n := by
  rcases Nat.exists_eq_add_of_le h with ⟨m, rfl⟩
  rw [Nat.add_comm, modifyNthTail_modifyNthTail, Nat.add_sub_cancel]
#align list.modify_nth_tail_modify_nth_tail_le List.modifyNthTail_modifyNthTail_le

theorem modifyNthTail_modifyNthTail_same {f g : List α → List α} (n : ℕ) (l : List α) :
    (l.modifyNthTail f n).modifyNthTail g n = l.modifyNthTail (g ∘ f) n := by
  rw [modifyNthTail_modifyNthTail_le n n l (le_refl n), Nat.sub_self]; rfl
#align list.modify_nth_tail_modify_nth_tail_same List.modifyNthTail_modifyNthTail_same

#align list.modify_nth_tail_id List.modifyNthTail_id
#align list.remove_nth_eq_nth_tail List.eraseIdx_eq_modifyNthTail
#align list.update_nth_eq_modify_nth List.set_eq_modifyNth

@[deprecated (since := "2024-05-04")] alias removeNth_eq_nthTail := eraseIdx_eq_modifyNthTail

theorem modifyNth_eq_set (f : α → α) :
    ∀ (n) (l : List α), modifyNth f n l = ((fun a => set l n (f a)) <$> get? l n).getD l
  | 0, l => by cases l <;> rfl
  | n + 1, [] => rfl
  | n + 1, b :: l =>
    (congr_arg (cons b) (modifyNth_eq_set f n l)).trans <| by cases h : get? l n <;> simp [h]
#align list.modify_nth_eq_update_nth List.modifyNth_eq_set

#align list.nth_modify_nth List.get?_modifyNth

theorem length_modifyNthTail (f : List α → List α) (H : ∀ l, length (f l) = length l) :
    ∀ n l, length (modifyNthTail f n l) = length l
  | 0, _ => H _
  | _ + 1, [] => rfl
  | _ + 1, _ :: _ => @congr_arg _ _ _ _ (· + 1) (length_modifyNthTail _ H _ _)
#align list.modify_nth_tail_length List.length_modifyNthTail

-- Porting note: Duplicate of `modify_get?_length`
-- (but with a substantially better name?)
-- @[simp]
theorem length_modifyNth (f : α → α) : ∀ n l, length (modifyNth f n l) = length l :=
  modify_get?_length f
#align list.modify_nth_length List.length_modifyNth

#align list.update_nth_length List.length_set

#align list.nth_modify_nth_eq List.get?_modifyNth_eq
#align list.nth_modify_nth_ne List.get?_modifyNth_ne
#align list.nth_update_nth_eq List.get?_set_eq
#align list.nth_update_nth_of_lt List.get?_set_eq_of_lt
#align list.nth_update_nth_ne List.get?_set_ne
#align list.update_nth_nil List.set_nil
#align list.update_nth_succ List.set_succ
#align list.update_nth_comm List.set_comm

#align list.nth_le_update_nth_eq List.get_set_eq

@[simp]
theorem get_set_of_ne {l : List α} {i j : ℕ} (h : i ≠ j) (a : α)
    (hj : j < (l.set i a).length) :
    (l.set i a).get ⟨j, hj⟩ = l.get ⟨j, by simpa using hj⟩ := by
  rw [← Option.some_inj, ← List.get?_eq_get, List.get?_set_ne _ _ h, List.get?_eq_get]
#align list.nth_le_update_nth_of_ne List.get_set_of_ne

#align list.mem_or_eq_of_mem_update_nth List.mem_or_eq_of_mem_set

/-! ### map -/

#align list.map_nil List.map_nil

theorem map_eq_foldr (f : α → β) (l : List α) : map f l = foldr (fun a bs => f a :: bs) [] l := by
  induction l <;> simp [*]
#align list.map_eq_foldr List.map_eq_foldr

theorem map_congr {f g : α → β} : ∀ {l : List α}, (∀ x ∈ l, f x = g x) → map f l = map g l
  | [], _ => rfl
  | a :: l, h => by
    let ⟨h₁, h₂⟩ := forall_mem_cons.1 h
    rw [map, map, h₁, map_congr h₂]
#align list.map_congr List.map_congr

theorem map_eq_map_iff {f g : α → β} {l : List α} : map f l = map g l ↔ ∀ x ∈ l, f x = g x := by
  refine ⟨?_, map_congr⟩; intro h x hx
  rw [mem_iff_get] at hx; rcases hx with ⟨n, hn, rfl⟩
  rw [get_map_rev f, get_map_rev g]
  congr!
#align list.map_eq_map_iff List.map_eq_map_iff

theorem map_concat (f : α → β) (a : α) (l : List α) :
    map f (concat l a) = concat (map f l) (f a) := by
  induction l <;> [rfl; simp only [*, concat_eq_append, cons_append, map, map_append]]
#align list.map_concat List.map_concat

#align list.map_id'' List.map_id'

theorem map_id'' {f : α → α} (h : ∀ x, f x = x) (l : List α) : map f l = l := by
  simp [show f = id from funext h]
#align list.map_id' List.map_id''

theorem eq_nil_of_map_eq_nil {f : α → β} {l : List α} (h : map f l = nil) : l = nil :=
  eq_nil_of_length_eq_zero <| by rw [← length_map l f, h]; rfl
#align list.eq_nil_of_map_eq_nil List.eq_nil_of_map_eq_nil

@[simp]
theorem map_join (f : α → β) (L : List (List α)) : map f (join L) = join (map (map f) L) := by
  induction L <;> [rfl; simp only [*, join, map, map_append]]
#align list.map_join List.map_join

theorem bind_pure_eq_map (f : α → β) (l : List α) : l.bind (pure ∘ f) = map f l :=
  .symm <| map_eq_bind ..
#align list.bind_ret_eq_map List.bind_pure_eq_map

set_option linter.deprecated false in
@[deprecated bind_pure_eq_map] -- 2024-03-24
theorem bind_ret_eq_map (f : α → β) (l : List α) : l.bind (List.ret ∘ f) = map f l :=
  bind_pure_eq_map f l

theorem bind_congr {l : List α} {f g : α → List β} (h : ∀ x ∈ l, f x = g x) :
    List.bind l f = List.bind l g :=
  (congr_arg List.join <| map_congr h : _)
#align list.bind_congr List.bind_congr

@[simp]
theorem map_eq_map {α β} (f : α → β) (l : List α) : f <$> l = map f l :=
  rfl
#align list.map_eq_map List.map_eq_map

@[simp]
theorem map_tail (f : α → β) (l) : map f (tail l) = tail (map f l) := by cases l <;> rfl
#align list.map_tail List.map_tail

/-- A single `List.map` of a composition of functions is equal to
composing a `List.map` with another `List.map`, fully applied.
This is the reverse direction of `List.map_map`.
-/
theorem comp_map (h : β → γ) (g : α → β) (l : List α) : map (h ∘ g) l = map h (map g l) :=
  (map_map _ _ _).symm
#align list.comp_map List.comp_map

/-- Composing a `List.map` with another `List.map` is equal to
a single `List.map` of composed functions.
-/
@[simp]
theorem map_comp_map (g : β → γ) (f : α → β) : map g ∘ map f = map (g ∘ f) := by
  ext l; rw [comp_map, Function.comp_apply]
#align list.map_comp_map List.map_comp_map

section map_bijectivity

theorem _root_.Function.LeftInverse.list_map {f : α → β} {g : β → α} (h : LeftInverse f g) :
    LeftInverse (map f) (map g)
  | [] => by simp_rw [map_nil]
  | x :: xs => by simp_rw [map_cons, h x, h.list_map xs]

nonrec theorem _root_.Function.RightInverse.list_map {f : α → β} {g : β → α}
    (h : RightInverse f g) : RightInverse (map f) (map g) :=
  h.list_map

nonrec theorem _root_.Function.Involutive.list_map {f : α → α}
    (h : Involutive f) : Involutive (map f) :=
  Function.LeftInverse.list_map h

@[simp]
theorem map_leftInverse_iff {f : α → β} {g : β → α} :
    LeftInverse (map f) (map g) ↔ LeftInverse f g :=
  ⟨fun h x => by injection h [x], (·.list_map)⟩

@[simp]
theorem map_rightInverse_iff {f : α → β} {g : β → α} :
    RightInverse (map f) (map g) ↔ RightInverse f g := map_leftInverse_iff

@[simp]
theorem map_involutive_iff {f : α → α} :
    Involutive (map f) ↔ Involutive f := map_leftInverse_iff

theorem _root_.Function.Injective.list_map {f : α → β} (h : Injective f) :
    Injective (map f)
  | [], [], _ => rfl
  | x :: xs, y :: ys, hxy => by
    injection hxy with hxy hxys
    rw [h hxy, h.list_map hxys]

@[simp]
theorem map_injective_iff {f : α → β} : Injective (map f) ↔ Injective f := by
  refine ⟨fun h x y hxy => ?_, (·.list_map)⟩
  suffices [x] = [y] by simpa using this
  apply h
  simp [hxy]
#align list.map_injective_iff List.map_injective_iff

theorem _root_.Function.Surjective.list_map {f : α → β} (h : Surjective f) :
    Surjective (map f) :=
  let ⟨_, h⟩ := h.hasRightInverse; h.list_map.surjective

@[simp]
theorem map_surjective_iff {f : α → β} : Surjective (map f) ↔ Surjective f := by
  refine ⟨fun h x => ?_, (·.list_map)⟩
  let ⟨[y], hxy⟩ := h [x]
  exact ⟨_, List.singleton_injective hxy⟩

theorem _root_.Function.Bijective.list_map {f : α → β} (h : Bijective f) : Bijective (map f) :=
  ⟨h.1.list_map, h.2.list_map⟩

@[simp]
theorem map_bijective_iff {f : α → β} : Bijective (map f) ↔ Bijective f := by
  simp_rw [Function.Bijective, map_injective_iff, map_surjective_iff]

end map_bijectivity

theorem map_filter_eq_foldr (f : α → β) (p : α → Bool) (as : List α) :
    map f (filter p as) = foldr (fun a bs => bif p a then f a :: bs else bs) [] as := by
  induction' as with head tail
  · rfl
  · simp only [foldr]
    cases hp : p head <;> simp [filter, *]
#align list.map_filter_eq_foldr List.map_filter_eq_foldr

theorem getLast_map (f : α → β) {l : List α} (hl : l ≠ []) :
    (l.map f).getLast (mt eq_nil_of_map_eq_nil hl) = f (l.getLast hl) := by
  induction' l with l_hd l_tl l_ih
  · apply (hl rfl).elim
  · cases l_tl
    · simp
    · simpa using l_ih _
#align list.last_map List.getLast_map

theorem map_eq_replicate_iff {l : List α} {f : α → β} {b : β} :
    l.map f = replicate l.length b ↔ ∀ x ∈ l, f x = b := by
  simp [eq_replicate]
#align list.map_eq_replicate_iff List.map_eq_replicate_iff

@[simp] theorem map_const (l : List α) (b : β) : map (const α b) l = replicate l.length b :=
  map_eq_replicate_iff.mpr fun _ _ => rfl
#align list.map_const List.map_const

@[simp] theorem map_const' (l : List α) (b : β) : map (fun _ => b) l = replicate l.length b :=
  map_const l b
#align list.map_const' List.map_const'

theorem eq_of_mem_map_const {b₁ b₂ : β} {l : List α} (h : b₁ ∈ map (const α b₂) l) :
    b₁ = b₂ := by rw [map_const] at h; exact eq_of_mem_replicate h
#align list.eq_of_mem_map_const List.eq_of_mem_map_const

/-! ### zipWith -/

theorem nil_zipWith (f : α → β → γ) (l : List β) : zipWith f [] l = [] := by cases l <;> rfl
#align list.nil_map₂ List.nil_zipWith

theorem zipWith_nil (f : α → β → γ) (l : List α) : zipWith f l [] = [] := by cases l <;> rfl
#align list.map₂_nil List.zipWith_nil

@[simp]
theorem zipWith_flip (f : α → β → γ) : ∀ as bs, zipWith (flip f) bs as = zipWith f as bs
  | [], [] => rfl
  | [], b :: bs => rfl
  | a :: as, [] => rfl
  | a :: as, b :: bs => by
    simp! [zipWith_flip]
    rfl
#align list.map₂_flip List.zipWith_flip

/-! ### take, drop -/

#align list.take_zero List.take_zero

#align list.take_nil List.take_nil

theorem take_cons (n) (a : α) (l : List α) : take (succ n) (a :: l) = a :: take n l :=
  rfl
#align list.take_cons List.take_cons

#align list.take_length List.take_length
#align list.take_all_of_le List.take_all_of_le
#align list.take_left List.take_left
#align list.take_left' List.take_left'
#align list.take_take List.take_take
#align list.take_replicate List.take_replicate
#align list.map_take List.map_take
#align list.take_append_eq_append_take List.take_append_eq_append_take
#align list.take_append_of_le_length List.take_append_of_le_length
#align list.take_append List.take_append
#align list.nth_le_take List.get_take
#align list.nth_le_take' List.get_take'
#align list.nth_take List.get?_take
#align list.nth_take_of_succ List.nth_take_of_succ
#align list.take_succ List.take_succ
#align list.take_eq_nil_iff List.take_eq_nil_iff
#align list.take_eq_take List.take_eq_take
#align list.take_add List.take_add
#align list.init_eq_take List.dropLast_eq_take
#align list.init_take List.dropLast_take
#align list.init_cons_of_ne_nil List.dropLast_cons_of_ne_nil
#align list.init_append_of_ne_nil List.dropLast_append_of_ne_nil
#align list.drop_eq_nil_of_le List.drop_eq_nil_of_le
#align list.drop_eq_nil_iff_le List.drop_eq_nil_iff_le
#align list.tail_drop List.tail_drop

@[simp]
theorem drop_tail (l : List α) (n : ℕ) : l.tail.drop n = l.drop (n + 1) := by
  rw [drop_add, drop_one]

theorem cons_get_drop_succ {l : List α} {n} :
    l.get n :: l.drop (n.1 + 1) = l.drop n.1 :=
  (drop_eq_get_cons n.2).symm

#align list.cons_nth_le_drop_succ List.cons_get_drop_succ
#align list.drop_nil List.drop_nil
#align list.drop_one List.drop_one
#align list.drop_add List.drop_add
#align list.drop_left List.drop_left
#align list.drop_left' List.drop_left'
#align list.drop_eq_nth_le_cons List.drop_eq_get_consₓ -- nth_le vs get
#align list.drop_length List.drop_length
#align list.drop_length_cons List.drop_length_cons
#align list.drop_append_eq_append_drop List.drop_append_eq_append_drop
#align list.drop_append_of_le_length List.drop_append_of_le_length
#align list.drop_append List.drop_append
#align list.drop_sizeof_le List.drop_sizeOf_le
#align list.nth_le_drop List.get_drop
#align list.nth_le_drop' List.get_drop'
#align list.nth_drop List.get?_drop
#align list.drop_drop List.drop_drop
#align list.drop_take List.drop_take
#align list.map_drop List.map_drop
#align list.modify_nth_tail_eq_take_drop List.modifyNthTail_eq_take_drop

@[simp]
theorem modifyNth_nil (f : α → α) (n : ℕ) :
    modifyNth f n [] = [] := by cases n <;> rfl

@[simp]
theorem modifyNth_zero_cons (f : α → α) (a : α) (l : List α) :
    modifyNth f 0 (a :: l) = f a :: l := rfl

@[simp]
theorem modifyNth_succ_cons (f : α → α) (n : ℕ) (a : α) (l : List α) :
    modifyNth f (n + 1) (a :: l) = a :: modifyNth f n l := rfl

#align list.modify_nth_eq_take_drop List.modifyNth_eq_take_drop
#align list.modify_nth_eq_take_cons_drop List.modifyNth_eq_take_cons_drop
#align list.update_nth_eq_take_cons_drop List.set_eq_take_cons_drop
#align list.reverse_take List.reverse_take
#align list.update_nth_eq_nil List.set_eq_nil

section TakeI

variable [Inhabited α]

@[simp]
theorem takeI_length : ∀ n l, length (@takeI α _ n l) = n
  | 0, _ => rfl
  | _ + 1, _ => congr_arg succ (takeI_length _ _)
#align list.take'_length List.takeI_length

@[simp]
theorem takeI_nil : ∀ n, takeI n (@nil α) = replicate n default
  | 0 => rfl
  | _ + 1 => congr_arg (cons _) (takeI_nil _)
#align list.take'_nil List.takeI_nil

theorem takeI_eq_take : ∀ {n} {l : List α}, n ≤ length l → takeI n l = take n l
  | 0, _, _ => rfl
  | _ + 1, _ :: _, h => congr_arg (cons _) <| takeI_eq_take <| le_of_succ_le_succ h
#align list.take'_eq_take List.takeI_eq_take

@[simp]
theorem takeI_left (l₁ l₂ : List α) : takeI (length l₁) (l₁ ++ l₂) = l₁ :=
  (takeI_eq_take (by simp only [length_append, Nat.le_add_right])).trans (take_left _ _)
#align list.take'_left List.takeI_left

theorem takeI_left' {l₁ l₂ : List α} {n} (h : length l₁ = n) : takeI n (l₁ ++ l₂) = l₁ := by
  rw [← h]; apply takeI_left
#align list.take'_left' List.takeI_left'

end TakeI

/- Porting note: in mathlib3 we just had `take` and `take'`. Now we have `take`, `takeI`, and
  `takeD`. The following section replicates the theorems above but for `takeD`. -/
section TakeD

@[simp]
theorem takeD_length : ∀ n l a, length (@takeD α n l a) = n
  | 0, _, _ => rfl
  | _ + 1, _, _ => congr_arg succ (takeD_length _ _ _)

-- Porting note: `takeD_nil` is already in std

theorem takeD_eq_take : ∀ {n} {l : List α} a, n ≤ length l → takeD n l a = take n l
  | 0, _, _, _ => rfl
  | _ + 1, _ :: _, a, h => congr_arg (cons _) <| takeD_eq_take a <| le_of_succ_le_succ h

@[simp]
theorem takeD_left (l₁ l₂ : List α) (a : α) : takeD (length l₁) (l₁ ++ l₂) a = l₁ :=
  (takeD_eq_take a (by simp only [length_append, Nat.le_add_right])).trans (take_left _ _)

theorem takeD_left' {l₁ l₂ : List α} {n} {a} (h : length l₁ = n) : takeD n (l₁ ++ l₂) a = l₁ :=
  by rw [← h]; apply takeD_left

end TakeD

/-! ### foldl, foldr -/

theorem foldl_ext (f g : α → β → α) (a : α) {l : List β} (H : ∀ a : α, ∀ b ∈ l, f a b = g a b) :
    foldl f a l = foldl g a l := by
  induction l generalizing a with
  | nil => rfl
  | cons hd tl ih =>
    unfold foldl
    rw [ih _ fun a b bin => H a b <| mem_cons_of_mem _ bin, H a hd (mem_cons_self _ _)]
#align list.foldl_ext List.foldl_ext

theorem foldr_ext (f g : α → β → β) (b : β) {l : List α} (H : ∀ a ∈ l, ∀ b : β, f a b = g a b) :
    foldr f b l = foldr g b l := by
  induction' l with hd tl ih; · rfl
  simp only [mem_cons, or_imp, forall_and, forall_eq] at H
  simp only [foldr, ih H.2, H.1]
#align list.foldr_ext List.foldr_ext

#align list.foldl_nil List.foldl_nil
#align list.foldl_cons List.foldl_cons
#align list.foldr_nil List.foldr_nil
#align list.foldr_cons List.foldr_cons

#align list.foldl_append List.foldl_append

#align list.foldr_append List.foldr_append

theorem foldl_concat
    (f : β → α → β) (b : β) (x : α) (xs : List α) :
    List.foldl f b (xs ++ [x]) = f (List.foldl f b xs) x := by
  simp only [List.foldl_append, List.foldl]

theorem foldr_concat
    (f : α → β → β) (b : β) (x : α) (xs : List α) :
    List.foldr f b (xs ++ [x]) = (List.foldr f (f x b) xs) := by
  simp only [List.foldr_append, List.foldr]

theorem foldl_fixed' {f : α → β → α} {a : α} (hf : ∀ b, f a b = a) : ∀ l : List β, foldl f a l = a
  | [] => rfl
  | b :: l => by rw [foldl_cons, hf b, foldl_fixed' hf l]
#align list.foldl_fixed' List.foldl_fixed'

theorem foldr_fixed' {f : α → β → β} {b : β} (hf : ∀ a, f a b = b) : ∀ l : List α, foldr f b l = b
  | [] => rfl
  | a :: l => by rw [foldr_cons, foldr_fixed' hf l, hf a]
#align list.foldr_fixed' List.foldr_fixed'

@[simp]
theorem foldl_fixed {a : α} : ∀ l : List β, foldl (fun a _ => a) a l = a :=
  foldl_fixed' fun _ => rfl
#align list.foldl_fixed List.foldl_fixed

@[simp]
theorem foldr_fixed {b : β} : ∀ l : List α, foldr (fun _ b => b) b l = b :=
  foldr_fixed' fun _ => rfl
#align list.foldr_fixed List.foldr_fixed

@[simp]
theorem foldl_join (f : α → β → α) :
    ∀ (a : α) (L : List (List β)), foldl f a (join L) = foldl (foldl f) a L
  | a, [] => rfl
  | a, l :: L => by simp only [join, foldl_append, foldl_cons, foldl_join f (foldl f a l) L]
#align list.foldl_join List.foldl_join

@[simp]
theorem foldr_join (f : α → β → β) :
    ∀ (b : β) (L : List (List α)), foldr f b (join L) = foldr (fun l b => foldr f b l) b L
  | a, [] => rfl
  | a, l :: L => by simp only [join, foldr_append, foldr_join f a L, foldr_cons]
#align list.foldr_join List.foldr_join

#align list.foldl_reverse List.foldl_reverse

#align list.foldr_reverse List.foldr_reverse

-- Porting note (#10618): simp can prove this
-- @[simp]
theorem foldr_eta : ∀ l : List α, foldr cons [] l = l :=
  by simp only [foldr_self_append, append_nil, forall_const]
#align list.foldr_eta List.foldr_eta

@[simp]
theorem reverse_foldl {l : List α} : reverse (foldl (fun t h => h :: t) [] l) = l := by
  rw [← foldr_reverse]; simp only [foldr_self_append, append_nil, reverse_reverse]
#align list.reverse_foldl List.reverse_foldl

#align list.foldl_map List.foldl_map

#align list.foldr_map List.foldr_map

theorem foldl_map' {α β : Type u} (g : α → β) (f : α → α → α) (f' : β → β → β) (a : α) (l : List α)
    (h : ∀ x y, f' (g x) (g y) = g (f x y)) :
    List.foldl f' (g a) (l.map g) = g (List.foldl f a l) := by
  induction l generalizing a
  · simp
  · simp [*, h]
#align list.foldl_map' List.foldl_map'

theorem foldr_map' {α β : Type u} (g : α → β) (f : α → α → α) (f' : β → β → β) (a : α) (l : List α)
    (h : ∀ x y, f' (g x) (g y) = g (f x y)) :
    List.foldr f' (g a) (l.map g) = g (List.foldr f a l) := by
  induction l generalizing a
  · simp
  · simp [*, h]
#align list.foldr_map' List.foldr_map'

#align list.foldl_hom List.foldl_hom

#align list.foldr_hom List.foldr_hom

theorem foldl_hom₂ (l : List ι) (f : α → β → γ) (op₁ : α → ι → α) (op₂ : β → ι → β)
    (op₃ : γ → ι → γ) (a : α) (b : β) (h : ∀ a b i, f (op₁ a i) (op₂ b i) = op₃ (f a b) i) :
    foldl op₃ (f a b) l = f (foldl op₁ a l) (foldl op₂ b l) :=
  Eq.symm <| by
    revert a b
    induction l <;> intros <;> [rfl; simp only [*, foldl]]
#align list.foldl_hom₂ List.foldl_hom₂

theorem foldr_hom₂ (l : List ι) (f : α → β → γ) (op₁ : ι → α → α) (op₂ : ι → β → β)
    (op₃ : ι → γ → γ) (a : α) (b : β) (h : ∀ a b i, f (op₁ i a) (op₂ i b) = op₃ i (f a b)) :
    foldr op₃ (f a b) l = f (foldr op₁ a l) (foldr op₂ b l) := by
  revert a
  induction l <;> intros <;> [rfl; simp only [*, foldr]]
#align list.foldr_hom₂ List.foldr_hom₂

theorem injective_foldl_comp {α : Type*} {l : List (α → α)} {f : α → α}
    (hl : ∀ f ∈ l, Function.Injective f) (hf : Function.Injective f) :
    Function.Injective (@List.foldl (α → α) (α → α) Function.comp f l) := by
  induction' l with lh lt l_ih generalizing f
  · exact hf
  · apply l_ih fun _ h => hl _ (List.mem_cons_of_mem _ h)
    apply Function.Injective.comp hf
    apply hl _ (List.mem_cons_self _ _)
#align list.injective_foldl_comp List.injective_foldl_comp

/-- Induction principle for values produced by a `foldr`: if a property holds
for the seed element `b : β` and for all incremental `op : α → β → β`
performed on the elements `(a : α) ∈ l`. The principle is given for
a `Sort`-valued predicate, i.e., it can also be used to construct data. -/
def foldrRecOn {C : β → Sort*} (l : List α) (op : α → β → β) (b : β) (hb : C b)
    (hl : ∀ b, C b → ∀ a ∈ l, C (op a b)) : C (foldr op b l) := by
  induction l with
  | nil => exact hb
  | cons hd tl IH =>
    refine' hl _ _ hd (mem_cons_self hd tl)
    refine IH ?_
    intro y hy x hx
    exact hl y hy x (mem_cons_of_mem hd hx)
#align list.foldr_rec_on List.foldrRecOn

/-- Induction principle for values produced by a `foldl`: if a property holds
for the seed element `b : β` and for all incremental `op : β → α → β`
performed on the elements `(a : α) ∈ l`. The principle is given for
a `Sort`-valued predicate, i.e., it can also be used to construct data. -/
def foldlRecOn {C : β → Sort*} (l : List α) (op : β → α → β) (b : β) (hb : C b)
    (hl : ∀ b, C b → ∀ a ∈ l, C (op b a)) : C (foldl op b l) := by
  induction l generalizing b with
  | nil => exact hb
  | cons hd tl IH =>
    refine' IH _ _ _
    · exact hl b hb hd (mem_cons_self hd tl)
    · intro y hy x hx
      exact hl y hy x (mem_cons_of_mem hd hx)
#align list.foldl_rec_on List.foldlRecOn

@[simp]
theorem foldrRecOn_nil {C : β → Sort*} (op : α → β → β) (b) (hb : C b) (hl) :
    foldrRecOn [] op b hb hl = hb :=
  rfl
#align list.foldr_rec_on_nil List.foldrRecOn_nil

@[simp]
theorem foldrRecOn_cons {C : β → Sort*} (x : α) (l : List α) (op : α → β → β) (b) (hb : C b)
    (hl : ∀ b, C b → ∀ a ∈ x :: l, C (op a b)) :
    foldrRecOn (x :: l) op b hb hl =
      hl _ (foldrRecOn l op b hb fun b hb a ha => hl b hb a (mem_cons_of_mem _ ha)) x
        (mem_cons_self _ _) :=
  rfl
#align list.foldr_rec_on_cons List.foldrRecOn_cons

@[simp]
theorem foldlRecOn_nil {C : β → Sort*} (op : β → α → β) (b) (hb : C b) (hl) :
    foldlRecOn [] op b hb hl = hb :=
  rfl
#align list.foldl_rec_on_nil List.foldlRecOn_nil

/-- Consider two lists `l₁` and `l₂` with designated elements `a₁` and `a₂` somewhere in them:
`l₁ = x₁ ++ [a₁] ++ z₁` and `l₂ = x₂ ++ [a₂] ++ z₂`.
Assume the designated element `a₂` is present in neither `x₁` nor `z₁`.
We conclude that the lists are equal (`l₁ = l₂`) if and only if their respective parts are equal
(`x₁ = x₂ ∧ a₁ = a₂ ∧ z₁ = z₂`). -/
lemma append_cons_inj_of_not_mem {x₁ x₂ z₁ z₂ : List α} {a₁ a₂ : α}
    (notin_x : a₂ ∉ x₁) (notin_z : a₂ ∉ z₁) :
    x₁ ++ a₁ :: z₁ = x₂ ++ a₂ :: z₂ ↔ x₁ = x₂ ∧ a₁ = a₂ ∧ z₁ = z₂ := by
  constructor
  · simp only [append_eq_append_iff, cons_eq_append, cons_eq_cons]
    rintro (⟨c, rfl, ⟨rfl, rfl, rfl⟩ | ⟨d, rfl, rfl⟩⟩ |
      ⟨c, rfl, ⟨rfl, rfl, rfl⟩ | ⟨d, rfl, rfl⟩⟩) <;> simp_all
  · rintro ⟨rfl, rfl, rfl⟩
    rfl

section Scanl

variable {f : β → α → β} {b : β} {a : α} {l : List α}

theorem length_scanl : ∀ a l, length (scanl f a l) = l.length + 1
  | a, [] => rfl
  | a, x :: l => by
    rw [scanl, length_cons, length_cons, ← succ_eq_add_one, congr_arg succ]
    exact length_scanl _ _
#align list.length_scanl List.length_scanl

@[simp]
theorem scanl_nil (b : β) : scanl f b nil = [b] :=
  rfl
#align list.scanl_nil List.scanl_nil

@[simp]
theorem scanl_cons : scanl f b (a :: l) = [b] ++ scanl f (f b a) l := by
  simp only [scanl, eq_self_iff_true, singleton_append, and_self_iff]
#align list.scanl_cons List.scanl_cons

@[simp]
theorem get?_zero_scanl : (scanl f b l).get? 0 = some b := by
  cases l
  · simp only [get?, scanl_nil]
  · simp only [get?, scanl_cons, singleton_append]
#align list.nth_zero_scanl List.get?_zero_scanl

@[simp]
theorem get_zero_scanl {h : 0 < (scanl f b l).length} : (scanl f b l).get ⟨0, h⟩ = b := by
  cases l
  · simp only [get, scanl_nil]
  · simp only [get, scanl_cons, singleton_append]

set_option linter.deprecated false in
@[simp, deprecated get_zero_scanl] -- 2023-01-05
theorem nthLe_zero_scanl {h : 0 < (scanl f b l).length} : (scanl f b l).nthLe 0 h = b :=
  get_zero_scanl
#align list.nth_le_zero_scanl List.nthLe_zero_scanl

theorem get?_succ_scanl {i : ℕ} : (scanl f b l).get? (i + 1) =
    ((scanl f b l).get? i).bind fun x => (l.get? i).map fun y => f x y := by
  induction' l with hd tl hl generalizing b i
  · symm
    simp only [Option.bind_eq_none', get?, forall₂_true_iff, not_false_iff, Option.map_none',
      scanl_nil, Option.not_mem_none, forall_true_iff]
  · simp only [scanl_cons, singleton_append]
    cases i
    · simp only [Option.map_some', get?_zero_scanl, get?, Option.some_bind']
    · simp only [hl, get?]
#align list.nth_succ_scanl List.get?_succ_scanl

set_option linter.deprecated false in
theorem nthLe_succ_scanl {i : ℕ} {h : i + 1 < (scanl f b l).length} :
    (scanl f b l).nthLe (i + 1) h =
      f ((scanl f b l).nthLe i (Nat.lt_of_succ_lt h))
        (l.nthLe i (Nat.lt_of_succ_lt_succ (lt_of_lt_of_le h (le_of_eq (length_scanl b l))))) := by
  induction i generalizing b l with
  | zero =>
    cases l
    · simp only [length, zero_eq, lt_self_iff_false] at h
    · simp [scanl_cons, singleton_append, nthLe_zero_scanl, nthLe_cons]
  | succ i hi =>
    cases l
    · simp only [length] at h
      exact absurd h (by omega)
    · simp_rw [scanl_cons]
      rw [nthLe_append_right]
      · simp only [length, Nat.zero_add 1, succ_add_sub_one, hi]; rfl
      · simp only [length_singleton]; omega
#align list.nth_le_succ_scanl List.nthLe_succ_scanl

theorem get_succ_scanl {i : ℕ} {h : i + 1 < (scanl f b l).length} :
    (scanl f b l).get ⟨i + 1, h⟩ =
      f ((scanl f b l).get ⟨i, Nat.lt_of_succ_lt h⟩)
        (l.get ⟨i, Nat.lt_of_succ_lt_succ (lt_of_lt_of_le h (le_of_eq (length_scanl b l)))⟩) :=
  nthLe_succ_scanl

-- FIXME: we should do the proof the other way around
attribute [deprecated get_succ_scanl] nthLe_succ_scanl -- 2023-01-05

end Scanl

-- scanr
@[simp]
theorem scanr_nil (f : α → β → β) (b : β) : scanr f b [] = [b] :=
  rfl
#align list.scanr_nil List.scanr_nil

#noalign list.scanr_aux_cons

@[simp]
theorem scanr_cons (f : α → β → β) (b : β) (a : α) (l : List α) :
    scanr f b (a :: l) = foldr f b (a :: l) :: scanr f b l := by
  simp only [scanr, foldr, cons.injEq, and_true]
  induction l generalizing a with
  | nil => rfl
  | cons hd tl ih => simp only [foldr, ih]
#align list.scanr_cons List.scanr_cons

section FoldlEqFoldr

-- foldl and foldr coincide when f is commutative and associative
variable {f : α → α → α} (hcomm : Commutative f) (hassoc : Associative f)

theorem foldl1_eq_foldr1 : ∀ a b l, foldl f a (l ++ [b]) = foldr f b (a :: l)
  | a, b, nil => rfl
  | a, b, c :: l => by
    simp only [cons_append, foldl_cons, foldr_cons, foldl1_eq_foldr1 _ _ l]; rw [hassoc]
#align list.foldl1_eq_foldr1 List.foldl1_eq_foldr1

theorem foldl_eq_of_comm_of_assoc : ∀ a b l, foldl f a (b :: l) = f b (foldl f a l)
  | a, b, nil => hcomm a b
  | a, b, c :: l => by
    simp only [foldl_cons]
    rw [← foldl_eq_of_comm_of_assoc .., right_comm _ hcomm hassoc]; rfl
#align list.foldl_eq_of_comm_of_assoc List.foldl_eq_of_comm_of_assoc

theorem foldl_eq_foldr : ∀ a l, foldl f a l = foldr f a l
  | a, nil => rfl
  | a, b :: l => by
    simp only [foldr_cons, foldl_eq_of_comm_of_assoc hcomm hassoc]; rw [foldl_eq_foldr a l]
#align list.foldl_eq_foldr List.foldl_eq_foldr

end FoldlEqFoldr

section FoldlEqFoldlr'

variable {f : α → β → α}
variable (hf : ∀ a b c, f (f a b) c = f (f a c) b)

theorem foldl_eq_of_comm' : ∀ a b l, foldl f a (b :: l) = f (foldl f a l) b
  | a, b, [] => rfl
  | a, b, c :: l => by rw [foldl, foldl, foldl, ← foldl_eq_of_comm' .., foldl, hf]
#align list.foldl_eq_of_comm' List.foldl_eq_of_comm'

theorem foldl_eq_foldr' : ∀ a l, foldl f a l = foldr (flip f) a l
  | a, [] => rfl
  | a, b :: l => by rw [foldl_eq_of_comm' hf, foldr, foldl_eq_foldr' ..]; rfl
#align list.foldl_eq_foldr' List.foldl_eq_foldr'

end FoldlEqFoldlr'

section FoldlEqFoldlr'

variable {f : α → β → β}
variable (hf : ∀ a b c, f a (f b c) = f b (f a c))

theorem foldr_eq_of_comm' : ∀ a b l, foldr f a (b :: l) = foldr f (f b a) l
  | a, b, [] => rfl
  | a, b, c :: l => by rw [foldr, foldr, foldr, hf, ← foldr_eq_of_comm' ..]; rfl
#align list.foldr_eq_of_comm' List.foldr_eq_of_comm'

end FoldlEqFoldlr'

section

variable {op : α → α → α} [ha : Std.Associative op] [hc : Std.Commutative op]

/-- Notation for `op a b`. -/
local notation a " ⋆ " b => op a b

/-- Notation for `foldl op a l`. -/
local notation l " <*> " a => foldl op a l

theorem foldl_assoc : ∀ {l : List α} {a₁ a₂}, (l <*> a₁ ⋆ a₂) = a₁ ⋆ l <*> a₂
  | [], a₁, a₂ => rfl
  | a :: l, a₁, a₂ =>
    calc
      ((a :: l) <*> a₁ ⋆ a₂) = l <*> a₁ ⋆ a₂ ⋆ a := by simp only [foldl_cons, ha.assoc]
      _ = a₁ ⋆ (a :: l) <*> a₂ := by rw [foldl_assoc, foldl_cons]
#align list.foldl_assoc List.foldl_assoc

theorem foldl_op_eq_op_foldr_assoc :
    ∀ {l : List α} {a₁ a₂}, ((l <*> a₁) ⋆ a₂) = a₁ ⋆ l.foldr (· ⋆ ·) a₂
  | [], a₁, a₂ => rfl
  | a :: l, a₁, a₂ => by
    simp only [foldl_cons, foldr_cons, foldl_assoc, ha.assoc]; rw [foldl_op_eq_op_foldr_assoc]
#align list.foldl_op_eq_op_foldr_assoc List.foldl_op_eq_op_foldr_assoc

theorem foldl_assoc_comm_cons {l : List α} {a₁ a₂} : ((a₁ :: l) <*> a₂) = a₁ ⋆ l <*> a₂ := by
  rw [foldl_cons, hc.comm, foldl_assoc]
#align list.foldl_assoc_comm_cons List.foldl_assoc_comm_cons

end

/-! ### foldlM, foldrM, mapM -/

section FoldlMFoldrM

variable {m : Type v → Type w} [Monad m]

#align list.mfoldl_nil List.foldlM_nil
-- Porting note: now in std
#align list.mfoldr_nil List.foldrM_nil
#align list.mfoldl_cons List.foldlM_cons

/- Porting note: now in std; now assumes an instance of `LawfulMonad m`, so we make everything
  `foldrM_eq_foldr` depend on one as well. (An instance of `LawfulMonad m` was already present for
  everything following; this just moves it a few lines up.) -/
#align list.mfoldr_cons List.foldrM_cons

variable [LawfulMonad m]

theorem foldrM_eq_foldr (f : α → β → m β) (b l) :
    foldrM f b l = foldr (fun a mb => mb >>= f a) (pure b) l := by induction l <;> simp [*]
#align list.mfoldr_eq_foldr List.foldrM_eq_foldr

attribute [simp] mapM mapM'

theorem foldlM_eq_foldl (f : β → α → m β) (b l) :
    List.foldlM f b l = foldl (fun mb a => mb >>= fun b => f b a) (pure b) l := by
  suffices h :
    ∀ mb : m β, (mb >>= fun b => List.foldlM f b l) = foldl (fun mb a => mb >>= fun b => f b a) mb l
    by simp [← h (pure b)]
  induction l with
  | nil => intro; simp
  | cons _ _ l_ih => intro; simp only [List.foldlM, foldl, ← l_ih, functor_norm]
#align list.mfoldl_eq_foldl List.foldlM_eq_foldl

-- Porting note: now in std
#align list.mfoldl_append List.foldlM_append

-- Porting note: now in std
#align list.mfoldr_append List.foldrM_append

end FoldlMFoldrM

/-! ### intersperse -/

#align list.intersperse_nil List.intersperse_nil

@[simp]
theorem intersperse_singleton {α : Type u} (a b : α) : intersperse a [b] = [b] :=
  rfl
#align list.intersperse_singleton List.intersperse_singleton

@[simp]
theorem intersperse_cons_cons {α : Type u} (a b c : α) (tl : List α) :
    intersperse a (b :: c :: tl) = b :: a :: intersperse a (c :: tl) :=
  rfl
#align list.intersperse_cons_cons List.intersperse_cons_cons

/-! ### splitAt and splitOn -/

section SplitAtOn

/- Porting note: the new version of `splitOnP` uses a `Bool`-valued predicate instead of a
  `Prop`-valued one. All downstream definitions have been updated to match. -/

variable (p : α → Bool) (xs ys : List α) (ls : List (List α)) (f : List α → List α)

/- Porting note: this had to be rewritten because of the new implementation of `splitAt`. It's
  long in large part because `splitAt.go` (`splitAt`'s auxiliary function) works differently
  in the case where n ≥ length l, requiring two separate cases (and two separate inductions). Still,
  this can hopefully be golfed. -/

@[simp]
theorem splitAt_eq_take_drop (n : ℕ) (l : List α) : splitAt n l = (take n l, drop n l) := by
  by_cases h : n < l.length <;> rw [splitAt, go_eq_take_drop]
  · rw [if_pos h]; rfl
  · rw [if_neg h, take_all_of_le <| le_of_not_lt h, drop_eq_nil_of_le <| le_of_not_lt h]
where
  go_eq_take_drop (n : ℕ) (l xs : List α) (acc : Array α) : splitAt.go l xs n acc =
      if n < xs.length then (acc.toList ++ take n xs, drop n xs) else (l, []) := by
    split_ifs with h
    · induction n generalizing xs acc with
      | zero =>
        rw [splitAt.go, take, drop, append_nil]
        · intros h₁; rw [h₁] at h; contradiction
        · intros; contradiction
      | succ _ ih =>
        cases xs with
        | nil => contradiction
        | cons hd tl =>
          rw [length] at h
          rw [splitAt.go, take, drop, append_cons, Array.toList_eq, ← Array.push_data,
            ← Array.toList_eq]
          exact ih _ _ <| (by omega)
    · induction n generalizing xs acc with
      | zero =>
        replace h : xs.length = 0 := by omega
        rw [eq_nil_of_length_eq_zero h, splitAt.go]
      | succ _ ih =>
        cases xs with
        | nil => rw [splitAt.go]
        | cons hd tl =>
          rw [length] at h
          rw [splitAt.go]
          exact ih _ _ <| not_imp_not.mpr (Nat.add_lt_add_right · 1) h
#align list.split_at_eq_take_drop List.splitAt_eq_take_drop

@[simp]
theorem splitOn_nil {α : Type u} [DecidableEq α] (a : α) : [].splitOn a = [[]] :=
  rfl
#align list.split_on_nil List.splitOn_nil

@[simp]
theorem splitOnP_nil : [].splitOnP p = [[]] :=
  rfl
#align list.split_on_p_nil List.splitOnP_nilₓ

/- Porting note: `split_on_p_aux` and `split_on_p_aux'` were used to prove facts about
  `split_on_p`. `splitOnP` has a different structure, and we need different facts about
  `splitOnP.go`. Theorems involving `split_on_p_aux` have been omitted where possible. -/

#noalign list.split_on_p_aux_ne_nil
#noalign list.split_on_p_aux_spec
#noalign list.split_on_p_aux'
#noalign list.split_on_p_aux_eq
#noalign list.split_on_p_aux_nil

theorem splitOnP.go_ne_nil (xs acc : List α) : splitOnP.go p xs acc ≠ [] := by
  induction xs generalizing acc <;> simp [go]; split <;> simp [*]

theorem splitOnP.go_acc (xs acc : List α) :
    splitOnP.go p xs acc = modifyHead (acc.reverse ++ ·) (splitOnP p xs) := by
  induction xs generalizing acc with
  | nil => simp only [go, modifyHead, splitOnP_nil, append_nil]
  | cons hd tl ih =>
    simp only [splitOnP, go]; split
    · simp only [modifyHead, reverse_nil, append_nil]
    · rw [ih [hd], modifyHead_modifyHead, ih]
      congr; funext x; simp only [reverse_cons, append_assoc]; rfl

theorem splitOnP_ne_nil (xs : List α) : xs.splitOnP p ≠ [] := splitOnP.go_ne_nil _ _ _
#align list.split_on_p_ne_nil List.splitOnP_ne_nilₓ

@[simp]
theorem splitOnP_cons (x : α) (xs : List α) :
    (x :: xs).splitOnP p =
      if p x then [] :: xs.splitOnP p else (xs.splitOnP p).modifyHead (cons x) := by
  rw [splitOnP, splitOnP.go]; split <;> [rfl; simp [splitOnP.go_acc]]
#align list.split_on_p_cons List.splitOnP_consₓ

/-- The original list `L` can be recovered by joining the lists produced by `splitOnP p L`,
interspersed with the elements `L.filter p`. -/
theorem splitOnP_spec (as : List α) :
    join (zipWith (· ++ ·) (splitOnP p as) (((as.filter p).map fun x => [x]) ++ [[]])) = as := by
  induction as with
  | nil => rfl
  | cons a as' ih =>
    rw [splitOnP_cons, filter]
    by_cases h : p a
    · rw [if_pos h, h, map, cons_append, zipWith, nil_append, join, cons_append, cons_inj]
      exact ih
    · rw [if_neg h, eq_false_of_ne_true h, join_zipWith (splitOnP_ne_nil _ _)
        (append_ne_nil_of_ne_nil_right _ [[]] (cons_ne_nil [] [])), cons_inj]
      exact ih
where
  join_zipWith {xs ys : List (List α)} {a : α} (hxs : xs ≠ []) (hys : ys ≠ []) :
      join (zipWith (fun x x_1 ↦ x ++ x_1) (modifyHead (cons a) xs) ys) =
        a :: join (zipWith (fun x x_1 ↦ x ++ x_1) xs ys) := by
    cases xs with | nil => contradiction | cons =>
      cases ys with | nil => contradiction | cons => rfl
#align list.split_on_p_spec List.splitOnP_specₓ

/-- If no element satisfies `p` in the list `xs`, then `xs.splitOnP p = [xs]` -/
theorem splitOnP_eq_single (h : ∀ x ∈ xs, ¬p x) : xs.splitOnP p = [xs] := by
  induction xs with
  | nil => rfl
  | cons hd tl ih =>
    simp only [splitOnP_cons, h hd (mem_cons_self hd tl), if_neg]
    rw [ih <| forall_mem_of_forall_mem_cons h]
    rfl
#align list.split_on_p_eq_single List.splitOnP_eq_singleₓ

/-- When a list of the form `[...xs, sep, ...as]` is split on `p`, the first element is `xs`,
  assuming no element in `xs` satisfies `p` but `sep` does satisfy `p` -/
theorem splitOnP_first (h : ∀ x ∈ xs, ¬p x) (sep : α) (hsep : p sep) (as : List α) :
    (xs ++ sep :: as).splitOnP p = xs :: as.splitOnP p := by
  induction xs with
  | nil => simp [hsep]
  | cons hd tl ih => simp [h hd _, ih <| forall_mem_of_forall_mem_cons h]
#align list.split_on_p_first List.splitOnP_firstₓ

/-- `intercalate [x]` is the left inverse of `splitOn x`  -/
theorem intercalate_splitOn (x : α) [DecidableEq α] : [x].intercalate (xs.splitOn x) = xs := by
  simp only [intercalate, splitOn]
  induction' xs with hd tl ih; · simp [join]
  cases' h' : splitOnP (· == x) tl with hd' tl'; · exact (splitOnP_ne_nil _ tl h').elim
  rw [h'] at ih
  rw [splitOnP_cons]
  split_ifs with h
  · rw [beq_iff_eq] at h
    subst h
    simp [ih, join, h']
  cases tl' <;> simpa [join, h'] using ih
#align list.intercalate_split_on List.intercalate_splitOn

/-- `splitOn x` is the left inverse of `intercalate [x]`, on the domain
  consisting of each nonempty list of lists `ls` whose elements do not contain `x`  -/
theorem splitOn_intercalate [DecidableEq α] (x : α) (hx : ∀ l ∈ ls, x ∉ l) (hls : ls ≠ []) :
    ([x].intercalate ls).splitOn x = ls := by
  simp only [intercalate]
  induction' ls with hd tl ih; · contradiction
  cases tl
  · suffices hd.splitOn x = [hd] by simpa [join]
    refine splitOnP_eq_single _ _ ?_
    intro y hy H
    rw [eq_of_beq H] at hy
    refine hx hd ?_ hy
    simp
  · simp only [intersperse_cons_cons, singleton_append, join]
    specialize ih _ _
    · intro l hl
      apply hx l
      simp only [mem_cons] at hl ⊢
      exact Or.inr hl
    · exact List.noConfusion
    have := splitOnP_first (· == x) hd ?h x (beq_self_eq_true _)
    case h =>
      intro y hy H
      rw [eq_of_beq H] at hy
      exact hx hd (.head _) hy
    simp only [splitOn] at ih ⊢
    rw [this, ih]
#align list.split_on_intercalate List.splitOn_intercalate

end SplitAtOn

/- Porting note: new; here tentatively -/
/-! ### modifyLast -/

section ModifyLast

theorem modifyLast.go_append_one (f : α → α) (a : α) (tl : List α) (r : Array α) :
    modifyLast.go f (tl ++ [a]) r = (r.toListAppend <| modifyLast.go f (tl ++ [a]) #[]) := by
  cases tl with
  | nil =>
    simp only [nil_append, modifyLast.go]; rfl
  | cons hd tl =>
    simp only [cons_append]
    rw [modifyLast.go, modifyLast.go]
    case x_3 | x_3 => exact append_ne_nil_of_ne_nil_right tl [a] (cons_ne_nil a [])
    rw [modifyLast.go_append_one _ _ tl _, modifyLast.go_append_one _ _ tl (Array.push #[] hd)]
    simp only [Array.toListAppend_eq, Array.push_data, Array.data_toArray, nil_append, append_assoc]

theorem modifyLast_append_one (f : α → α) (a : α) (l : List α) :
    modifyLast f (l ++ [a]) = l ++ [f a] := by
  cases l with
  | nil =>
    simp only [nil_append, modifyLast, modifyLast.go, Array.toListAppend_eq, Array.data_toArray]
  | cons _ tl =>
    simp only [cons_append, modifyLast]
    rw [modifyLast.go]
    case x_3 => exact append_ne_nil_of_ne_nil_right tl [a] (cons_ne_nil a [])
    rw [modifyLast.go_append_one, Array.toListAppend_eq, Array.push_data, Array.data_toArray,
      nil_append, cons_append, nil_append, cons_inj]
    exact modifyLast_append_one _ _ tl

theorem modifyLast_append (f : α → α) (l₁ l₂ : List α) (_ : l₂ ≠ []) :
    modifyLast f (l₁ ++ l₂) = l₁ ++ modifyLast f l₂ := by
  cases l₂ with
  | nil => contradiction
  | cons hd tl =>
    cases tl with
    | nil => exact modifyLast_append_one _ hd _
    | cons hd' tl' =>
      rw [append_cons, ← nil_append (hd :: hd' :: tl'), append_cons [], nil_append,
        modifyLast_append _ (l₁ ++ [hd]) (hd' :: tl') _, modifyLast_append _ [hd] (hd' :: tl') _,
        append_assoc]
      all_goals { exact cons_ne_nil _ _ }

end ModifyLast

/-! ### map for partial functions -/

#align list.pmap List.pmap
#align list.attach List.attach

@[simp] lemma attach_nil : ([] : List α).attach = [] := rfl
#align list.attach_nil List.attach_nil

theorem sizeOf_lt_sizeOf_of_mem [SizeOf α] {x : α} {l : List α} (hx : x ∈ l) :
    SizeOf.sizeOf x < SizeOf.sizeOf l := by
  induction' l with h t ih <;> cases hx <;> rw [cons.sizeOf_spec]
  · omega
  · specialize ih ‹_›
    omega
#align list.sizeof_lt_sizeof_of_mem List.sizeOf_lt_sizeOf_of_mem

@[simp]
theorem pmap_eq_map (p : α → Prop) (f : α → β) (l : List α) (H) :
    @pmap _ _ p (fun a _ => f a) l H = map f l := by
  induction l <;> [rfl; simp only [*, pmap, map]]
#align list.pmap_eq_map List.pmap_eq_map

theorem pmap_congr {p q : α → Prop} {f : ∀ a, p a → β} {g : ∀ a, q a → β} (l : List α) {H₁ H₂}
    (h : ∀ a ∈ l, ∀ (h₁ h₂), f a h₁ = g a h₂) : pmap f l H₁ = pmap g l H₂ := by
  induction' l with _ _ ih
  · rfl
  · rw [pmap, pmap, h _ (mem_cons_self _ _), ih fun a ha => h a (mem_cons_of_mem _ ha)]
#align list.pmap_congr List.pmap_congr

theorem map_pmap {p : α → Prop} (g : β → γ) (f : ∀ a, p a → β) (l H) :
    map g (pmap f l H) = pmap (fun a h => g (f a h)) l H := by
  induction l <;> [rfl; simp only [*, pmap, map]]
#align list.map_pmap List.map_pmap

theorem pmap_map {p : β → Prop} (g : ∀ b, p b → γ) (f : α → β) (l H) :
    pmap g (map f l) H = pmap (fun a h => g (f a) h) l fun a h => H _ (mem_map_of_mem _ h) := by
  induction l <;> [rfl; simp only [*, pmap, map]]
#align list.pmap_map List.pmap_map

theorem pmap_eq_map_attach {p : α → Prop} (f : ∀ a, p a → β) (l H) :
    pmap f l H = l.attach.map fun x => f x.1 (H _ x.2) := by
  rw [attach, attachWith, map_pmap]; exact pmap_congr l fun _ _ _ _ => rfl
#align list.pmap_eq_map_attach List.pmap_eq_map_attach

-- @[simp] -- Porting note (#10959): lean 4 simp can't rewrite with this
theorem attach_map_coe' (l : List α) (f : α → β) :
    (l.attach.map fun (i : {i // i ∈ l}) => f i) = l.map f := by
  rw [attach, attachWith, map_pmap]; exact pmap_eq_map _ _ _ _
#align list.attach_map_coe' List.attach_map_coe'

theorem attach_map_val' (l : List α) (f : α → β) : (l.attach.map fun i => f i.val) = l.map f :=
  attach_map_coe' _ _
#align list.attach_map_val' List.attach_map_val'

@[simp]
theorem attach_map_val (l : List α) : l.attach.map Subtype.val = l :=
  (attach_map_coe' _ _).trans l.map_id
-- Porting note: coe is expanded eagerly, so "attach_map_coe" would have the same syntactic form.
#align list.attach_map_coe List.attach_map_val
#align list.attach_map_val List.attach_map_val

@[simp]
theorem mem_attach (l : List α) : ∀ x, x ∈ l.attach
  | ⟨a, h⟩ => by
    have := mem_map.1 (by rw [attach_map_val] <;> exact h)
    rcases this with ⟨⟨_, _⟩, m, rfl⟩
    exact m
#align list.mem_attach List.mem_attach

@[simp]
theorem mem_pmap {p : α → Prop} {f : ∀ a, p a → β} {l H b} :
    b ∈ pmap f l H ↔ ∃ (a : _) (h : a ∈ l), f a (H a h) = b := by
  simp only [pmap_eq_map_attach, mem_map, mem_attach, true_and_iff, Subtype.exists, eq_comm]
#align list.mem_pmap List.mem_pmap

@[simp]
theorem length_pmap {p : α → Prop} {f : ∀ a, p a → β} {l H} : length (pmap f l H) = length l := by
  induction l <;> [rfl; simp only [*, pmap, length]]
#align list.length_pmap List.length_pmap

@[simp]
theorem length_attach (L : List α) : L.attach.length = L.length :=
  length_pmap
#align list.length_attach List.length_attach

@[simp]
theorem pmap_eq_nil {p : α → Prop} {f : ∀ a, p a → β} {l H} : pmap f l H = [] ↔ l = [] := by
  rw [← length_eq_zero, length_pmap, length_eq_zero]
#align list.pmap_eq_nil List.pmap_eq_nil

@[simp]
theorem attach_eq_nil (l : List α) : l.attach = [] ↔ l = [] :=
  pmap_eq_nil
#align list.attach_eq_nil List.attach_eq_nil

theorem getLast_pmap {α β : Type*} (p : α → Prop) (f : ∀ a, p a → β) (l : List α)
    (hl₁ : ∀ a ∈ l, p a) (hl₂ : l ≠ []) :
    (l.pmap f hl₁).getLast (mt List.pmap_eq_nil.1 hl₂) =
      f (l.getLast hl₂) (hl₁ _ (List.getLast_mem hl₂)) := by
  induction' l with l_hd l_tl l_ih
  · apply (hl₂ rfl).elim
  · by_cases hl_tl : l_tl = []
    · simp [hl_tl]
    · simp only [pmap]
      rw [getLast_cons, l_ih _ hl_tl]
      simp only [getLast_cons hl_tl]
#align list.last_pmap List.getLast_pmap

theorem get?_pmap {p : α → Prop} (f : ∀ a, p a → β) {l : List α} (h : ∀ a ∈ l, p a) (n : ℕ) :
    get? (pmap f l h) n = Option.pmap f (get? l n) fun x H => h x (get?_mem H) := by
  induction' l with hd tl hl generalizing n
  · simp
  · cases' n with n
    · simp
    · simp [hl]
#align list.nth_pmap List.get?_pmap

theorem get_pmap {p : α → Prop} (f : ∀ a, p a → β) {l : List α} (h : ∀ a ∈ l, p a) {n : ℕ}
    (hn : n < (pmap f l h).length) :
    get (pmap f l h) ⟨n, hn⟩ =
      f (get l ⟨n, @length_pmap _ _ p f l h ▸ hn⟩)
        (h _ (get_mem l n (@length_pmap _ _ p f l h ▸ hn))) := by
  induction' l with hd tl hl generalizing n
  · simp only [length, pmap] at hn
    exact absurd hn (not_lt_of_le n.zero_le)
  · cases n
    · simp
    · simp [hl]

set_option linter.deprecated false in
@[deprecated get_pmap] -- 2023-01-05
theorem nthLe_pmap {p : α → Prop} (f : ∀ a, p a → β) {l : List α} (h : ∀ a ∈ l, p a) {n : ℕ}
    (hn : n < (pmap f l h).length) :
    nthLe (pmap f l h) n hn =
      f (nthLe l n (@length_pmap _ _ p f l h ▸ hn))
        (h _ (get_mem l n (@length_pmap _ _ p f l h ▸ hn))) :=
  get_pmap ..

#align list.nth_le_pmap List.nthLe_pmap

theorem pmap_append {p : ι → Prop} (f : ∀ a : ι, p a → α) (l₁ l₂ : List ι)
    (h : ∀ a ∈ l₁ ++ l₂, p a) :
    (l₁ ++ l₂).pmap f h =
      (l₁.pmap f fun a ha => h a (mem_append_left l₂ ha)) ++
        l₂.pmap f fun a ha => h a (mem_append_right l₁ ha) := by
  induction' l₁ with _ _ ih
  · rfl
  · dsimp only [pmap, cons_append]
    rw [ih]
#align list.pmap_append List.pmap_append

theorem pmap_append' {α β : Type*} {p : α → Prop} (f : ∀ a : α, p a → β) (l₁ l₂ : List α)
    (h₁ : ∀ a ∈ l₁, p a) (h₂ : ∀ a ∈ l₂, p a) :
    ((l₁ ++ l₂).pmap f fun a ha => (List.mem_append.1 ha).elim (h₁ a) (h₂ a)) =
      l₁.pmap f h₁ ++ l₂.pmap f h₂ :=
  pmap_append f l₁ l₂ _
#align list.pmap_append' List.pmap_append'

/-! ### find -/

section find?

variable {p : α → Bool} {l : List α} {a : α}

#align list.find_nil List.find?_nil

-- @[simp]
-- Later porting note (at time of this lemma moving to Batteries):
-- removing attribute `nolint simpNF`
attribute [simp 1100] find?_cons_of_pos
#align list.find_cons_of_pos List.find?_cons_of_pos

-- @[simp]
-- Later porting note (at time of this lemma moving to Batteries):
-- removing attribute `nolint simpNF`
attribute [simp 1100] find?_cons_of_neg
#align list.find_cons_of_neg List.find?_cons_of_neg

attribute [simp] find?_eq_none
#align list.find_eq_none List.find?_eq_none

#align list.find_some List.find?_some

@[deprecated (since := "2024-05-05")] alias find?_mem := mem_of_find?_eq_some
#align list.find_mem List.mem_of_find?_eq_some

end find?

/-! ### lookmap -/

section Lookmap

variable (f : α → Option α)

/- Porting note: need a helper theorem for lookmap.go. -/
theorem lookmap.go_append (l : List α) (acc : Array α) :
    lookmap.go f l acc = acc.toListAppend (lookmap f l) := by
  cases l with
  | nil => rfl
  | cons hd tl =>
    rw [lookmap, go, go]
    cases f hd with
    | none => simp only [go_append tl _, Array.toListAppend_eq, append_assoc, Array.push_data]; rfl
    | some a => rfl

@[simp]
theorem lookmap_nil : [].lookmap f = [] :=
  rfl
#align list.lookmap_nil List.lookmap_nil

@[simp]
theorem lookmap_cons_none {a : α} (l : List α) (h : f a = none) :
    (a :: l).lookmap f = a :: l.lookmap f := by
  simp only [lookmap, lookmap.go, Array.toListAppend_eq, Array.data_toArray, nil_append]
  rw [lookmap.go_append, h]; rfl
#align list.lookmap_cons_none List.lookmap_cons_none

@[simp]
theorem lookmap_cons_some {a b : α} (l : List α) (h : f a = some b) :
    (a :: l).lookmap f = b :: l := by
  simp only [lookmap, lookmap.go, Array.toListAppend_eq, Array.data_toArray, nil_append]
  rw [h]
#align list.lookmap_cons_some List.lookmap_cons_some

theorem lookmap_some : ∀ l : List α, l.lookmap some = l
  | [] => rfl
  | _ :: _ => rfl
#align list.lookmap_some List.lookmap_some

theorem lookmap_none : ∀ l : List α, (l.lookmap fun _ => none) = l
  | [] => rfl
  | a :: l => (lookmap_cons_none _ l rfl).trans (congr_arg (cons a) (lookmap_none l))
#align list.lookmap_none List.lookmap_none

theorem lookmap_congr {f g : α → Option α} :
    ∀ {l : List α}, (∀ a ∈ l, f a = g a) → l.lookmap f = l.lookmap g
  | [], _ => rfl
  | a :: l, H => by
    cases' forall_mem_cons.1 H with H₁ H₂
    cases' h : g a with b
    · simp [h, H₁.trans h, lookmap_congr H₂]
    · simp [lookmap_cons_some _ _ h, lookmap_cons_some _ _ (H₁.trans h)]
#align list.lookmap_congr List.lookmap_congr

theorem lookmap_of_forall_not {l : List α} (H : ∀ a ∈ l, f a = none) : l.lookmap f = l :=
  (lookmap_congr H).trans (lookmap_none l)
#align list.lookmap_of_forall_not List.lookmap_of_forall_not

theorem lookmap_map_eq (g : α → β) (h : ∀ (a), ∀ b ∈ f a, g a = g b) :
    ∀ l : List α, map g (l.lookmap f) = map g l
  | [] => rfl
  | a :: l => by
    cases' h' : f a with b
    · simpa [h'] using lookmap_map_eq _ h l
    · simp [lookmap_cons_some _ _ h', h _ _ h']
#align list.lookmap_map_eq List.lookmap_map_eq

theorem lookmap_id' (h : ∀ (a), ∀ b ∈ f a, a = b) (l : List α) : l.lookmap f = l := by
  rw [← map_id (l.lookmap f), lookmap_map_eq, map_id]; exact h
#align list.lookmap_id' List.lookmap_id'

theorem length_lookmap (l : List α) : length (l.lookmap f) = length l := by
  rw [← length_map, lookmap_map_eq _ fun _ => (), length_map]; simp
#align list.length_lookmap List.length_lookmap

end Lookmap

/-! ### filter -/
/-! ### filterMap -/

#align list.filter_map_nil List.filterMap_nil

-- Later porting note (at time of this lemma moving to Batteries):
-- removing attribute `nolint simpNF`
attribute [simp 1100] filterMap_cons_none
#align list.filter_map_cons_none List.filterMap_cons_none

-- Later porting note (at time of this lemma moving to Batteries):
-- removing attribute `nolint simpNF`
attribute [simp 1100] filterMap_cons_some
#align list.filter_map_cons_some List.filterMap_cons_some

#align list.filter_map_cons List.filterMap_cons

#align list.filter_map_append List.filterMap_append

#align list.filter_map_eq_map List.filterMap_eq_map

#align list.filter_map_eq_filter List.filterMap_eq_filter

#align list.filter_map_filter_map List.filterMap_filterMap

#align list.map_filter_map List.map_filterMap

#align list.filter_map_map List.filterMap_map

#align list.filter_filter_map List.filter_filterMap

#align list.filter_map_filter List.filterMap_filter

#align list.filter_map_some List.filterMap_some

#align list.map_filter_map_some_eq_filter_map_is_some List.map_filterMap_some_eq_filter_map_is_some

#align list.mem_filter_map List.mem_filterMap

#align list.filter_map_join List.filterMap_join

#align list.map_filter_map_of_inv List.map_filterMap_of_inv

#align list.length_filter_le List.length_filter_leₓ

#align list.length_filter_map_le List.length_filterMap_le

#align list.sublist.filter_map List.Sublist.filterMap

theorem Sublist.map (f : α → β) {l₁ l₂ : List α} (s : l₁ <+ l₂) : map f l₁ <+ map f l₂ :=
  filterMap_eq_map f ▸ s.filterMap _
#align list.sublist.map List.Sublist.map

/-! ### filter -/

section Filter

-- Porting note: Lemmas for `filter` are stated in terms of `p : α → Bool`
-- rather than `p : α → Prop` with `DecidablePred p`, since `filter` itself is.
-- Likewise, `if` sometimes becomes `bif`.
variable {p : α → Bool}

theorem filter_singleton {a : α} : [a].filter p = bif p a then [a] else [] :=
  rfl
#align list.filter_singleton List.filter_singleton

theorem filter_eq_foldr (p : α → Bool) (l : List α) :
    filter p l = foldr (fun a out => bif p a then a :: out else out) [] l := by
  induction l <;> simp [*, filter]; rfl
#align list.filter_eq_foldr List.filter_eq_foldr

#align list.filter_congr' List.filter_congr'

@[simp]
theorem filter_subset (l : List α) : filter p l ⊆ l :=
  (filter_sublist l).subset
#align list.filter_subset List.filter_subset

theorem of_mem_filter {a : α} {l} (h : a ∈ filter p l) : p a := (mem_filter.1 h).2
#align list.of_mem_filter List.of_mem_filter

theorem mem_of_mem_filter {a : α} {l} (h : a ∈ filter p l) : a ∈ l :=
  filter_subset l h
#align list.mem_of_mem_filter List.mem_of_mem_filter

theorem mem_filter_of_mem {a : α} {l} (h₁ : a ∈ l) (h₂ : p a) : a ∈ filter p l :=
  mem_filter.2 ⟨h₁, h₂⟩
#align list.mem_filter_of_mem List.mem_filter_of_mem

#align list.mem_filter List.mem_filter

theorem monotone_filter_left (p : α → Bool) ⦃l l' : List α⦄ (h : l ⊆ l') :
    filter p l ⊆ filter p l' := by
  intro x hx
  rw [mem_filter] at hx ⊢
  exact ⟨h hx.left, hx.right⟩
#align list.monotone_filter_left List.monotone_filter_left

#align list.filter_eq_self List.filter_eq_self

#align list.filter_length_eq_length List.filter_length_eq_length

#align list.filter_eq_nil List.filter_eq_nil

variable (p)

#align list.sublist.filter List.Sublist.filter

theorem monotone_filter_right (l : List α) ⦃p q : α → Bool⦄
    (h : ∀ a, p a → q a) : l.filter p <+ l.filter q := by
  induction' l with hd tl IH
  · rfl
  · by_cases hp : p hd
    · rw [filter_cons_of_pos _ hp, filter_cons_of_pos _ (h _ hp)]
      exact IH.cons_cons hd
    · rw [filter_cons_of_neg _ hp]
      by_cases hq : q hd
      · rw [filter_cons_of_pos _ hq]
        exact sublist_cons_of_sublist hd IH
      · rw [filter_cons_of_neg _ hq]
        exact IH
#align list.monotone_filter_right List.monotone_filter_right

#align list.map_filter List.map_filter

lemma map_filter' {f : α → β} (hf : Injective f) (l : List α)
    [DecidablePred fun b => ∃ a, p a ∧ f a = b] :
    (l.filter p).map f = (l.map f).filter fun b => ∃ a, p a ∧ f a = b := by
  simp [(· ∘ ·), map_filter, hf.eq_iff]
#align list.map_filter' List.map_filter'

lemma filter_attach' (l : List α) (p : {a // a ∈ l} → Bool) [DecidableEq α] :
    l.attach.filter p =
      (l.filter fun x => ∃ h, p ⟨x, h⟩).attach.map (Subtype.map id fun x => mem_of_mem_filter) := by
  classical
  refine map_injective_iff.2 Subtype.coe_injective ?_
  simp [(· ∘ ·), map_filter' _ Subtype.coe_injective]
#align list.filter_attach' List.filter_attach'

-- Porting note: `Lean.Internal.coeM` forces us to type-ascript `{x // x ∈ l}`
lemma filter_attach (l : List α) (p : α → Bool) :
    (l.attach.filter fun x => p x : List {x // x ∈ l}) =
      (l.filter p).attach.map (Subtype.map id fun x => mem_of_mem_filter) :=
  map_injective_iff.2 Subtype.coe_injective <| by
    simp_rw [map_map, (· ∘ ·), Subtype.map, id, ← Function.comp_apply (g := Subtype.val),
      ← map_filter, attach_map_val]
#align list.filter_attach List.filter_attach

#align list.filter_filter List.filter_filter

lemma filter_comm (q) (l : List α) : filter p (filter q l) = filter q (filter p l) := by
  simp [and_comm]
#align list.filter_comm List.filter_comm

@[simp]
theorem filter_true (l : List α) :
    filter (fun _ => true) l = l := by induction l <;> simp [*, filter]
#align list.filter_true List.filter_true

@[simp]
theorem filter_false (l : List α) :
    filter (fun _ => false) l = [] := by induction l <;> simp [*, filter]
#align list.filter_false List.filter_false

/- Porting note: need a helper theorem for span.loop. -/
theorem span.loop_eq_take_drop :
    ∀ l₁ l₂ : List α, span.loop p l₁ l₂ = (l₂.reverse ++ takeWhile p l₁, dropWhile p l₁)
  | [], l₂ => by simp [span.loop, takeWhile, dropWhile]
  | (a :: l), l₂ => by
    cases hp : p a <;> simp [hp, span.loop, span.loop_eq_take_drop, takeWhile, dropWhile]

@[simp]
theorem span_eq_take_drop (l : List α) : span p l = (takeWhile p l, dropWhile p l) := by
  simpa using span.loop_eq_take_drop p l []
#align list.span_eq_take_drop List.span_eq_take_drop

#align list.take_while_append_drop List.takeWhile_append_dropWhile

-- TODO update to use `get` instead of `nthLe`
set_option linter.deprecated false in
theorem dropWhile_nthLe_zero_not (l : List α) (hl : 0 < (l.dropWhile p).length) :
    ¬p ((l.dropWhile p).nthLe 0 hl) := by
  induction' l with hd tl IH
  · cases hl
  · simp only [dropWhile]
    by_cases hp : p hd
    · simp [hp, IH]
    · simp [hp, nthLe_cons]
-- Porting note: How did the Lean 3 proof work,
-- without mentioning nthLe_cons?
-- Same question for takeWhile_eq_nil_iff below
#align list.drop_while_nth_le_zero_not List.dropWhile_nthLe_zero_not

variable {p} {l : List α}

@[simp]
theorem dropWhile_eq_nil_iff : dropWhile p l = [] ↔ ∀ x ∈ l, p x := by
  induction' l with x xs IH
  · simp [dropWhile]
  · by_cases hp : p x <;> simp [hp, dropWhile, IH]
#align list.drop_while_eq_nil_iff List.dropWhile_eq_nil_iff

@[simp] theorem takeWhile_nil : List.takeWhile p [] = [] := rfl

theorem takeWhile_cons {x : α} :
    List.takeWhile p (x :: l) = (match p x with
      | true  => x :: takeWhile p l
      | false => []) :=
  rfl

theorem takeWhile_cons_of_pos {x : α} (h : p x) :
    List.takeWhile p (x :: l) = x :: takeWhile p l := by
  simp [takeWhile_cons, h]

theorem takeWhile_cons_of_neg {x : α} (h : ¬ p x) :
    List.takeWhile p (x :: l) = [] := by
  simp [takeWhile_cons, h]

@[simp]
theorem takeWhile_eq_self_iff : takeWhile p l = l ↔ ∀ x ∈ l, p x := by
  induction' l with x xs IH
  · simp
  · by_cases hp : p x <;> simp [hp, takeWhile_cons, IH]
#align list.take_while_eq_self_iff List.takeWhile_eq_self_iff

-- TODO update to use `get` instead of `nthLe`
set_option linter.deprecated false in
@[simp]
theorem takeWhile_eq_nil_iff : takeWhile p l = [] ↔ ∀ hl : 0 < l.length, ¬p (l.nthLe 0 hl) := by
  induction' l with x xs IH
  · simp only [takeWhile_nil, Bool.not_eq_true, true_iff]
    intro h
    simp at h
  · by_cases hp : p x <;> simp [hp, takeWhile_cons, IH, nthLe_cons]
#align list.take_while_eq_nil_iff List.takeWhile_eq_nil_iff

theorem mem_takeWhile_imp {x : α} (hx : x ∈ takeWhile p l) : p x := by
  induction l with simp [takeWhile] at hx
  | cons hd tl IH =>
    cases hp : p hd
    · simp [hp] at hx
    · rw [hp, mem_cons] at hx
      rcases hx with (rfl | hx)
      · exact hp
      · exact IH hx
#align list.mem_take_while_imp List.mem_takeWhile_imp

theorem takeWhile_takeWhile (p q : α → Bool) (l : List α) :
    takeWhile p (takeWhile q l) = takeWhile (fun a => p a ∧ q a) l := by
  induction' l with hd tl IH
  · simp
  · by_cases hp : p hd <;> by_cases hq : q hd <;> simp [takeWhile, hp, hq, IH]
#align list.take_while_take_while List.takeWhile_takeWhile

theorem takeWhile_idem : takeWhile p (takeWhile p l) = takeWhile p l := by
  simp_rw [takeWhile_takeWhile, and_self_iff, Bool.decide_coe]
#align list.take_while_idem List.takeWhile_idem

end Filter

/-! ### erasep -/

section eraseP

variable {p : α → Bool}

#align list.erasep_nil List.eraseP_nilₓ -- prop -> bool
#align list.erasep_cons List.eraseP_consₓ -- prop -> bool

#align list.erasep_cons_of_pos List.eraseP_cons_of_posₓ -- prop -> bool
#align list.erasep_cons_of_neg List.eraseP_cons_of_negₓ -- prop -> bool
#align list.erasep_of_forall_not List.eraseP_of_forall_notₓ -- prop -> bool
#align list.exists_of_erasep List.exists_of_erasePₓ -- prop -> bool
#align list.exists_or_eq_self_of_erasep List.exists_or_eq_self_of_erasePₓ -- prop -> bool
#align list.length_erasep_of_mem List.length_eraseP_of_memₓ -- prop -> bool

@[simp]
theorem length_eraseP_add_one {l : List α} {a} (al : a ∈ l) (pa : p a) :
    (l.eraseP p).length + 1 = l.length := by
  let ⟨_, l₁, l₂, _, _, h₁, h₂⟩ := exists_of_eraseP al pa
  rw [h₂, h₁, length_append, length_append]
  rfl
#align list.length_erasep_add_one List.length_eraseP_add_oneₓ -- prop -> bool

#align list.erasep_append_left List.eraseP_append_leftₓ -- prop -> bool
#align list.erasep_append_right List.eraseP_append_rightₓ -- prop -> bool
#align list.erasep_sublist List.eraseP_sublistₓ -- prop -> bool
#align list.erasep_subset List.eraseP_subsetₓ -- prop -> bool
#align list.sublist.erasep List.Sublist.erasePₓ -- prop -> bool
#align list.mem_of_mem_erasep List.mem_of_mem_erasePₓ -- prop -> bool
#align list.mem_erasep_of_neg List.mem_eraseP_of_negₓ -- prop -> bool
#align list.erasep_map List.eraseP_mapₓ -- prop -> bool
#align list.extractp_eq_find_erasep List.extractP_eq_find?_erasePₓ -- prop -> bool

end eraseP

/-! ### erase -/

section Erase

variable [DecidableEq α]

#align list.erase_nil List.erase_nil

#align list.erase_cons List.erase_consₓ -- DecidableEq -> BEq
#align list.erase_cons_head List.erase_cons_headₓ -- DecidableEq -> BEq
#align list.erase_cons_tail List.erase_cons_tailₓ -- DecidableEq -> BEq
#align list.erase_eq_erasep List.erase_eq_erasePₓ -- DecidableEq -> BEq
#align list.erase_of_not_mem List.erase_of_not_memₓ -- DecidableEq -> BEq
#align list.exists_erase_eq List.exists_erase_eqₓ -- DecidableEq -> BEq
#align list.length_erase_of_mem List.length_erase_of_memₓ -- DecidableEq -> BEq

@[simp] theorem length_erase_add_one {a : α} {l : List α} (h : a ∈ l) :
    (l.erase a).length + 1 = l.length := by
  rw [erase_eq_eraseP, length_eraseP_add_one h (decide_eq_true rfl)]
#align list.length_erase_add_one List.length_erase_add_oneₓ -- DecidableEq -> BEq

#align list.erase_append_left List.erase_append_leftₓ -- DecidableEq -> BEq
#align list.erase_append_right List.erase_append_rightₓ -- DecidableEq -> BEq
#align list.erase_sublist List.erase_sublistₓ -- DecidableEq -> BEq
#align list.erase_subset List.erase_subsetₓ -- DecidableEq -> BEq

#align list.sublist.erase List.Sublist.eraseₓ -- DecidableEq -> BEq

#align list.mem_of_mem_erase List.mem_of_mem_eraseₓ -- DecidableEq -> BEq
#align list.mem_erase_of_ne List.mem_erase_of_neₓ -- DecidableEq -> BEq
#align list.erase_comm List.erase_commₓ -- DecidableEq -> BEq

theorem map_erase [DecidableEq β] {f : α → β} (finj : Injective f) {a : α} (l : List α) :
    map f (l.erase a) = (map f l).erase (f a) := by
  have this : (a == ·) = (f a == f ·) := by ext b; simp [beq_eq_decide, finj.eq_iff]
  rw [erase_eq_eraseP, erase_eq_eraseP, eraseP_map, this]; rfl
#align list.map_erase List.map_erase

theorem map_foldl_erase [DecidableEq β] {f : α → β} (finj : Injective f) {l₁ l₂ : List α} :
    map f (foldl List.erase l₁ l₂) = foldl (fun l a => l.erase (f a)) (map f l₁) l₂ := by
  induction l₂ generalizing l₁ <;> [rfl; simp only [foldl_cons, map_erase finj, *]]
#align list.map_foldl_erase List.map_foldl_erase

theorem erase_get [DecidableEq ι] {l : List ι} (i : Fin l.length) :
    Perm (l.erase (l.get i)) (l.eraseIdx ↑i) := by
  induction l with
  | nil => simp
  | cons a l IH =>
    cases i using Fin.cases with
    | zero => simp
    | succ i =>
      by_cases ha : a = l.get i
      · simpa [ha] using .trans (perm_cons_erase (l.get_mem i i.isLt)) (.cons _ (IH i))
      · simpa [ha] using IH i

theorem length_eraseIdx_add_one {l : List ι} {i : ℕ} (h : i < l.length) :
    (l.eraseIdx i).length + 1 = l.length := calc
  (l.eraseIdx i).length + 1
  _ = (l.take i ++ l.drop (i + 1)).length + 1         := by rw [eraseIdx_eq_take_drop_succ]
  _ = (l.take i).length + (l.drop (i + 1)).length + 1 := by rw [length_append]
  _ = i + (l.drop (i + 1)).length + 1                 := by rw [length_take_of_le (le_of_lt h)]
  _ = i + (l.length - (i + 1)) + 1                    := by rw [length_drop]
  _ = (i + 1) + (l.length - (i + 1))                  := by omega
  _ = l.length                                        := Nat.add_sub_cancel' (succ_le_of_lt h)


end Erase

/-! ### diff -/

section Diff

variable [DecidableEq α]

#align list.diff_nil List.diff_nil

#align list.diff_cons List.diff_cons

#align list.diff_cons_right List.diff_cons_right

#align list.diff_erase List.diff_erase

#align list.nil_diff List.nil_diff

#align list.cons_diff List.cons_diff

#align list.cons_diff_of_mem List.cons_diff_of_mem

#align list.cons_diff_of_not_mem List.cons_diff_of_not_mem

#align list.diff_eq_foldl List.diff_eq_foldl

#align list.diff_append List.diff_append

@[simp]
theorem map_diff [DecidableEq β] {f : α → β} (finj : Injective f) {l₁ l₂ : List α} :
    map f (l₁.diff l₂) = (map f l₁).diff (map f l₂) := by
  simp only [diff_eq_foldl, foldl_map, map_foldl_erase finj]
#align list.map_diff List.map_diff

#align list.diff_sublist List.diff_sublist

#align list.diff_subset List.diff_subset

#align list.mem_diff_of_mem List.mem_diff_of_mem

#align list.sublist.diff_right List.Sublist.diff_right

theorem erase_diff_erase_sublist_of_sublist {a : α} :
    ∀ {l₁ l₂ : List α}, l₁ <+ l₂ → (l₂.erase a).diff (l₁.erase a) <+ l₂.diff l₁
  | [], l₂, _ => erase_sublist _ _
  | b :: l₁, l₂, h =>
    if heq : b = a then by simp only [heq, erase_cons_head, diff_cons]; rfl
    else by
      simp only [erase_cons_head b l₁, erase_cons_tail l₁ (not_beq_of_ne heq),
        diff_cons ((List.erase l₂ a)) (List.erase l₁ a) b, diff_cons l₂ l₁ b, erase_comm a b l₂]
      have h' := h.erase b
      rw [erase_cons_head] at h'
      exact @erase_diff_erase_sublist_of_sublist _ l₁ (l₂.erase b) h'
#align list.erase_diff_erase_sublist_of_sublist List.erase_diff_erase_sublist_of_sublist

end Diff

<<<<<<< HEAD
/-! ### enum -/

#align list.length_enum_from List.enumFrom_length
#align list.length_enum List.enum_length

@[simp]
theorem enumFrom_get? :
    ∀ (n) (l : List α) (m), get? (enumFrom n l) m = (fun a => (n + m, a)) <$> get? l m
  | n, [], m => rfl
  | n, a :: l, 0 => rfl
  | n, a :: l, m + 1 => (enumFrom_get? (n + 1) l m).trans <| by rw [Nat.add_right_comm]; rfl
#align list.enum_from_nth List.enumFrom_get?

@[simp]
theorem enum_get? : ∀ (l : List α) (n), get? (enum l) n = (fun a => (n, a)) <$> get? l n := by
  simp only [enum, enumFrom_get?, zero_add]; intros; trivial
#align list.enum_nth List.enum_get?

@[simp]
theorem enumFrom_map_snd : ∀ (n) (l : List α), map Prod.snd (enumFrom n l) = l
  | _, [] => rfl
  | _, _ :: _ => congr_arg (cons _) (enumFrom_map_snd _ _)
#align list.enum_from_map_snd List.enumFrom_map_snd

@[simp]
theorem enum_map_snd : ∀ l : List α, map Prod.snd (enum l) = l :=
  enumFrom_map_snd _
#align list.enum_map_snd List.enum_map_snd

theorem mem_enumFrom {x : α} {i : ℕ} :
    ∀ {j : ℕ} (xs : List α), (i, x) ∈ xs.enumFrom j → j ≤ i ∧ i < j + xs.length ∧ x ∈ xs
  | j, [] => by simp [enumFrom]
  | j, y :: ys => by
    suffices
      i = j ∧ x = y ∨ (i, x) ∈ enumFrom (j + 1) ys →
        j ≤ i ∧ i < j + (length ys + 1) ∧ (x = y ∨ x ∈ ys)
      by simpa [enumFrom, mem_enumFrom ys]
    rintro (h | h)
    · refine' ⟨le_of_eq h.1.symm, h.1 ▸ _, Or.inl h.2⟩
      apply Nat.lt_add_of_pos_right; simp
    · have ⟨hji, hijlen, hmem⟩ := mem_enumFrom _ h
      refine' ⟨_, _, _⟩
      · exact le_trans (Nat.le_succ _) hji
      · convert hijlen using 1
        omega
      · simp [hmem]
#align list.mem_enum_from List.mem_enumFrom

@[simp]
theorem enum_nil : enum ([] : List α) = [] :=
  rfl
#align list.enum_nil List.enum_nil

#align list.enum_from_nil List.enumFrom_nil

#align list.enum_from_cons List.enumFrom_cons

@[simp]
theorem enum_cons (x : α) (xs : List α) : enum (x :: xs) = (0, x) :: enumFrom 1 xs :=
  rfl
#align list.enum_cons List.enum_cons

@[simp]
theorem enumFrom_singleton (x : α) (n : ℕ) : enumFrom n [x] = [(n, x)] :=
  rfl
#align list.enum_from_singleton List.enumFrom_singleton

@[simp]
theorem enum_singleton (x : α) : enum [x] = [(0, x)] :=
  rfl
#align list.enum_singleton List.enum_singleton

theorem enumFrom_append (xs ys : List α) (n : ℕ) :
    enumFrom n (xs ++ ys) = enumFrom n xs ++ enumFrom (n + xs.length) ys := by
  induction' xs with x xs IH generalizing ys n
  · simp
  · rw [cons_append, enumFrom_cons, IH, ← cons_append, ← enumFrom_cons, length, Nat.add_right_comm,
      add_assoc]
#align list.enum_from_append List.enumFrom_append

theorem enum_append (xs ys : List α) : enum (xs ++ ys) = enum xs ++ enumFrom xs.length ys := by
  simp [enum, enumFrom_append]
#align list.enum_append List.enum_append

theorem map_fst_add_enumFrom_eq_enumFrom (l : List α) (n k : ℕ) :
    map (Prod.map (· + n) id) (enumFrom k l) = enumFrom (n + k) l := by
  induction l generalizing n k <;> [rfl; simp_all [add_assoc, add_comm k]]
#align list.map_fst_add_enum_from_eq_enum_from List.map_fst_add_enumFrom_eq_enumFrom

theorem map_fst_add_enum_eq_enumFrom (l : List α) (n : ℕ) :
    map (Prod.map (· + n) id) (enum l) = enumFrom n l :=
  map_fst_add_enumFrom_eq_enumFrom l _ _
#align list.map_fst_add_enum_eq_enum_from List.map_fst_add_enum_eq_enumFrom

theorem enumFrom_cons' (n : ℕ) (x : α) (xs : List α) :
    enumFrom n (x :: xs) = (n, x) :: (enumFrom n xs).map (Prod.map Nat.succ id) := by
  rw [enumFrom_cons, add_comm, ← map_fst_add_enumFrom_eq_enumFrom]
#align list.enum_from_cons' List.enumFrom_cons'

theorem enum_cons' (x : α) (xs : List α) :
    enum (x :: xs) = (0, x) :: (enum xs).map (Prod.map Nat.succ id) :=
  enumFrom_cons' _ _ _
#align list.enum_cons' List.enum_cons'

theorem enumFrom_map (n : ℕ) (l : List α) (f : α → β) :
    enumFrom n (l.map f) = (enumFrom n l).map (Prod.map id f) := by
  induction' l with hd tl IH
  · rfl
  · rw [map_cons, enumFrom_cons', enumFrom_cons', map_cons, map_map, IH, map_map]
    rfl
#align list.enum_from_map List.enumFrom_map

theorem enum_map (l : List α) (f : α → β) : (l.map f).enum = l.enum.map (Prod.map id f) :=
  enumFrom_map _ _ _
#align list.enum_map List.enum_map

theorem get_enumFrom (l : List α) (n) (i : Fin (l.enumFrom n).length)
    (hi : i.1 < l.length := (by simpa using i.2)) :
    (l.enumFrom n).get i = (n + i, l.get ⟨i, hi⟩) := by
  rw [← Option.some_inj, ← get?_eq_get]
  simp [enumFrom_get?, get?_eq_get hi]

set_option linter.deprecated false in
@[deprecated get_enumFrom]
theorem nthLe_enumFrom (l : List α) (n i : ℕ) (hi' : i < (l.enumFrom n).length)
    (hi : i < l.length := (by simpa using hi')) :
    (l.enumFrom n).nthLe i hi' = (n + i, l.nthLe i hi) :=
  get_enumFrom ..
#align list.nth_le_enum_from List.nthLe_enumFrom

theorem get_enum (l : List α) (i : Fin l.enum.length)
    (hi : i < l.length := (by simpa using i.2)) :
    l.enum.get i = (i.1, l.get ⟨i, hi⟩) := by
  convert get_enumFrom _ _ i
  exact (zero_add _).symm

set_option linter.deprecated false in
@[deprecated get_enum]
theorem nthLe_enum (l : List α) (i : ℕ) (hi' : i < l.enum.length)
    (hi : i < l.length := (by simpa using hi')) :
    l.enum.nthLe i hi' = (i, l.nthLe i hi) := get_enum ..
#align list.nth_le_enum List.nthLe_enum

@[simp]
theorem enumFrom_eq_nil {n : ℕ} {l : List α} : List.enumFrom n l = [] ↔ l = [] := by
  cases l <;> simp

@[simp]
theorem enum_eq_nil {l : List α} : List.enum l = [] ↔ l = [] := enumFrom_eq_nil

=======
>>>>>>> 78c2e28a
section Choose

variable (p : α → Prop) [DecidablePred p] (l : List α)

theorem choose_spec (hp : ∃ a, a ∈ l ∧ p a) : choose p l hp ∈ l ∧ p (choose p l hp) :=
  (chooseX p l hp).property
#align list.choose_spec List.choose_spec

theorem choose_mem (hp : ∃ a, a ∈ l ∧ p a) : choose p l hp ∈ l :=
  (choose_spec _ _ _).1
#align list.choose_mem List.choose_mem

theorem choose_property (hp : ∃ a, a ∈ l ∧ p a) : p (choose p l hp) :=
  (choose_spec _ _ _).2
#align list.choose_property List.choose_property

end Choose

/-! ### map₂Left' -/

section Map₂Left'

-- The definitional equalities for `map₂Left'` can already be used by the
-- simplifier because `map₂Left'` is marked `@[simp]`.
@[simp]
theorem map₂Left'_nil_right (f : α → Option β → γ) (as) :
    map₂Left' f as [] = (as.map fun a => f a none, []) := by cases as <;> rfl
#align list.map₂_left'_nil_right List.map₂Left'_nil_right

end Map₂Left'

/-! ### map₂Right' -/

section Map₂Right'

variable (f : Option α → β → γ) (a : α) (as : List α) (b : β) (bs : List β)

@[simp]
theorem map₂Right'_nil_left : map₂Right' f [] bs = (bs.map (f none), []) := by cases bs <;> rfl
#align list.map₂_right'_nil_left List.map₂Right'_nil_left

@[simp]
theorem map₂Right'_nil_right : map₂Right' f as [] = ([], as) :=
  rfl
#align list.map₂_right'_nil_right List.map₂Right'_nil_right

-- Porting note (#10618): simp can prove this
-- @[simp]
theorem map₂Right'_nil_cons : map₂Right' f [] (b :: bs) = (f none b :: bs.map (f none), []) :=
  rfl
#align list.map₂_right'_nil_cons List.map₂Right'_nil_cons

@[simp]
theorem map₂Right'_cons_cons :
    map₂Right' f (a :: as) (b :: bs) =
      let r := map₂Right' f as bs
      (f (some a) b :: r.fst, r.snd) :=
  rfl
#align list.map₂_right'_cons_cons List.map₂Right'_cons_cons

end Map₂Right'

/-! ### zipLeft' -/

section ZipLeft'

variable (a : α) (as : List α) (b : β) (bs : List β)

@[simp]
theorem zipLeft'_nil_right : zipLeft' as ([] : List β) = (as.map fun a => (a, none), []) := by
  cases as <;> rfl
#align list.zip_left'_nil_right List.zipLeft'_nil_right

@[simp]
theorem zipLeft'_nil_left : zipLeft' ([] : List α) bs = ([], bs) :=
  rfl
#align list.zip_left'_nil_left List.zipLeft'_nil_left

-- Porting note (#10618): simp can prove this
-- @[simp]
theorem zipLeft'_cons_nil :
    zipLeft' (a :: as) ([] : List β) = ((a, none) :: as.map fun a => (a, none), []) :=
  rfl
#align list.zip_left'_cons_nil List.zipLeft'_cons_nil

@[simp]
theorem zipLeft'_cons_cons :
    zipLeft' (a :: as) (b :: bs) =
      let r := zipLeft' as bs
      ((a, some b) :: r.fst, r.snd) :=
  rfl
#align list.zip_left'_cons_cons List.zipLeft'_cons_cons

end ZipLeft'

/-! ### zipRight' -/

section ZipRight'

variable (a : α) (as : List α) (b : β) (bs : List β)

@[simp]
theorem zipRight'_nil_left : zipRight' ([] : List α) bs = (bs.map fun b => (none, b), []) := by
  cases bs <;> rfl
#align list.zip_right'_nil_left List.zipRight'_nil_left

@[simp]
theorem zipRight'_nil_right : zipRight' as ([] : List β) = ([], as) :=
  rfl
#align list.zip_right'_nil_right List.zipRight'_nil_right

-- Porting note (#10618): simp can prove this
-- @[simp]
theorem zipRight'_nil_cons :
    zipRight' ([] : List α) (b :: bs) = ((none, b) :: bs.map fun b => (none, b), []) :=
  rfl
#align list.zip_right'_nil_cons List.zipRight'_nil_cons

@[simp]
theorem zipRight'_cons_cons :
    zipRight' (a :: as) (b :: bs) =
      let r := zipRight' as bs
      ((some a, b) :: r.fst, r.snd) :=
  rfl
#align list.zip_right'_cons_cons List.zipRight'_cons_cons

end ZipRight'

/-! ### map₂Left -/

section Map₂Left

variable (f : α → Option β → γ) (as : List α)

-- The definitional equalities for `map₂Left` can already be used by the
-- simplifier because `map₂Left` is marked `@[simp]`.
@[simp]
theorem map₂Left_nil_right : map₂Left f as [] = as.map fun a => f a none := by cases as <;> rfl
#align list.map₂_left_nil_right List.map₂Left_nil_right

theorem map₂Left_eq_map₂Left' : ∀ as bs, map₂Left f as bs = (map₂Left' f as bs).fst
  | [], _ => by simp
  | a :: as, [] => by simp
  | a :: as, b :: bs => by simp [map₂Left_eq_map₂Left']
#align list.map₂_left_eq_map₂_left' List.map₂Left_eq_map₂Left'

theorem map₂Left_eq_zipWith :
    ∀ as bs, length as ≤ length bs → map₂Left f as bs = zipWith (fun a b => f a (some b)) as bs
  | [], [], _ => by simp
  | [], _ :: _, _ => by simp
  | a :: as, [], h => by
    simp at h
  | a :: as, b :: bs, h => by
    simp only [length_cons, succ_le_succ_iff] at h
    simp [h, map₂Left_eq_zipWith]
#align list.map₂_left_eq_map₂ List.map₂Left_eq_zipWith

end Map₂Left

/-! ### map₂Right -/

section Map₂Right

variable (f : Option α → β → γ) (a : α) (as : List α) (b : β) (bs : List β)

@[simp]
theorem map₂Right_nil_left : map₂Right f [] bs = bs.map (f none) := by cases bs <;> rfl
#align list.map₂_right_nil_left List.map₂Right_nil_left

@[simp]
theorem map₂Right_nil_right : map₂Right f as [] = [] :=
  rfl
#align list.map₂_right_nil_right List.map₂Right_nil_right

-- Porting note (#10618): simp can prove this
-- @[simp]
theorem map₂Right_nil_cons : map₂Right f [] (b :: bs) = f none b :: bs.map (f none) :=
  rfl
#align list.map₂_right_nil_cons List.map₂Right_nil_cons

@[simp]
theorem map₂Right_cons_cons :
    map₂Right f (a :: as) (b :: bs) = f (some a) b :: map₂Right f as bs :=
  rfl
#align list.map₂_right_cons_cons List.map₂Right_cons_cons

theorem map₂Right_eq_map₂Right' : map₂Right f as bs = (map₂Right' f as bs).fst := by
  simp only [map₂Right, map₂Right', map₂Left_eq_map₂Left']
#align list.map₂_right_eq_map₂_right' List.map₂Right_eq_map₂Right'

theorem map₂Right_eq_zipWith (h : length bs ≤ length as) :
    map₂Right f as bs = zipWith (fun a b => f (some a) b) as bs := by
  have : (fun a b => flip f a (some b)) = flip fun a b => f (some a) b := rfl
  simp only [map₂Right, map₂Left_eq_zipWith, zipWith_flip, *]
#align list.map₂_right_eq_map₂ List.map₂Right_eq_zipWith

end Map₂Right

/-! ### zipLeft -/

section ZipLeft

variable (a : α) (as : List α) (b : β) (bs : List β)

@[simp]
theorem zipLeft_nil_right : zipLeft as ([] : List β) = as.map fun a => (a, none) := by
  cases as <;> rfl
#align list.zip_left_nil_right List.zipLeft_nil_right

@[simp]
theorem zipLeft_nil_left : zipLeft ([] : List α) bs = [] :=
  rfl
#align list.zip_left_nil_left List.zipLeft_nil_left

-- Porting note (#10618): simp can prove this
-- @[simp]
theorem zipLeft_cons_nil :
    zipLeft (a :: as) ([] : List β) = (a, none) :: as.map fun a => (a, none) :=
  rfl
#align list.zip_left_cons_nil List.zipLeft_cons_nil

@[simp]
theorem zipLeft_cons_cons : zipLeft (a :: as) (b :: bs) = (a, some b) :: zipLeft as bs :=
  rfl
#align list.zip_left_cons_cons List.zipLeft_cons_cons

-- Porting note: arguments explicit for recursion
theorem zipLeft_eq_zipLeft' (as : List α) (bs : List β) : zipLeft as bs = (zipLeft' as bs).fst := by
  rw [zipLeft, zipLeft']
  cases as with
  | nil => rfl
  | cons _ atl =>
    cases bs with
    | nil => rfl
    | cons _ btl => rw [zipWithLeft, zipWithLeft', cons_inj]; exact @zipLeft_eq_zipLeft' atl btl
#align list.zip_left_eq_zip_left' List.zipLeft_eq_zipLeft'

end ZipLeft

/-! ### zipRight -/

section ZipRight

variable (a : α) (as : List α) (b : β) (bs : List β)

@[simp]
theorem zipRight_nil_left : zipRight ([] : List α) bs = bs.map fun b => (none, b) := by
  cases bs <;> rfl
#align list.zip_right_nil_left List.zipRight_nil_left

@[simp]
theorem zipRight_nil_right : zipRight as ([] : List β) = [] :=
  rfl
#align list.zip_right_nil_right List.zipRight_nil_right

-- Porting note (#10618): simp can prove this
-- @[simp]
theorem zipRight_nil_cons :
    zipRight ([] : List α) (b :: bs) = (none, b) :: bs.map fun b => (none, b) :=
  rfl
#align list.zip_right_nil_cons List.zipRight_nil_cons

@[simp]
theorem zipRight_cons_cons : zipRight (a :: as) (b :: bs) = (some a, b) :: zipRight as bs :=
  rfl
#align list.zip_right_cons_cons List.zipRight_cons_cons

theorem zipRight_eq_zipRight' : zipRight as bs = (zipRight' as bs).fst := by
  induction as generalizing bs <;> cases bs <;> simp [*]
#align list.zip_right_eq_zip_right' List.zipRight_eq_zipRight'

end ZipRight

/-! ### toChunks -/

-- Porting note:
-- The definition of `toChunks` has changed substantially from Lean 3.
-- The theorems about `toChunks` are not used anywhere in mathlib, anyways.
-- TODO: Prove these theorems for the new definitions.

#noalign list.to_chunks_nil
#noalign list.to_chunks_aux_eq
#noalign list.to_chunks_eq_cons'
#noalign list.to_chunks_eq_cons
#noalign list.to_chunks_aux_join
#noalign list.to_chunks_join
#noalign list.to_chunks_length_le

/-! ### Forall -/

section Forall

variable {p q : α → Prop} {l : List α}

@[simp]
theorem forall_cons (p : α → Prop) (x : α) : ∀ l : List α, Forall p (x :: l) ↔ p x ∧ Forall p l
  | [] => (and_true_iff _).symm
  | _ :: _ => Iff.rfl
#align list.all₂_cons List.forall_cons

theorem forall_iff_forall_mem : ∀ {l : List α}, Forall p l ↔ ∀ x ∈ l, p x
  | [] => (iff_true_intro <| forall_mem_nil _).symm
  | x :: l => by rw [forall_mem_cons, forall_cons, forall_iff_forall_mem]
#align list.all₂_iff_forall List.forall_iff_forall_mem

theorem Forall.imp (h : ∀ x, p x → q x) : ∀ {l : List α}, Forall p l → Forall q l
  | [] => id
  | x :: l => by
    simp only [forall_cons, and_imp]
    rw [← and_imp]
    exact And.imp (h x) (Forall.imp h)
#align list.all₂.imp List.Forall.imp

@[simp]
theorem forall_map_iff {p : β → Prop} (f : α → β) : Forall p (l.map f) ↔ Forall (p ∘ f) l := by
  induction l <;> simp [*]
#align list.all₂_map_iff List.forall_map_iff

instance (p : α → Prop) [DecidablePred p] : DecidablePred (Forall p) := fun _ =>
  decidable_of_iff' _ forall_iff_forall_mem

end Forall

/-! ### Miscellaneous lemmas -/

theorem getLast_reverse {l : List α} (hl : l.reverse ≠ [])
    (hl' : 0 < l.length := (by
      contrapose! hl
      simpa [length_eq_zero] using hl)) :
    l.reverse.getLast hl = l.get ⟨0, hl'⟩ := by
  rw [getLast_eq_get, get_reverse']
  · simp
  · simpa using hl'
#align list.last_reverse List.getLast_reverse

#noalign list.ilast'_mem --List.ilast'_mem

@[simp]
theorem get_attach (L : List α) (i) :
    (L.attach.get i).1 = L.get ⟨i, length_attach L ▸ i.2⟩ :=
  calc
    (L.attach.get i).1 = (L.attach.map Subtype.val).get ⟨i, by simpa using i.2⟩ :=
      by rw [get_map]
    _ = L.get { val := i, isLt := _ } := by congr 2 <;> simp
#align list.nth_le_attach List.get_attach

@[simp 1100]
theorem mem_map_swap (x : α) (y : β) (xs : List (α × β)) :
    (y, x) ∈ map Prod.swap xs ↔ (x, y) ∈ xs := by
  induction' xs with x xs xs_ih
  · simp only [not_mem_nil, map_nil]
  · cases' x with a b
    simp only [mem_cons, Prod.mk.inj_iff, map, Prod.swap_prod_mk, Prod.exists, xs_ih, and_comm]
#align list.mem_map_swap List.mem_map_swap

theorem dropSlice_eq (xs : List α) (n m : ℕ) : dropSlice n m xs = xs.take n ++ xs.drop (n + m) := by
  induction n generalizing xs
  · cases xs <;> simp [dropSlice]
  · cases xs <;> simp [dropSlice, *, Nat.succ_add]
#align list.slice_eq List.dropSlice_eq

theorem sizeOf_dropSlice_lt [SizeOf α] (i j : ℕ) (hj : 0 < j) (xs : List α) (hi : i < xs.length) :
    SizeOf.sizeOf (List.dropSlice i j xs) < SizeOf.sizeOf xs := by
  induction xs generalizing i j hj with
  | nil => cases hi
  | cons x xs xs_ih =>
    cases i <;> simp only [List.dropSlice]
    · cases j with
      | zero => contradiction
      | succ n =>
        dsimp only [drop]; apply lt_of_le_of_lt (drop_sizeOf_le xs n)
        simp only [cons.sizeOf_spec]; omega
    · simp only [cons.sizeOf_spec, Nat.add_lt_add_iff_left]
      apply xs_ih _ j hj
      apply lt_of_succ_lt_succ hi
#align list.sizeof_slice_lt List.sizeOf_dropSlice_lt

section Disjoint

variable {α β : Type*}

/-- The images of disjoint lists under a partially defined map are disjoint -/
theorem disjoint_pmap {p : α → Prop} {f : ∀ a : α, p a → β} {s t : List α}
    (hs : ∀ a ∈ s, p a) (ht : ∀ a ∈ t, p a)
    (hf : ∀ (a a' : α) (ha : p a) (ha' : p a'), f a ha = f a' ha' → a = a')
    (h : Disjoint s t) :
    Disjoint (s.pmap f hs) (t.pmap f ht) := by
  simp only [Disjoint, mem_pmap]
  rintro b ⟨a, ha, rfl⟩ ⟨a', ha', ha''⟩
  apply h ha
  rwa [hf a a' (hs a ha) (ht a' ha') ha''.symm]

/-- The images of disjoint lists under an injective map are disjoint -/
theorem disjoint_map {f : α → β} {s t : List α} (hf : Function.Injective f)
    (h : Disjoint s t) : Disjoint (s.map f) (t.map f) := by
  rw [← pmap_eq_map _ _ _ (fun _ _ ↦ trivial), ← pmap_eq_map _ _ _ (fun _ _ ↦ trivial)]
  exact disjoint_pmap _ _ (fun _ _ _ _ h' ↦ hf h') h

end Disjoint

end List

assert_not_exists Lattice<|MERGE_RESOLUTION|>--- conflicted
+++ resolved
@@ -13,7 +13,6 @@
 import Mathlib.Order.Basic
 import Batteries.Data.List.Lemmas
 import Mathlib.Tactic.Common
-import Mathlib.Init.Data.List.Basic
 
 #align_import data.list.basic from "leanprover-community/mathlib"@"65a1391a0106c9204fe45bc73a039f056558cb83"
 
@@ -3190,159 +3189,6 @@
 
 end Diff
 
-<<<<<<< HEAD
-/-! ### enum -/
-
-#align list.length_enum_from List.enumFrom_length
-#align list.length_enum List.enum_length
-
-@[simp]
-theorem enumFrom_get? :
-    ∀ (n) (l : List α) (m), get? (enumFrom n l) m = (fun a => (n + m, a)) <$> get? l m
-  | n, [], m => rfl
-  | n, a :: l, 0 => rfl
-  | n, a :: l, m + 1 => (enumFrom_get? (n + 1) l m).trans <| by rw [Nat.add_right_comm]; rfl
-#align list.enum_from_nth List.enumFrom_get?
-
-@[simp]
-theorem enum_get? : ∀ (l : List α) (n), get? (enum l) n = (fun a => (n, a)) <$> get? l n := by
-  simp only [enum, enumFrom_get?, zero_add]; intros; trivial
-#align list.enum_nth List.enum_get?
-
-@[simp]
-theorem enumFrom_map_snd : ∀ (n) (l : List α), map Prod.snd (enumFrom n l) = l
-  | _, [] => rfl
-  | _, _ :: _ => congr_arg (cons _) (enumFrom_map_snd _ _)
-#align list.enum_from_map_snd List.enumFrom_map_snd
-
-@[simp]
-theorem enum_map_snd : ∀ l : List α, map Prod.snd (enum l) = l :=
-  enumFrom_map_snd _
-#align list.enum_map_snd List.enum_map_snd
-
-theorem mem_enumFrom {x : α} {i : ℕ} :
-    ∀ {j : ℕ} (xs : List α), (i, x) ∈ xs.enumFrom j → j ≤ i ∧ i < j + xs.length ∧ x ∈ xs
-  | j, [] => by simp [enumFrom]
-  | j, y :: ys => by
-    suffices
-      i = j ∧ x = y ∨ (i, x) ∈ enumFrom (j + 1) ys →
-        j ≤ i ∧ i < j + (length ys + 1) ∧ (x = y ∨ x ∈ ys)
-      by simpa [enumFrom, mem_enumFrom ys]
-    rintro (h | h)
-    · refine' ⟨le_of_eq h.1.symm, h.1 ▸ _, Or.inl h.2⟩
-      apply Nat.lt_add_of_pos_right; simp
-    · have ⟨hji, hijlen, hmem⟩ := mem_enumFrom _ h
-      refine' ⟨_, _, _⟩
-      · exact le_trans (Nat.le_succ _) hji
-      · convert hijlen using 1
-        omega
-      · simp [hmem]
-#align list.mem_enum_from List.mem_enumFrom
-
-@[simp]
-theorem enum_nil : enum ([] : List α) = [] :=
-  rfl
-#align list.enum_nil List.enum_nil
-
-#align list.enum_from_nil List.enumFrom_nil
-
-#align list.enum_from_cons List.enumFrom_cons
-
-@[simp]
-theorem enum_cons (x : α) (xs : List α) : enum (x :: xs) = (0, x) :: enumFrom 1 xs :=
-  rfl
-#align list.enum_cons List.enum_cons
-
-@[simp]
-theorem enumFrom_singleton (x : α) (n : ℕ) : enumFrom n [x] = [(n, x)] :=
-  rfl
-#align list.enum_from_singleton List.enumFrom_singleton
-
-@[simp]
-theorem enum_singleton (x : α) : enum [x] = [(0, x)] :=
-  rfl
-#align list.enum_singleton List.enum_singleton
-
-theorem enumFrom_append (xs ys : List α) (n : ℕ) :
-    enumFrom n (xs ++ ys) = enumFrom n xs ++ enumFrom (n + xs.length) ys := by
-  induction' xs with x xs IH generalizing ys n
-  · simp
-  · rw [cons_append, enumFrom_cons, IH, ← cons_append, ← enumFrom_cons, length, Nat.add_right_comm,
-      add_assoc]
-#align list.enum_from_append List.enumFrom_append
-
-theorem enum_append (xs ys : List α) : enum (xs ++ ys) = enum xs ++ enumFrom xs.length ys := by
-  simp [enum, enumFrom_append]
-#align list.enum_append List.enum_append
-
-theorem map_fst_add_enumFrom_eq_enumFrom (l : List α) (n k : ℕ) :
-    map (Prod.map (· + n) id) (enumFrom k l) = enumFrom (n + k) l := by
-  induction l generalizing n k <;> [rfl; simp_all [add_assoc, add_comm k]]
-#align list.map_fst_add_enum_from_eq_enum_from List.map_fst_add_enumFrom_eq_enumFrom
-
-theorem map_fst_add_enum_eq_enumFrom (l : List α) (n : ℕ) :
-    map (Prod.map (· + n) id) (enum l) = enumFrom n l :=
-  map_fst_add_enumFrom_eq_enumFrom l _ _
-#align list.map_fst_add_enum_eq_enum_from List.map_fst_add_enum_eq_enumFrom
-
-theorem enumFrom_cons' (n : ℕ) (x : α) (xs : List α) :
-    enumFrom n (x :: xs) = (n, x) :: (enumFrom n xs).map (Prod.map Nat.succ id) := by
-  rw [enumFrom_cons, add_comm, ← map_fst_add_enumFrom_eq_enumFrom]
-#align list.enum_from_cons' List.enumFrom_cons'
-
-theorem enum_cons' (x : α) (xs : List α) :
-    enum (x :: xs) = (0, x) :: (enum xs).map (Prod.map Nat.succ id) :=
-  enumFrom_cons' _ _ _
-#align list.enum_cons' List.enum_cons'
-
-theorem enumFrom_map (n : ℕ) (l : List α) (f : α → β) :
-    enumFrom n (l.map f) = (enumFrom n l).map (Prod.map id f) := by
-  induction' l with hd tl IH
-  · rfl
-  · rw [map_cons, enumFrom_cons', enumFrom_cons', map_cons, map_map, IH, map_map]
-    rfl
-#align list.enum_from_map List.enumFrom_map
-
-theorem enum_map (l : List α) (f : α → β) : (l.map f).enum = l.enum.map (Prod.map id f) :=
-  enumFrom_map _ _ _
-#align list.enum_map List.enum_map
-
-theorem get_enumFrom (l : List α) (n) (i : Fin (l.enumFrom n).length)
-    (hi : i.1 < l.length := (by simpa using i.2)) :
-    (l.enumFrom n).get i = (n + i, l.get ⟨i, hi⟩) := by
-  rw [← Option.some_inj, ← get?_eq_get]
-  simp [enumFrom_get?, get?_eq_get hi]
-
-set_option linter.deprecated false in
-@[deprecated get_enumFrom]
-theorem nthLe_enumFrom (l : List α) (n i : ℕ) (hi' : i < (l.enumFrom n).length)
-    (hi : i < l.length := (by simpa using hi')) :
-    (l.enumFrom n).nthLe i hi' = (n + i, l.nthLe i hi) :=
-  get_enumFrom ..
-#align list.nth_le_enum_from List.nthLe_enumFrom
-
-theorem get_enum (l : List α) (i : Fin l.enum.length)
-    (hi : i < l.length := (by simpa using i.2)) :
-    l.enum.get i = (i.1, l.get ⟨i, hi⟩) := by
-  convert get_enumFrom _ _ i
-  exact (zero_add _).symm
-
-set_option linter.deprecated false in
-@[deprecated get_enum]
-theorem nthLe_enum (l : List α) (i : ℕ) (hi' : i < l.enum.length)
-    (hi : i < l.length := (by simpa using hi')) :
-    l.enum.nthLe i hi' = (i, l.nthLe i hi) := get_enum ..
-#align list.nth_le_enum List.nthLe_enum
-
-@[simp]
-theorem enumFrom_eq_nil {n : ℕ} {l : List α} : List.enumFrom n l = [] ↔ l = [] := by
-  cases l <;> simp
-
-@[simp]
-theorem enum_eq_nil {l : List α} : List.enum l = [] ↔ l = [] := enumFrom_eq_nil
-
-=======
->>>>>>> 78c2e28a
 section Choose
 
 variable (p : α → Prop) [DecidablePred p] (l : List α)
