/-
Copyright (c) 2022 Andrew Yang. All rights reserved.
Released under Apache 2.0 license as described in the file LICENSE.
Authors: Andrew Yang
-/
import Mathlib.Geometry.RingedSpace.PresheafedSpace.Gluing
import Mathlib.AlgebraicGeometry.OpenImmersion

#align_import algebraic_geometry.gluing from "leanprover-community/mathlib"@"533f62f4dd62a5aad24a04326e6e787c8f7e98b1"

/-!
# Gluing Schemes

Given a family of gluing data of schemes, we may glue them together.

## Main definitions

* `AlgebraicGeometry.Scheme.GlueData`: A structure containing the family of gluing data.
* `AlgebraicGeometry.Scheme.GlueData.glued`: The glued scheme.
    This is defined as the multicoequalizer of `∐ V i j ⇉ ∐ U i`, so that the general colimit API
    can be used.
* `AlgebraicGeometry.Scheme.GlueData.ι`: The immersion `ι i : U i ⟶ glued` for each `i : J`.
* `AlgebraicGeometry.Scheme.GlueData.isoCarrier`: The isomorphism between the underlying space
  of the glued scheme and the gluing of the underlying topological spaces.
* `AlgebraicGeometry.Scheme.OpenCover.gluedCover`: The glue data associated with an open cover.
* `AlgebraicGeometry.Scheme.OpenCover.fromGlued`: The canonical morphism
  `𝒰.gluedCover.glued ⟶ X`. This has an `is_iso` instance.
* `AlgebraicGeometry.Scheme.OpenCover.glueMorphisms`: We may glue a family of compatible
  morphisms defined on an open cover of a scheme.

## Main results

* `AlgebraicGeometry.Scheme.GlueData.ι_isOpenImmersion`: The map `ι i : U i ⟶ glued`
  is an open immersion for each `i : J`.
* `AlgebraicGeometry.Scheme.GlueData.ι_jointly_surjective` : The underlying maps of
  `ι i : U i ⟶ glued` are jointly surjective.
* `AlgebraicGeometry.Scheme.GlueData.vPullbackConeIsLimit` : `V i j` is the pullback
  (intersection) of `U i` and `U j` over the glued space.
* `AlgebraicGeometry.Scheme.GlueData.ι_eq_iff` : `ι i x = ι j y` if and only if they coincide
  when restricted to `V i i`.
* `AlgebraicGeometry.Scheme.GlueData.isOpen_iff` : A subset of the glued scheme is open iff
  all its preimages in `U i` are open.

## Implementation details

All the hard work is done in `AlgebraicGeometry/PresheafedSpace/Gluing.lean` where we glue
presheafed spaces, sheafed spaces, and locally ringed spaces.

-/

set_option linter.uppercaseLean3 false

noncomputable section

universe u

open TopologicalSpace CategoryTheory Opposite

open CategoryTheory.Limits AlgebraicGeometry.PresheafedSpace

open CategoryTheory.GlueData

namespace AlgebraicGeometry

namespace Scheme

/-- A family of gluing data consists of
1. An index type `J`
2. A scheme `U i` for each `i : J`.
3. A scheme `V i j` for each `i j : J`.
  (Note that this is `J × J → Scheme` rather than `J → J → Scheme` to connect to the
  limits library easier.)
4. An open immersion `f i j : V i j ⟶ U i` for each `i j : ι`.
5. A transition map `t i j : V i j ⟶ V j i` for each `i j : ι`.
such that
6. `f i i` is an isomorphism.
7. `t i i` is the identity.
8. `V i j ×[U i] V i k ⟶ V i j ⟶ V j i` factors through `V j k ×[U j] V j i ⟶ V j i` via some
    `t' : V i j ×[U i] V i k ⟶ V j k ×[U j] V j i`.
9. `t' i j k ≫ t' j k i ≫ t' k i j = 𝟙 _`.

We can then glue the schemes `U i` together by identifying `V i j` with `V j i`, such
that the `U i`'s are open subschemes of the glued space.
-/
-- Porting note(#5171): @[nolint has_nonempty_instance]; linter not ported yet
structure GlueData extends CategoryTheory.GlueData Scheme where
  f_open : ∀ i j, IsOpenImmersion (f i j)
#align algebraic_geometry.Scheme.glue_data AlgebraicGeometry.Scheme.GlueData

attribute [instance] GlueData.f_open

namespace GlueData

variable (D : GlueData.{u})

local notation "𝖣" => D.toGlueData

/-- The glue data of locally ringed spaces associated to a family of glue data of schemes. -/
abbrev toLocallyRingedSpaceGlueData : LocallyRingedSpace.GlueData :=
  { f_open := D.f_open
    toGlueData := 𝖣.mapGlueData forgetToLocallyRingedSpace }
#align algebraic_geometry.Scheme.glue_data.to_LocallyRingedSpace_glue_data AlgebraicGeometry.Scheme.GlueData.toLocallyRingedSpaceGlueData

instance (i j : 𝖣.J) :
    LocallyRingedSpace.IsOpenImmersion ((D.toLocallyRingedSpaceGlueData).toGlueData.f i j) := by
  apply GlueData.f_open

instance (i j : 𝖣.J) :
    SheafedSpace.IsOpenImmersion
      (D.toLocallyRingedSpaceGlueData.toSheafedSpaceGlueData.toGlueData.f i j) := by
  apply GlueData.f_open

instance (i j : 𝖣.J) :
    PresheafedSpace.IsOpenImmersion
      (D.toLocallyRingedSpaceGlueData.toSheafedSpaceGlueData.toPresheafedSpaceGlueData.toGlueData.f
        i j) := by
  apply GlueData.f_open

-- Porting note: this was not needed.
instance (i : 𝖣.J) :
    LocallyRingedSpace.IsOpenImmersion ((D.toLocallyRingedSpaceGlueData).toGlueData.ι i) := by
  apply LocallyRingedSpace.GlueData.ι_isOpenImmersion

/-- (Implementation). The glued scheme of a glue data.
This should not be used outside this file. Use `AlgebraicGeometry.Scheme.GlueData.glued` instead. -/
def gluedScheme : Scheme := by
  apply LocallyRingedSpace.IsOpenImmersion.scheme
    D.toLocallyRingedSpaceGlueData.toGlueData.glued
  intro x
  obtain ⟨i, y, rfl⟩ := D.toLocallyRingedSpaceGlueData.ι_jointly_surjective x
  refine ⟨?_, ?_ ≫ D.toLocallyRingedSpaceGlueData.toGlueData.ι i, ?_⟩
  swap
  · exact (D.U i).affineCover.map y
  constructor
  · erw [TopCat.coe_comp, Set.range_comp] -- now `erw` after #13170
    refine Set.mem_image_of_mem _ ?_
    exact (D.U i).affineCover.Covers y
  · infer_instance
#align algebraic_geometry.Scheme.glue_data.glued_Scheme AlgebraicGeometry.Scheme.GlueData.gluedScheme

instance : CreatesColimit 𝖣.diagram.multispan forgetToLocallyRingedSpace :=
  createsColimitOfFullyFaithfulOfIso D.gluedScheme
    (HasColimit.isoOfNatIso (𝖣.diagramIso forgetToLocallyRingedSpace).symm)

instance : PreservesColimit (𝖣.diagram.multispan) forgetToTop :=
  inferInstanceAs (PreservesColimit (𝖣.diagram).multispan (forgetToLocallyRingedSpace ⋙
      LocallyRingedSpace.forgetToSheafedSpace ⋙ SheafedSpace.forget CommRingCat))

instance : HasMulticoequalizer 𝖣.diagram :=
  hasColimit_of_created _ forgetToLocallyRingedSpace

/-- The glued scheme of a glued space. -/
abbrev glued : Scheme :=
  𝖣.glued
#align algebraic_geometry.Scheme.glue_data.glued AlgebraicGeometry.Scheme.GlueData.glued

/-- The immersion from `D.U i` into the glued space. -/
abbrev ι (i : D.J) : D.U i ⟶ D.glued :=
  𝖣.ι i
#align algebraic_geometry.Scheme.glue_data.ι AlgebraicGeometry.Scheme.GlueData.ι

/-- The gluing as sheafed spaces is isomorphic to the gluing as presheafed spaces. -/
abbrev isoLocallyRingedSpace :
    D.glued.toLocallyRingedSpace ≅ D.toLocallyRingedSpaceGlueData.toGlueData.glued :=
  𝖣.gluedIso forgetToLocallyRingedSpace
#align algebraic_geometry.Scheme.glue_data.iso_LocallyRingedSpace AlgebraicGeometry.Scheme.GlueData.isoLocallyRingedSpace

theorem ι_isoLocallyRingedSpace_inv (i : D.J) :
    D.toLocallyRingedSpaceGlueData.toGlueData.ι i ≫ D.isoLocallyRingedSpace.inv = 𝖣.ι i :=
  𝖣.ι_gluedIso_inv forgetToLocallyRingedSpace i
#align algebraic_geometry.Scheme.glue_data.ι_iso_LocallyRingedSpace_inv AlgebraicGeometry.Scheme.GlueData.ι_isoLocallyRingedSpace_inv

instance ι_isOpenImmersion (i : D.J) : IsOpenImmersion (𝖣.ι i) := by
  rw [← D.ι_isoLocallyRingedSpace_inv]; infer_instance
#align algebraic_geometry.Scheme.glue_data.ι_is_open_immersion AlgebraicGeometry.Scheme.GlueData.ι_isOpenImmersion

theorem ι_jointly_surjective (x : 𝖣.glued.carrier) :
    ∃ (i : D.J) (y : (D.U i).carrier), (D.ι i).1.base y = x :=
  𝖣.ι_jointly_surjective (forgetToTop ⋙ forget TopCat) x
#align algebraic_geometry.Scheme.glue_data.ι_jointly_surjective AlgebraicGeometry.Scheme.GlueData.ι_jointly_surjective

-- Porting note: promote to higher priority to short circuit simplifier
@[simp (high), reassoc]
theorem glue_condition (i j : D.J) : D.t i j ≫ D.f j i ≫ D.ι j = D.f i j ≫ D.ι i :=
  𝖣.glue_condition i j
#align algebraic_geometry.Scheme.glue_data.glue_condition AlgebraicGeometry.Scheme.GlueData.glue_condition

/-- The pullback cone spanned by `V i j ⟶ U i` and `V i j ⟶ U j`.
This is a pullback diagram (`vPullbackConeIsLimit`). -/
def vPullbackCone (i j : D.J) : PullbackCone (D.ι i) (D.ι j) :=
  PullbackCone.mk (D.f i j) (D.t i j ≫ D.f j i) (by simp)
#align algebraic_geometry.Scheme.glue_data.V_pullback_cone AlgebraicGeometry.Scheme.GlueData.vPullbackCone

/-- The following diagram is a pullback, i.e. `Vᵢⱼ` is the intersection of `Uᵢ` and `Uⱼ` in `X`.

Vᵢⱼ ⟶ Uᵢ
 |      |
 ↓      ↓
 Uⱼ ⟶ X
-/
def vPullbackConeIsLimit (i j : D.J) : IsLimit (D.vPullbackCone i j) :=
  𝖣.vPullbackConeIsLimitOfMap forgetToLocallyRingedSpace i j
    (D.toLocallyRingedSpaceGlueData.vPullbackConeIsLimit _ _)
#align algebraic_geometry.Scheme.glue_data.V_pullback_cone_is_limit AlgebraicGeometry.Scheme.GlueData.vPullbackConeIsLimit

-- Porting note: new notation
local notation "D_" => TopCat.GlueData.toGlueData <|
  D.toLocallyRingedSpaceGlueData.toSheafedSpaceGlueData.toPresheafedSpaceGlueData.toTopGlueData

/-- The underlying topological space of the glued scheme is isomorphic to the gluing of the
underlying spaces -/
def isoCarrier :
    D.glued.carrier ≅ (D_).glued := by
  refine (PresheafedSpace.forget _).mapIso ?_ ≪≫
    GlueData.gluedIso _ (PresheafedSpace.forget.{_, _, u} _)
  refine SheafedSpace.forgetToPresheafedSpace.mapIso ?_ ≪≫
    SheafedSpace.GlueData.isoPresheafedSpace _
  refine LocallyRingedSpace.forgetToSheafedSpace.mapIso ?_ ≪≫
    LocallyRingedSpace.GlueData.isoSheafedSpace _
  exact Scheme.GlueData.isoLocallyRingedSpace _
#align algebraic_geometry.Scheme.glue_data.iso_carrier AlgebraicGeometry.Scheme.GlueData.isoCarrier

@[simp]
theorem ι_isoCarrier_inv (i : D.J) :
    (D_).ι i ≫ D.isoCarrier.inv = (D.ι i).1.base := by
  delta isoCarrier
  rw [Iso.trans_inv, GlueData.ι_gluedIso_inv_assoc, Functor.mapIso_inv, Iso.trans_inv,
    Functor.mapIso_inv, Iso.trans_inv, SheafedSpace.forgetToPresheafedSpace_map, forget_map,
    forget_map, ← comp_base, ← Category.assoc,
    D.toLocallyRingedSpaceGlueData.toSheafedSpaceGlueData.ι_isoPresheafedSpace_inv i]
  erw [← Category.assoc, D.toLocallyRingedSpaceGlueData.ι_isoSheafedSpace_inv i]
  change (_ ≫ D.isoLocallyRingedSpace.inv).1.base = _
  rw [D.ι_isoLocallyRingedSpace_inv i]
#align algebraic_geometry.Scheme.glue_data.ι_iso_carrier_inv AlgebraicGeometry.Scheme.GlueData.ι_isoCarrier_inv

/-- An equivalence relation on `Σ i, D.U i` that holds iff `𝖣 .ι i x = 𝖣 .ι j y`.
See `AlgebraicGeometry.Scheme.GlueData.ι_eq_iff`. -/
def Rel (a b : Σ i, ((D.U i).carrier : Type _)) : Prop :=
  a = b ∨
    ∃ x : (D.V (a.1, b.1)).carrier, (D.f _ _).1.base x = a.2 ∧ (D.t _ _ ≫ D.f _ _).1.base x = b.2
#align algebraic_geometry.Scheme.glue_data.rel AlgebraicGeometry.Scheme.GlueData.Rel

theorem ι_eq_iff (i j : D.J) (x : (D.U i).carrier) (y : (D.U j).carrier) :
    (𝖣.ι i).1.base x = (𝖣.ι j).1.base y ↔ D.Rel ⟨i, x⟩ ⟨j, y⟩ := by
  refine Iff.trans ?_
    (TopCat.GlueData.ι_eq_iff_rel
      D.toLocallyRingedSpaceGlueData.toSheafedSpaceGlueData.toPresheafedSpaceGlueData.toTopGlueData
      i j x y)
  rw [← ((TopCat.mono_iff_injective D.isoCarrier.inv).mp _).eq_iff]
  · erw [← comp_apply] -- now `erw` after #13170
    simp_rw [← D.ι_isoCarrier_inv]
    rfl -- `rfl` was not needed before #13170
  · infer_instance
#align algebraic_geometry.Scheme.glue_data.ι_eq_iff AlgebraicGeometry.Scheme.GlueData.ι_eq_iff

theorem isOpen_iff (U : Set D.glued.carrier) : IsOpen U ↔ ∀ i, IsOpen ((D.ι i).1.base ⁻¹' U) := by
  rw [← (TopCat.homeoOfIso D.isoCarrier.symm).isOpen_preimage]
  rw [TopCat.GlueData.isOpen_iff]
  apply forall_congr'
  intro i
  erw [← Set.preimage_comp, ← ι_isoCarrier_inv]
  rfl
#align algebraic_geometry.Scheme.glue_data.is_open_iff AlgebraicGeometry.Scheme.GlueData.isOpen_iff

/-- The open cover of the glued space given by the glue data. -/
@[simps (config := .lemmasOnly)]
def openCover (D : Scheme.GlueData) : OpenCover D.glued where
  J := D.J
  obj := D.U
  map := D.ι
  f x := (D.ι_jointly_surjective x).choose
  Covers x := ⟨_, (D.ι_jointly_surjective x).choose_spec.choose_spec⟩
#align algebraic_geometry.Scheme.glue_data.open_cover AlgebraicGeometry.Scheme.GlueData.openCover

end GlueData

namespace OpenCover

variable {X : Scheme.{u}} (𝒰 : OpenCover.{u} X)

/-- (Implementation) the transition maps in the glue data associated with an open cover. -/
def gluedCoverT' (x y z : 𝒰.J) :
    pullback (pullback.fst : pullback (𝒰.map x) (𝒰.map y) ⟶ _)
        (pullback.fst : pullback (𝒰.map x) (𝒰.map z) ⟶ _) ⟶
      pullback (pullback.fst : pullback (𝒰.map y) (𝒰.map z) ⟶ _)
        (pullback.fst : pullback (𝒰.map y) (𝒰.map x) ⟶ _) := by
  refine (pullbackRightPullbackFstIso _ _ _).hom ≫ ?_
  refine ?_ ≫ (pullbackSymmetry _ _).hom
  refine ?_ ≫ (pullbackRightPullbackFstIso _ _ _).inv
<<<<<<< HEAD
  refine pullback.map _ _ _ _ (pullbackSymmetry _ _).hom (𝟙 _) (𝟙 _) ?_ ?_
=======
  refine' pullback.map _ _ _ _ (pullbackSymmetry _ _).hom (𝟙 _) (𝟙 _) _ _
>>>>>>> ac59a83c
  · simp [pullback.condition]
  · simp
#align algebraic_geometry.Scheme.open_cover.glued_cover_t' AlgebraicGeometry.Scheme.OpenCover.gluedCoverT'

@[simp, reassoc]
theorem gluedCoverT'_fst_fst (x y z : 𝒰.J) :
    𝒰.gluedCoverT' x y z ≫ pullback.fst ≫ pullback.fst = pullback.fst ≫ pullback.snd := by
  delta gluedCoverT'; simp
#align algebraic_geometry.Scheme.open_cover.glued_cover_t'_fst_fst AlgebraicGeometry.Scheme.OpenCover.gluedCoverT'_fst_fst

@[simp, reassoc]
theorem gluedCoverT'_fst_snd (x y z : 𝒰.J) :
    gluedCoverT' 𝒰 x y z ≫ pullback.fst ≫ pullback.snd = pullback.snd ≫ pullback.snd := by
  delta gluedCoverT'; simp
#align algebraic_geometry.Scheme.open_cover.glued_cover_t'_fst_snd AlgebraicGeometry.Scheme.OpenCover.gluedCoverT'_fst_snd

@[simp, reassoc]
theorem gluedCoverT'_snd_fst (x y z : 𝒰.J) :
    gluedCoverT' 𝒰 x y z ≫ pullback.snd ≫ pullback.fst = pullback.fst ≫ pullback.snd := by
  delta gluedCoverT'; simp
#align algebraic_geometry.Scheme.open_cover.glued_cover_t'_snd_fst AlgebraicGeometry.Scheme.OpenCover.gluedCoverT'_snd_fst

@[simp, reassoc]
theorem gluedCoverT'_snd_snd (x y z : 𝒰.J) :
    gluedCoverT' 𝒰 x y z ≫ pullback.snd ≫ pullback.snd = pullback.fst ≫ pullback.fst := by
  delta gluedCoverT'; simp
#align algebraic_geometry.Scheme.open_cover.glued_cover_t'_snd_snd AlgebraicGeometry.Scheme.OpenCover.gluedCoverT'_snd_snd

theorem glued_cover_cocycle_fst (x y z : 𝒰.J) :
    gluedCoverT' 𝒰 x y z ≫ gluedCoverT' 𝒰 y z x ≫ gluedCoverT' 𝒰 z x y ≫ pullback.fst =
      pullback.fst := by
  apply pullback.hom_ext <;> simp
#align algebraic_geometry.Scheme.open_cover.glued_cover_cocycle_fst AlgebraicGeometry.Scheme.OpenCover.glued_cover_cocycle_fst

theorem glued_cover_cocycle_snd (x y z : 𝒰.J) :
    gluedCoverT' 𝒰 x y z ≫ gluedCoverT' 𝒰 y z x ≫ gluedCoverT' 𝒰 z x y ≫ pullback.snd =
      pullback.snd := by
  apply pullback.hom_ext <;> simp [pullback.condition]
#align algebraic_geometry.Scheme.open_cover.glued_cover_cocycle_snd AlgebraicGeometry.Scheme.OpenCover.glued_cover_cocycle_snd

theorem glued_cover_cocycle (x y z : 𝒰.J) :
    gluedCoverT' 𝒰 x y z ≫ gluedCoverT' 𝒰 y z x ≫ gluedCoverT' 𝒰 z x y = 𝟙 _ := by
  apply pullback.hom_ext <;> simp_rw [Category.id_comp, Category.assoc]
  · apply glued_cover_cocycle_fst
  · apply glued_cover_cocycle_snd
#align algebraic_geometry.Scheme.open_cover.glued_cover_cocycle AlgebraicGeometry.Scheme.OpenCover.glued_cover_cocycle

/-- The glue data associated with an open cover.
The canonical isomorphism `𝒰.gluedCover.glued ⟶ X` is provided by `𝒰.fromGlued`. -/
@[simps]
def gluedCover : Scheme.GlueData.{u} where
  J := 𝒰.J
  U := 𝒰.obj
  V := fun ⟨x, y⟩ => pullback (𝒰.map x) (𝒰.map y)
  f x y := pullback.fst
  f_id x := inferInstance
  t x y := (pullbackSymmetry _ _).hom
  t_id x := by simp
  t' x y z := gluedCoverT' 𝒰 x y z
  t_fac x y z := by apply pullback.hom_ext <;> simp
  -- The `cocycle` field could have been `by tidy` but lean timeouts.
  cocycle x y z := glued_cover_cocycle 𝒰 x y z
  f_open x := inferInstance
#align algebraic_geometry.Scheme.open_cover.glued_cover AlgebraicGeometry.Scheme.OpenCover.gluedCover

/-- The canonical morphism from the gluing of an open cover of `X` into `X`.
This is an isomorphism, as witnessed by an `IsIso` instance. -/
def fromGlued : 𝒰.gluedCover.glued ⟶ X := by
  fapply Multicoequalizer.desc
  · exact fun x => 𝒰.map x
  rintro ⟨x, y⟩
  change pullback.fst ≫ _ = ((pullbackSymmetry _ _).hom ≫ pullback.fst) ≫ _
  simpa using pullback.condition
#align algebraic_geometry.Scheme.open_cover.from_glued AlgebraicGeometry.Scheme.OpenCover.fromGlued

@[simp, reassoc]
theorem ι_fromGlued (x : 𝒰.J) : 𝒰.gluedCover.ι x ≫ 𝒰.fromGlued = 𝒰.map x :=
  Multicoequalizer.π_desc _ _ _ _ _
#align algebraic_geometry.Scheme.open_cover.ι_from_glued AlgebraicGeometry.Scheme.OpenCover.ι_fromGlued

theorem fromGlued_injective : Function.Injective 𝒰.fromGlued.1.base := by
  intro x y h
  obtain ⟨i, x, rfl⟩ := 𝒰.gluedCover.ι_jointly_surjective x
  obtain ⟨j, y, rfl⟩ := 𝒰.gluedCover.ι_jointly_surjective y
  erw [← comp_apply, ← comp_apply] at h -- now `erw` after #13170
  simp_rw [← SheafedSpace.comp_base, ← LocallyRingedSpace.comp_val] at h
  erw [ι_fromGlued, ι_fromGlued] at h
  let e :=
    (TopCat.pullbackConeIsLimit _ _).conePointUniqueUpToIso
      (isLimitOfHasPullbackOfPreservesLimit Scheme.forgetToTop (𝒰.map i) (𝒰.map j))
  rw [𝒰.gluedCover.ι_eq_iff]
  right
  use e.hom ⟨⟨x, y⟩, h⟩
  constructor
  · erw [← comp_apply e.hom, IsLimit.conePointUniqueUpToIso_hom_comp _ _ WalkingCospan.left]; rfl
  · erw [← comp_apply e.hom, pullbackSymmetry_hom_comp_fst,
      IsLimit.conePointUniqueUpToIso_hom_comp _ _ WalkingCospan.right]
    rfl
#align algebraic_geometry.Scheme.open_cover.from_glued_injective AlgebraicGeometry.Scheme.OpenCover.fromGlued_injective

instance fromGlued_stalk_iso (x : 𝒰.gluedCover.glued.carrier) :
    IsIso (PresheafedSpace.stalkMap 𝒰.fromGlued.val x) := by
  obtain ⟨i, x, rfl⟩ := 𝒰.gluedCover.ι_jointly_surjective x
  have :=
    PresheafedSpace.stalkMap.congr_hom _ _
      (congr_arg LocallyRingedSpace.Hom.val <| 𝒰.ι_fromGlued i) x
  erw [PresheafedSpace.stalkMap.comp] at this
  rw [← IsIso.eq_comp_inv] at this
  rw [this]
  infer_instance
#align algebraic_geometry.Scheme.open_cover.from_glued_stalk_iso AlgebraicGeometry.Scheme.OpenCover.fromGlued_stalk_iso

theorem fromGlued_open_map : IsOpenMap 𝒰.fromGlued.1.base := by
  intro U hU
  rw [isOpen_iff_forall_mem_open]
  intro x hx
  rw [𝒰.gluedCover.isOpen_iff] at hU
  use 𝒰.fromGlued.val.base '' U ∩ Set.range (𝒰.map (𝒰.f x)).1.base
  use Set.inter_subset_left _ _
  constructor
  · rw [← Set.image_preimage_eq_inter_range]
    apply (show IsOpenImmersion (𝒰.map (𝒰.f x)) from inferInstance).base_open.isOpenMap
    convert hU (𝒰.f x) using 1
    rw [← ι_fromGlued]; erw [coe_comp]; rw [Set.preimage_comp]
    congr! 1
    exact Set.preimage_image_eq _ 𝒰.fromGlued_injective
  · exact ⟨hx, 𝒰.Covers x⟩
#align algebraic_geometry.Scheme.open_cover.from_glued_open_map AlgebraicGeometry.Scheme.OpenCover.fromGlued_open_map

theorem fromGlued_openEmbedding : OpenEmbedding 𝒰.fromGlued.1.base :=
  -- Porting note: the continuity argument used to be `by continuity`
  openEmbedding_of_continuous_injective_open
    (ContinuousMap.continuous_toFun _) 𝒰.fromGlued_injective 𝒰.fromGlued_open_map
#align algebraic_geometry.Scheme.open_cover.from_glued_open_embedding AlgebraicGeometry.Scheme.OpenCover.fromGlued_openEmbedding

instance : Epi 𝒰.fromGlued.val.base := by
  rw [TopCat.epi_iff_surjective]
  intro x
  obtain ⟨y, h⟩ := 𝒰.Covers x
  use (𝒰.gluedCover.ι (𝒰.f x)).1.base y
  erw [← comp_apply] -- now `erw` after #13170
  rw [← 𝒰.ι_fromGlued (𝒰.f x)] at h
  exact h

instance fromGlued_open_immersion : IsOpenImmersion 𝒰.fromGlued :=
  SheafedSpace.IsOpenImmersion.of_stalk_iso _ 𝒰.fromGlued_openEmbedding
#align algebraic_geometry.Scheme.open_cover.from_glued_open_immersion AlgebraicGeometry.Scheme.OpenCover.fromGlued_open_immersion

instance : IsIso 𝒰.fromGlued :=
  let F := Scheme.forgetToLocallyRingedSpace ⋙ LocallyRingedSpace.forgetToSheafedSpace ⋙
    SheafedSpace.forgetToPresheafedSpace
  have : IsIso (F.map (fromGlued 𝒰)) := by
    change @IsIso (PresheafedSpace _) _ _ _ 𝒰.fromGlued.val
    apply PresheafedSpace.IsOpenImmersion.to_iso
  isIso_of_reflects_iso _ F

/-- Given an open cover of `X`, and a morphism `𝒰.obj x ⟶ Y` for each open subscheme in the cover,
such that these morphisms are compatible in the intersection (pullback), we may glue the morphisms
together into a morphism `X ⟶ Y`.

Note:
If `X` is exactly (defeq to) the gluing of `U i`, then using `Multicoequalizer.desc` suffices.
-/
def glueMorphisms {Y : Scheme} (f : ∀ x, 𝒰.obj x ⟶ Y)
    (hf : ∀ x y, (pullback.fst : pullback (𝒰.map x) (𝒰.map y) ⟶ _) ≫ f x = pullback.snd ≫ f y) :
    X ⟶ Y := by
  refine inv 𝒰.fromGlued ≫ ?_
  fapply Multicoequalizer.desc
  · exact f
  rintro ⟨i, j⟩
  change pullback.fst ≫ f i = (_ ≫ _) ≫ f j
  erw [pullbackSymmetry_hom_comp_fst]
  exact hf i j
#align algebraic_geometry.Scheme.open_cover.glue_morphisms AlgebraicGeometry.Scheme.OpenCover.glueMorphisms

@[simp, reassoc]
theorem ι_glueMorphisms {Y : Scheme} (f : ∀ x, 𝒰.obj x ⟶ Y)
    (hf : ∀ x y, (pullback.fst : pullback (𝒰.map x) (𝒰.map y) ⟶ _) ≫ f x = pullback.snd ≫ f y)
    (x : 𝒰.J) : 𝒰.map x ≫ 𝒰.glueMorphisms f hf = f x := by
  rw [← ι_fromGlued, Category.assoc]
  erw [IsIso.hom_inv_id_assoc, Multicoequalizer.π_desc]
#align algebraic_geometry.Scheme.open_cover.ι_glue_morphisms AlgebraicGeometry.Scheme.OpenCover.ι_glueMorphisms

theorem hom_ext {Y : Scheme} (f₁ f₂ : X ⟶ Y) (h : ∀ x, 𝒰.map x ≫ f₁ = 𝒰.map x ≫ f₂) : f₁ = f₂ := by
  rw [← cancel_epi 𝒰.fromGlued]
  apply Multicoequalizer.hom_ext
  intro x
  erw [Multicoequalizer.π_desc_assoc]
  erw [Multicoequalizer.π_desc_assoc]
  exact h x
#align algebraic_geometry.Scheme.open_cover.hom_ext AlgebraicGeometry.Scheme.OpenCover.hom_ext

end OpenCover

end Scheme

end AlgebraicGeometry<|MERGE_RESOLUTION|>--- conflicted
+++ resolved
@@ -287,11 +287,7 @@
   refine (pullbackRightPullbackFstIso _ _ _).hom ≫ ?_
   refine ?_ ≫ (pullbackSymmetry _ _).hom
   refine ?_ ≫ (pullbackRightPullbackFstIso _ _ _).inv
-<<<<<<< HEAD
   refine pullback.map _ _ _ _ (pullbackSymmetry _ _).hom (𝟙 _) (𝟙 _) ?_ ?_
-=======
-  refine' pullback.map _ _ _ _ (pullbackSymmetry _ _).hom (𝟙 _) (𝟙 _) _ _
->>>>>>> ac59a83c
   · simp [pullback.condition]
   · simp
 #align algebraic_geometry.Scheme.open_cover.glued_cover_t' AlgebraicGeometry.Scheme.OpenCover.gluedCoverT'
