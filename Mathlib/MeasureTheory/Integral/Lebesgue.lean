/-
Copyright (c) 2018 Mario Carneiro. All rights reserved.
Released under Apache 2.0 license as described in the file LICENSE.
Authors: Mario Carneiro, Johannes Hölzl
-/
import Mathlib.Dynamics.Ergodic.MeasurePreserving
import Mathlib.MeasureTheory.Function.SimpleFunc
import Mathlib.MeasureTheory.Measure.MutuallySingular
import Mathlib.MeasureTheory.Measure.Count
import Mathlib.Topology.IndicatorConstPointwise

#align_import measure_theory.integral.lebesgue from "leanprover-community/mathlib"@"c14c8fcde993801fca8946b0d80131a1a81d1520"

/-!
# Lower Lebesgue integral for `ℝ≥0∞`-valued functions

We define the lower Lebesgue integral of an `ℝ≥0∞`-valued function.

## Notation

We introduce the following notation for the lower Lebesgue integral of a function `f : α → ℝ≥0∞`.

* `∫⁻ x, f x ∂μ`: integral of a function `f : α → ℝ≥0∞` with respect to a measure `μ`;
* `∫⁻ x, f x`: integral of a function `f : α → ℝ≥0∞` with respect to the canonical measure
  `volume` on `α`;
* `∫⁻ x in s, f x ∂μ`: integral of a function `f : α → ℝ≥0∞` over a set `s` with respect
  to a measure `μ`, defined as `∫⁻ x, f x ∂(μ.restrict s)`;
* `∫⁻ x in s, f x`: integral of a function `f : α → ℝ≥0∞` over a set `s` with respect
  to the canonical measure `volume`, defined as `∫⁻ x, f x ∂(volume.restrict s)`.

-/

assert_not_exists NormedSpace

set_option autoImplicit true

noncomputable section

open Set hiding restrict restrict_apply

open Filter ENNReal

open Function (support)

open scoped Classical
open Topology BigOperators NNReal ENNReal MeasureTheory

namespace MeasureTheory

<<<<<<< HEAD
@[inherit_doc] local infixr:25 " →ₛ " => SimpleFunc
=======
local infixr:25 " →ₛ " => SimpleFunc
>>>>>>> 8a48cc6b

variable {α β γ δ : Type*}

section Lintegral

open SimpleFunc

variable {m : MeasurableSpace α} {μ ν : Measure α}

/-- The **lower Lebesgue integral** of a function `f` with respect to a measure `μ`. -/
irreducible_def lintegral {_ : MeasurableSpace α} (μ : Measure α) (f : α → ℝ≥0∞) : ℝ≥0∞ :=
  ⨆ (g : α →ₛ ℝ≥0∞) (_ : ⇑g ≤ f), g.lintegral μ
#align measure_theory.lintegral MeasureTheory.lintegral

/-! In the notation for integrals, an expression like `∫⁻ x, g ‖x‖ ∂μ` will not be parsed correctly,
  and needs parentheses. We do not set the binding power of `r` to `0`, because then
  `∫⁻ x, f x = 0` will be parsed incorrectly. -/

@[inherit_doc MeasureTheory.lintegral]
notation3 "∫⁻ "(...)", "r:60:(scoped f => f)" ∂"μ:70 => lintegral μ r

@[inherit_doc MeasureTheory.lintegral]
notation3 "∫⁻ "(...)", "r:60:(scoped f => lintegral volume f) => r

@[inherit_doc MeasureTheory.lintegral]
notation3"∫⁻ "(...)" in "s", "r:60:(scoped f => f)" ∂"μ:70 => lintegral (Measure.restrict μ s) r

@[inherit_doc MeasureTheory.lintegral]
notation3"∫⁻ "(...)" in "s", "r:60:(scoped f => lintegral (Measure.restrict volume s) f) => r

theorem SimpleFunc.lintegral_eq_lintegral {m : MeasurableSpace α} (f : α →ₛ ℝ≥0∞) (μ : Measure α) :
    ∫⁻ a, f a ∂μ = f.lintegral μ := by
  rw [MeasureTheory.lintegral]
  exact le_antisymm (iSup₂_le fun g hg => lintegral_mono hg <| le_rfl)
    (le_iSup₂_of_le f le_rfl le_rfl)
#align measure_theory.simple_func.lintegral_eq_lintegral MeasureTheory.SimpleFunc.lintegral_eq_lintegral

@[mono]
theorem lintegral_mono' {m : MeasurableSpace α} ⦃μ ν : Measure α⦄ (hμν : μ ≤ ν) ⦃f g : α → ℝ≥0∞⦄
    (hfg : f ≤ g) : ∫⁻ a, f a ∂μ ≤ ∫⁻ a, g a ∂ν := by
  rw [lintegral, lintegral]
  exact iSup_mono fun φ => iSup_mono' fun hφ => ⟨le_trans hφ hfg, lintegral_mono (le_refl φ) hμν⟩
#align measure_theory.lintegral_mono' MeasureTheory.lintegral_mono'

-- workaround for the known eta-reduction issue with `@[gcongr]`
@[gcongr] theorem lintegral_mono_fn' ⦃f g : α → ℝ≥0∞⦄ (hfg : ∀ x, f x ≤ g x) (h2 : μ ≤ ν) :
    lintegral μ f ≤ lintegral ν g :=
  lintegral_mono' h2 hfg

theorem lintegral_mono ⦃f g : α → ℝ≥0∞⦄ (hfg : f ≤ g) : ∫⁻ a, f a ∂μ ≤ ∫⁻ a, g a ∂μ :=
  lintegral_mono' (le_refl μ) hfg
#align measure_theory.lintegral_mono MeasureTheory.lintegral_mono

-- workaround for the known eta-reduction issue with `@[gcongr]`
@[gcongr] theorem lintegral_mono_fn ⦃f g : α → ℝ≥0∞⦄ (hfg : ∀ x, f x ≤ g x) :
    lintegral μ f ≤ lintegral μ g :=
  lintegral_mono hfg

theorem lintegral_mono_nnreal {f g : α → ℝ≥0} (h : f ≤ g) : ∫⁻ a, f a ∂μ ≤ ∫⁻ a, g a ∂μ :=
  lintegral_mono fun a => ENNReal.coe_le_coe.2 (h a)
#align measure_theory.lintegral_mono_nnreal MeasureTheory.lintegral_mono_nnreal

theorem iSup_lintegral_measurable_le_eq_lintegral (f : α → ℝ≥0∞) :
    ⨆ (g : α → ℝ≥0∞) (_ : Measurable g) (_ : g ≤ f), ∫⁻ a, g a ∂μ = ∫⁻ a, f a ∂μ := by
  apply le_antisymm
  · exact iSup_le fun i => iSup_le fun _ => iSup_le fun h'i => lintegral_mono h'i
  · rw [lintegral]
    refine' iSup₂_le fun i hi => le_iSup₂_of_le i i.measurable <| le_iSup_of_le hi _
    exact le_of_eq (i.lintegral_eq_lintegral _).symm
#align measure_theory.supr_lintegral_measurable_le_eq_lintegral MeasureTheory.iSup_lintegral_measurable_le_eq_lintegral

theorem lintegral_mono_set {_ : MeasurableSpace α} ⦃μ : Measure α⦄ {s t : Set α} {f : α → ℝ≥0∞}
    (hst : s ⊆ t) : ∫⁻ x in s, f x ∂μ ≤ ∫⁻ x in t, f x ∂μ :=
  lintegral_mono' (Measure.restrict_mono hst (le_refl μ)) (le_refl f)
#align measure_theory.lintegral_mono_set MeasureTheory.lintegral_mono_set

theorem lintegral_mono_set' {_ : MeasurableSpace α} ⦃μ : Measure α⦄ {s t : Set α} {f : α → ℝ≥0∞}
    (hst : s ≤ᵐ[μ] t) : ∫⁻ x in s, f x ∂μ ≤ ∫⁻ x in t, f x ∂μ :=
  lintegral_mono' (Measure.restrict_mono' hst (le_refl μ)) (le_refl f)
#align measure_theory.lintegral_mono_set' MeasureTheory.lintegral_mono_set'

theorem monotone_lintegral {_ : MeasurableSpace α} (μ : Measure α) : Monotone (lintegral μ) :=
  lintegral_mono
#align measure_theory.monotone_lintegral MeasureTheory.monotone_lintegral

@[simp]
theorem lintegral_const (c : ℝ≥0∞) : ∫⁻ _, c ∂μ = c * μ univ := by
  rw [← SimpleFunc.const_lintegral, ← SimpleFunc.lintegral_eq_lintegral, SimpleFunc.coe_const]
  rfl
#align measure_theory.lintegral_const MeasureTheory.lintegral_const

theorem lintegral_zero : ∫⁻ _ : α, 0 ∂μ = 0 := by simp
#align measure_theory.lintegral_zero MeasureTheory.lintegral_zero

theorem lintegral_zero_fun : lintegral μ (0 : α → ℝ≥0∞) = 0 :=
  lintegral_zero
#align measure_theory.lintegral_zero_fun MeasureTheory.lintegral_zero_fun

-- @[simp] -- Porting note (#10618): simp can prove this
theorem lintegral_one : ∫⁻ _, (1 : ℝ≥0∞) ∂μ = μ univ := by rw [lintegral_const, one_mul]
#align measure_theory.lintegral_one MeasureTheory.lintegral_one

theorem set_lintegral_const (s : Set α) (c : ℝ≥0∞) : ∫⁻ _ in s, c ∂μ = c * μ s := by
  rw [lintegral_const, Measure.restrict_apply_univ]
#align measure_theory.set_lintegral_const MeasureTheory.set_lintegral_const

theorem set_lintegral_one (s) : ∫⁻ _ in s, 1 ∂μ = μ s := by rw [set_lintegral_const, one_mul]
#align measure_theory.set_lintegral_one MeasureTheory.set_lintegral_one

theorem set_lintegral_const_lt_top [IsFiniteMeasure μ] (s : Set α) {c : ℝ≥0∞} (hc : c ≠ ∞) :
    ∫⁻ _ in s, c ∂μ < ∞ := by
  rw [lintegral_const]
  exact ENNReal.mul_lt_top hc (measure_ne_top (μ.restrict s) univ)
#align measure_theory.set_lintegral_const_lt_top MeasureTheory.set_lintegral_const_lt_top

theorem lintegral_const_lt_top [IsFiniteMeasure μ] {c : ℝ≥0∞} (hc : c ≠ ∞) : ∫⁻ _, c ∂μ < ∞ := by
  simpa only [Measure.restrict_univ] using set_lintegral_const_lt_top (univ : Set α) hc
#align measure_theory.lintegral_const_lt_top MeasureTheory.lintegral_const_lt_top

section

variable (μ)

/-- For any function `f : α → ℝ≥0∞`, there exists a measurable function `g ≤ f` with the same
integral. -/
theorem exists_measurable_le_lintegral_eq (f : α → ℝ≥0∞) :
    ∃ g : α → ℝ≥0∞, Measurable g ∧ g ≤ f ∧ ∫⁻ a, f a ∂μ = ∫⁻ a, g a ∂μ := by
  rcases eq_or_ne (∫⁻ a, f a ∂μ) 0 with h₀ | h₀
  · exact ⟨0, measurable_zero, zero_le f, h₀.trans lintegral_zero.symm⟩
  rcases exists_seq_strictMono_tendsto' h₀.bot_lt with ⟨L, _, hLf, hL_tendsto⟩
  have : ∀ n, ∃ g : α → ℝ≥0∞, Measurable g ∧ g ≤ f ∧ L n < ∫⁻ a, g a ∂μ := by
    intro n
    simpa only [← iSup_lintegral_measurable_le_eq_lintegral f, lt_iSup_iff, exists_prop] using
      (hLf n).2
  choose g hgm hgf hLg using this
  refine'
    ⟨fun x => ⨆ n, g n x, measurable_iSup hgm, fun x => iSup_le fun n => hgf n x, le_antisymm _ _⟩
  · refine' le_of_tendsto' hL_tendsto fun n => (hLg n).le.trans <| lintegral_mono fun x => _
    exact le_iSup (fun n => g n x) n
  · exact lintegral_mono fun x => iSup_le fun n => hgf n x
#align measure_theory.exists_measurable_le_lintegral_eq MeasureTheory.exists_measurable_le_lintegral_eq

end

/-- `∫⁻ a in s, f a ∂μ` is defined as the supremum of integrals of simple functions
`φ : α →ₛ ℝ≥0∞` such that `φ ≤ f`. This lemma says that it suffices to take
functions `φ : α →ₛ ℝ≥0`. -/
theorem lintegral_eq_nnreal {m : MeasurableSpace α} (f : α → ℝ≥0∞) (μ : Measure α) :
    ∫⁻ a, f a ∂μ =
      ⨆ (φ : α →ₛ ℝ≥0) (_ : ∀ x, ↑(φ x) ≤ f x), (φ.map ((↑) : ℝ≥0 → ℝ≥0∞)).lintegral μ := by
  rw [lintegral]
  refine'
    le_antisymm (iSup₂_le fun φ hφ => _) (iSup_mono' fun φ => ⟨φ.map ((↑) : ℝ≥0 → ℝ≥0∞), le_rfl⟩)
  by_cases h : ∀ᵐ a ∂μ, φ a ≠ ∞
  · let ψ := φ.map ENNReal.toNNReal
    replace h : ψ.map ((↑) : ℝ≥0 → ℝ≥0∞) =ᵐ[μ] φ := h.mono fun a => ENNReal.coe_toNNReal
    have : ∀ x, ↑(ψ x) ≤ f x := fun x => le_trans ENNReal.coe_toNNReal_le_self (hφ x)
    exact
      le_iSup_of_le (φ.map ENNReal.toNNReal) (le_iSup_of_le this (ge_of_eq <| lintegral_congr h))
  · have h_meas : μ (φ ⁻¹' {∞}) ≠ 0 := mt measure_zero_iff_ae_nmem.1 h
    refine' le_trans le_top (ge_of_eq <| (iSup_eq_top _).2 fun b hb => _)
    obtain ⟨n, hn⟩ : ∃ n : ℕ, b < n * μ (φ ⁻¹' {∞}) := exists_nat_mul_gt h_meas (ne_of_lt hb)
    use (const α (n : ℝ≥0)).restrict (φ ⁻¹' {∞})
    simp only [lt_iSup_iff, exists_prop, coe_restrict, φ.measurableSet_preimage, coe_const,
      ENNReal.coe_indicator, map_coe_ennreal_restrict, SimpleFunc.map_const, ENNReal.coe_natCast,
      restrict_const_lintegral]
    refine' ⟨indicator_le fun x hx => le_trans _ (hφ _), hn⟩
    simp only [mem_preimage, mem_singleton_iff] at hx
    simp only [hx, le_top]
#align measure_theory.lintegral_eq_nnreal MeasureTheory.lintegral_eq_nnreal

theorem exists_simpleFunc_forall_lintegral_sub_lt_of_pos {f : α → ℝ≥0∞} (h : ∫⁻ x, f x ∂μ ≠ ∞)
    {ε : ℝ≥0∞} (hε : ε ≠ 0) :
    ∃ φ : α →ₛ ℝ≥0,
      (∀ x, ↑(φ x) ≤ f x) ∧
        ∀ ψ : α →ₛ ℝ≥0, (∀ x, ↑(ψ x) ≤ f x) → (map (↑) (ψ - φ)).lintegral μ < ε := by
  rw [lintegral_eq_nnreal] at h
  have := ENNReal.lt_add_right h hε
  erw [ENNReal.biSup_add] at this <;> [skip; exact ⟨0, fun x => zero_le _⟩]
  simp_rw [lt_iSup_iff, iSup_lt_iff, iSup_le_iff] at this
  rcases this with ⟨φ, hle : ∀ x, ↑(φ x) ≤ f x, b, hbφ, hb⟩
  refine' ⟨φ, hle, fun ψ hψ => _⟩
  have : (map (↑) φ).lintegral μ ≠ ∞ := ne_top_of_le_ne_top h (by exact le_iSup₂ (α := ℝ≥0∞) φ hle)
  rw [← ENNReal.add_lt_add_iff_left this, ← add_lintegral, ← SimpleFunc.map_add @ENNReal.coe_add]
  refine' (hb _ fun x => le_trans _ (max_le (hle x) (hψ x))).trans_lt hbφ
  norm_cast
  simp only [add_apply, sub_apply, add_tsub_eq_max]
  rfl
#align measure_theory.exists_simple_func_forall_lintegral_sub_lt_of_pos MeasureTheory.exists_simpleFunc_forall_lintegral_sub_lt_of_pos

theorem iSup_lintegral_le {ι : Sort*} (f : ι → α → ℝ≥0∞) :
    ⨆ i, ∫⁻ a, f i a ∂μ ≤ ∫⁻ a, ⨆ i, f i a ∂μ := by
  simp only [← iSup_apply]
  exact (monotone_lintegral μ).le_map_iSup
#align measure_theory.supr_lintegral_le MeasureTheory.iSup_lintegral_le

theorem iSup₂_lintegral_le {ι : Sort*} {ι' : ι → Sort*} (f : ∀ i, ι' i → α → ℝ≥0∞) :
    ⨆ (i) (j), ∫⁻ a, f i j a ∂μ ≤ ∫⁻ a, ⨆ (i) (j), f i j a ∂μ := by
  convert (monotone_lintegral μ).le_map_iSup₂ f with a
  simp only [iSup_apply]
#align measure_theory.supr₂_lintegral_le MeasureTheory.iSup₂_lintegral_le

theorem le_iInf_lintegral {ι : Sort*} (f : ι → α → ℝ≥0∞) :
    ∫⁻ a, ⨅ i, f i a ∂μ ≤ ⨅ i, ∫⁻ a, f i a ∂μ := by
  simp only [← iInf_apply]
  exact (monotone_lintegral μ).map_iInf_le
#align measure_theory.le_infi_lintegral MeasureTheory.le_iInf_lintegral

theorem le_iInf₂_lintegral {ι : Sort*} {ι' : ι → Sort*} (f : ∀ i, ι' i → α → ℝ≥0∞) :
    ∫⁻ a, ⨅ (i) (h : ι' i), f i h a ∂μ ≤ ⨅ (i) (h : ι' i), ∫⁻ a, f i h a ∂μ := by
  convert (monotone_lintegral μ).map_iInf₂_le f with a
  simp only [iInf_apply]
#align measure_theory.le_infi₂_lintegral MeasureTheory.le_iInf₂_lintegral

theorem lintegral_mono_ae {f g : α → ℝ≥0∞} (h : ∀ᵐ a ∂μ, f a ≤ g a) :
    ∫⁻ a, f a ∂μ ≤ ∫⁻ a, g a ∂μ := by
  rcases exists_measurable_superset_of_null h with ⟨t, hts, ht, ht0⟩
  have : ∀ᵐ x ∂μ, x ∉ t := measure_zero_iff_ae_nmem.1 ht0
  rw [lintegral, lintegral]
  refine' iSup_le fun s => iSup_le fun hfs => le_iSup_of_le (s.restrict tᶜ) <| le_iSup_of_le _ _
  · intro a
    by_cases h : a ∈ t <;>
      simp only [restrict_apply s ht.compl, mem_compl_iff, h, not_true, not_false_eq_true,
        indicator_of_not_mem, zero_le, not_false_eq_true, indicator_of_mem]
    exact le_trans (hfs a) (_root_.by_contradiction fun hnfg => h (hts hnfg))
  · refine' le_of_eq (SimpleFunc.lintegral_congr <| this.mono fun a hnt => _)
    by_cases hat : a ∈ t <;> simp only [restrict_apply s ht.compl, mem_compl_iff, hat, not_true,
      not_false_eq_true, indicator_of_not_mem, not_false_eq_true, indicator_of_mem]
    exact (hnt hat).elim
#align measure_theory.lintegral_mono_ae MeasureTheory.lintegral_mono_ae

theorem set_lintegral_mono_ae {s : Set α} {f g : α → ℝ≥0∞} (hf : Measurable f) (hg : Measurable g)
    (hfg : ∀ᵐ x ∂μ, x ∈ s → f x ≤ g x) : ∫⁻ x in s, f x ∂μ ≤ ∫⁻ x in s, g x ∂μ :=
  lintegral_mono_ae <| (ae_restrict_iff <| measurableSet_le hf hg).2 hfg
#align measure_theory.set_lintegral_mono_ae MeasureTheory.set_lintegral_mono_ae

theorem set_lintegral_mono {s : Set α} {f g : α → ℝ≥0∞} (hf : Measurable f) (hg : Measurable g)
    (hfg : ∀ x ∈ s, f x ≤ g x) : ∫⁻ x in s, f x ∂μ ≤ ∫⁻ x in s, g x ∂μ :=
  set_lintegral_mono_ae hf hg (ae_of_all _ hfg)
#align measure_theory.set_lintegral_mono MeasureTheory.set_lintegral_mono

theorem set_lintegral_mono_ae' {s : Set α} {f g : α → ℝ≥0∞} (hs : MeasurableSet s)
    (hfg : ∀ᵐ x ∂μ, x ∈ s → f x ≤ g x) : ∫⁻ x in s, f x ∂μ ≤ ∫⁻ x in s, g x ∂μ :=
  lintegral_mono_ae <| (ae_restrict_iff' hs).2 hfg

theorem set_lintegral_mono' {s : Set α} {f g : α → ℝ≥0∞} (hs : MeasurableSet s)
    (hfg : ∀ x ∈ s, f x ≤ g x) : ∫⁻ x in s, f x ∂μ ≤ ∫⁻ x in s, g x ∂μ :=
  set_lintegral_mono_ae' hs (ae_of_all _ hfg)

theorem set_lintegral_le_lintegral (s : Set α) (f : α → ℝ≥0∞) :
    ∫⁻ x in s, f x ∂μ ≤ ∫⁻ x, f x ∂μ :=
  lintegral_mono' Measure.restrict_le_self le_rfl

theorem lintegral_congr_ae {f g : α → ℝ≥0∞} (h : f =ᵐ[μ] g) : ∫⁻ a, f a ∂μ = ∫⁻ a, g a ∂μ :=
  le_antisymm (lintegral_mono_ae <| h.le) (lintegral_mono_ae <| h.symm.le)
#align measure_theory.lintegral_congr_ae MeasureTheory.lintegral_congr_ae

theorem lintegral_congr {f g : α → ℝ≥0∞} (h : ∀ a, f a = g a) : ∫⁻ a, f a ∂μ = ∫⁻ a, g a ∂μ := by
  simp only [h]
#align measure_theory.lintegral_congr MeasureTheory.lintegral_congr

theorem set_lintegral_congr {f : α → ℝ≥0∞} {s t : Set α} (h : s =ᵐ[μ] t) :
    ∫⁻ x in s, f x ∂μ = ∫⁻ x in t, f x ∂μ := by rw [Measure.restrict_congr_set h]
#align measure_theory.set_lintegral_congr MeasureTheory.set_lintegral_congr

theorem set_lintegral_congr_fun {f g : α → ℝ≥0∞} {s : Set α} (hs : MeasurableSet s)
    (hfg : ∀ᵐ x ∂μ, x ∈ s → f x = g x) : ∫⁻ x in s, f x ∂μ = ∫⁻ x in s, g x ∂μ := by
  rw [lintegral_congr_ae]
  rw [EventuallyEq]
  rwa [ae_restrict_iff' hs]
#align measure_theory.set_lintegral_congr_fun MeasureTheory.set_lintegral_congr_fun

theorem lintegral_ofReal_le_lintegral_nnnorm (f : α → ℝ) :
    ∫⁻ x, ENNReal.ofReal (f x) ∂μ ≤ ∫⁻ x, ‖f x‖₊ ∂μ := by
  simp_rw [← ofReal_norm_eq_coe_nnnorm]
  refine' lintegral_mono fun x => ENNReal.ofReal_le_ofReal _
  rw [Real.norm_eq_abs]
  exact le_abs_self (f x)
#align measure_theory.lintegral_of_real_le_lintegral_nnnorm MeasureTheory.lintegral_ofReal_le_lintegral_nnnorm

theorem lintegral_nnnorm_eq_of_ae_nonneg {f : α → ℝ} (h_nonneg : 0 ≤ᵐ[μ] f) :
    ∫⁻ x, ‖f x‖₊ ∂μ = ∫⁻ x, ENNReal.ofReal (f x) ∂μ := by
  apply lintegral_congr_ae
  filter_upwards [h_nonneg] with x hx
  rw [Real.nnnorm_of_nonneg hx, ENNReal.ofReal_eq_coe_nnreal hx]
#align measure_theory.lintegral_nnnorm_eq_of_ae_nonneg MeasureTheory.lintegral_nnnorm_eq_of_ae_nonneg

theorem lintegral_nnnorm_eq_of_nonneg {f : α → ℝ} (h_nonneg : 0 ≤ f) :
    ∫⁻ x, ‖f x‖₊ ∂μ = ∫⁻ x, ENNReal.ofReal (f x) ∂μ :=
  lintegral_nnnorm_eq_of_ae_nonneg (Filter.eventually_of_forall h_nonneg)
#align measure_theory.lintegral_nnnorm_eq_of_nonneg MeasureTheory.lintegral_nnnorm_eq_of_nonneg

/-- **Monotone convergence theorem** -- sometimes called **Beppo-Levi convergence**.
See `lintegral_iSup_directed` for a more general form. -/
theorem lintegral_iSup {f : ℕ → α → ℝ≥0∞} (hf : ∀ n, Measurable (f n)) (h_mono : Monotone f) :
    ∫⁻ a, ⨆ n, f n a ∂μ = ⨆ n, ∫⁻ a, f n a ∂μ := by
  set c : ℝ≥0 → ℝ≥0∞ := (↑)
  set F := fun a : α => ⨆ n, f n a
  refine' le_antisymm _ (iSup_lintegral_le _)
  rw [lintegral_eq_nnreal]
  refine' iSup_le fun s => iSup_le fun hsf => _
  refine' ENNReal.le_of_forall_lt_one_mul_le fun a ha => _
  rcases ENNReal.lt_iff_exists_coe.1 ha with ⟨r, rfl, _⟩
  have ha : r < 1 := ENNReal.coe_lt_coe.1 ha
  let rs := s.map fun a => r * a
  have eq_rs : rs.map c = (const α r : α →ₛ ℝ≥0∞) * map c s := rfl
  have eq : ∀ p, rs.map c ⁻¹' {p} = ⋃ n, rs.map c ⁻¹' {p} ∩ { a | p ≤ f n a } := by
    intro p
    rw [← inter_iUnion]; nth_rw 1 [← inter_univ (map c rs ⁻¹' {p})]
    refine' Set.ext fun x => and_congr_right fun hx => true_iff_iff.2 _
    by_cases p_eq : p = 0
    · simp [p_eq]
    simp only [coe_map, mem_preimage, Function.comp_apply, mem_singleton_iff] at hx
    subst hx
    have : r * s x ≠ 0 := by rwa [Ne, ← ENNReal.coe_eq_zero]
    have : s x ≠ 0 := by
      refine' mt _ this
      intro h
      rw [h, mul_zero]
    have : (rs.map c) x < ⨆ n : ℕ, f n x := by
      refine' lt_of_lt_of_le (ENNReal.coe_lt_coe.2 _) (hsf x)
      suffices r * s x < 1 * s x by simpa
      exact mul_lt_mul_of_pos_right ha (pos_iff_ne_zero.2 this)
    rcases lt_iSup_iff.1 this with ⟨i, hi⟩
    exact mem_iUnion.2 ⟨i, le_of_lt hi⟩
  have mono : ∀ r : ℝ≥0∞, Monotone fun n => rs.map c ⁻¹' {r} ∩ { a | r ≤ f n a } := by
    intro r i j h
    refine' inter_subset_inter (Subset.refl _) _
    intro x (hx : r ≤ f i x)
    exact le_trans hx (h_mono h x)
  have h_meas : ∀ n, MeasurableSet {a : α | map c rs a ≤ f n a} := fun n =>
    measurableSet_le (SimpleFunc.measurable _) (hf n)
  calc
    (r : ℝ≥0∞) * (s.map c).lintegral μ = ∑ r in (rs.map c).range, r * μ (rs.map c ⁻¹' {r}) := by
      rw [← const_mul_lintegral, eq_rs, SimpleFunc.lintegral]
    _ = ∑ r in (rs.map c).range, r * μ (⋃ n, rs.map c ⁻¹' {r} ∩ { a | r ≤ f n a }) := by
      simp only [(eq _).symm]
    _ = ∑ r in (rs.map c).range, ⨆ n, r * μ (rs.map c ⁻¹' {r} ∩ { a | r ≤ f n a }) :=
      (Finset.sum_congr rfl fun x _ => by
        rw [measure_iUnion_eq_iSup (mono x).directed_le, ENNReal.mul_iSup])
    _ = ⨆ n, ∑ r in (rs.map c).range, r * μ (rs.map c ⁻¹' {r} ∩ { a | r ≤ f n a }) := by
      rw [ENNReal.finset_sum_iSup_nat]
      intro p i j h
      exact mul_le_mul_left' (measure_mono <| mono p h) _
    _ ≤ ⨆ n : ℕ, ((rs.map c).restrict { a | (rs.map c) a ≤ f n a }).lintegral μ := by
      gcongr with n
      rw [restrict_lintegral _ (h_meas n)]
      · refine' le_of_eq (Finset.sum_congr rfl fun r _ => _)
        congr 2 with a
        refine' and_congr_right _
        simp (config := { contextual := true })
    _ ≤ ⨆ n, ∫⁻ a, f n a ∂μ := by
      gcongr with n
      rw [← SimpleFunc.lintegral_eq_lintegral]
      gcongr with a
      simp only [map_apply] at h_meas
      simp only [coe_map, restrict_apply _ (h_meas _), (· ∘ ·)]
      exact indicator_apply_le id
#align measure_theory.lintegral_supr MeasureTheory.lintegral_iSup

/-- Monotone convergence theorem -- sometimes called Beppo-Levi convergence. Version with
ae_measurable functions. -/
theorem lintegral_iSup' {f : ℕ → α → ℝ≥0∞} (hf : ∀ n, AEMeasurable (f n) μ)
    (h_mono : ∀ᵐ x ∂μ, Monotone fun n => f n x) : ∫⁻ a, ⨆ n, f n a ∂μ = ⨆ n, ∫⁻ a, f n a ∂μ := by
  simp_rw [← iSup_apply]
  let p : α → (ℕ → ℝ≥0∞) → Prop := fun _ f' => Monotone f'
  have hp : ∀ᵐ x ∂μ, p x fun i => f i x := h_mono
  have h_ae_seq_mono : Monotone (aeSeq hf p) := by
    intro n m hnm x
    by_cases hx : x ∈ aeSeqSet hf p
    · exact aeSeq.prop_of_mem_aeSeqSet hf hx hnm
    · simp only [aeSeq, hx, if_false]
      exact le_rfl
  rw [lintegral_congr_ae (aeSeq.iSup hf hp).symm]
  simp_rw [iSup_apply]
  rw [@lintegral_iSup _ _ μ _ (aeSeq.measurable hf p) h_ae_seq_mono]
  congr
  exact funext fun n => lintegral_congr_ae (aeSeq.aeSeq_n_eq_fun_n_ae hf hp n)
#align measure_theory.lintegral_supr' MeasureTheory.lintegral_iSup'

/-- Monotone convergence theorem expressed with limits -/
theorem lintegral_tendsto_of_tendsto_of_monotone {f : ℕ → α → ℝ≥0∞} {F : α → ℝ≥0∞}
    (hf : ∀ n, AEMeasurable (f n) μ) (h_mono : ∀ᵐ x ∂μ, Monotone fun n => f n x)
    (h_tendsto : ∀ᵐ x ∂μ, Tendsto (fun n => f n x) atTop (𝓝 <| F x)) :
    Tendsto (fun n => ∫⁻ x, f n x ∂μ) atTop (𝓝 <| ∫⁻ x, F x ∂μ) := by
  have : Monotone fun n => ∫⁻ x, f n x ∂μ := fun i j hij =>
    lintegral_mono_ae (h_mono.mono fun x hx => hx hij)
  suffices key : ∫⁻ x, F x ∂μ = ⨆ n, ∫⁻ x, f n x ∂μ by
    rw [key]
    exact tendsto_atTop_iSup this
  rw [← lintegral_iSup' hf h_mono]
  refine' lintegral_congr_ae _
  filter_upwards [h_mono,
    h_tendsto] with _ hx_mono hx_tendsto using tendsto_nhds_unique hx_tendsto
      (tendsto_atTop_iSup hx_mono)
#align measure_theory.lintegral_tendsto_of_tendsto_of_monotone MeasureTheory.lintegral_tendsto_of_tendsto_of_monotone

theorem lintegral_eq_iSup_eapprox_lintegral {f : α → ℝ≥0∞} (hf : Measurable f) :
    ∫⁻ a, f a ∂μ = ⨆ n, (eapprox f n).lintegral μ :=
  calc
    ∫⁻ a, f a ∂μ = ∫⁻ a, ⨆ n, (eapprox f n : α → ℝ≥0∞) a ∂μ := by
      congr; ext a; rw [iSup_eapprox_apply f hf]
    _ = ⨆ n, ∫⁻ a, (eapprox f n : α → ℝ≥0∞) a ∂μ := by
      rw [lintegral_iSup]
      · measurability
      · intro i j h
        exact monotone_eapprox f h
    _ = ⨆ n, (eapprox f n).lintegral μ := by
      congr; ext n; rw [(eapprox f n).lintegral_eq_lintegral]
#align measure_theory.lintegral_eq_supr_eapprox_lintegral MeasureTheory.lintegral_eq_iSup_eapprox_lintegral

/-- If `f` has finite integral, then `∫⁻ x in s, f x ∂μ` is absolutely continuous in `s`: it tends
to zero as `μ s` tends to zero. This lemma states states this fact in terms of `ε` and `δ`. -/
theorem exists_pos_set_lintegral_lt_of_measure_lt {f : α → ℝ≥0∞} (h : ∫⁻ x, f x ∂μ ≠ ∞) {ε : ℝ≥0∞}
    (hε : ε ≠ 0) : ∃ δ > 0, ∀ s, μ s < δ → ∫⁻ x in s, f x ∂μ < ε := by
  rcases exists_between hε.bot_lt with ⟨ε₂, hε₂0 : 0 < ε₂, hε₂ε⟩
  rcases exists_between hε₂0 with ⟨ε₁, hε₁0, hε₁₂⟩
  rcases exists_simpleFunc_forall_lintegral_sub_lt_of_pos h hε₁0.ne' with ⟨φ, _, hφ⟩
  rcases φ.exists_forall_le with ⟨C, hC⟩
  use (ε₂ - ε₁) / C, ENNReal.div_pos_iff.2 ⟨(tsub_pos_iff_lt.2 hε₁₂).ne', ENNReal.coe_ne_top⟩
  refine' fun s hs => lt_of_le_of_lt _ hε₂ε
  simp only [lintegral_eq_nnreal, iSup_le_iff]
  intro ψ hψ
  calc
    (map (↑) ψ).lintegral (μ.restrict s) ≤
        (map (↑) φ).lintegral (μ.restrict s) + (map (↑) (ψ - φ)).lintegral (μ.restrict s) := by
      rw [← SimpleFunc.add_lintegral, ← SimpleFunc.map_add @ENNReal.coe_add]
      refine' SimpleFunc.lintegral_mono (fun x => _) le_rfl
      simp only [add_tsub_eq_max, le_max_right, coe_map, Function.comp_apply, SimpleFunc.coe_add,
        SimpleFunc.coe_sub, Pi.add_apply, Pi.sub_apply, ENNReal.coe_max (φ x) (ψ x)]
    _ ≤ (map (↑) φ).lintegral (μ.restrict s) + ε₁ := by
      gcongr
      refine' le_trans _ (hφ _ hψ).le
      exact SimpleFunc.lintegral_mono le_rfl Measure.restrict_le_self
    _ ≤ (SimpleFunc.const α (C : ℝ≥0∞)).lintegral (μ.restrict s) + ε₁ :=
      (add_le_add (SimpleFunc.lintegral_mono (fun x => by exact coe_le_coe.2 (hC x)) le_rfl) le_rfl)
    _ = C * μ s + ε₁ := by
      simp only [← SimpleFunc.lintegral_eq_lintegral, coe_const, lintegral_const,
        Measure.restrict_apply, MeasurableSet.univ, univ_inter, Function.const]
    _ ≤ C * ((ε₂ - ε₁) / C) + ε₁ := by gcongr
    _ ≤ ε₂ - ε₁ + ε₁ := by gcongr; apply mul_div_le
    _ = ε₂ := tsub_add_cancel_of_le hε₁₂.le
#align measure_theory.exists_pos_set_lintegral_lt_of_measure_lt MeasureTheory.exists_pos_set_lintegral_lt_of_measure_lt

/-- If `f` has finite integral, then `∫⁻ x in s, f x ∂μ` is absolutely continuous in `s`: it tends
to zero as `μ s` tends to zero. -/
theorem tendsto_set_lintegral_zero {ι} {f : α → ℝ≥0∞} (h : ∫⁻ x, f x ∂μ ≠ ∞) {l : Filter ι}
    {s : ι → Set α} (hl : Tendsto (μ ∘ s) l (𝓝 0)) :
    Tendsto (fun i => ∫⁻ x in s i, f x ∂μ) l (𝓝 0) := by
  simp only [ENNReal.nhds_zero, tendsto_iInf, tendsto_principal, mem_Iio,
    ← pos_iff_ne_zero] at hl ⊢
  intro ε ε0
  rcases exists_pos_set_lintegral_lt_of_measure_lt h ε0.ne' with ⟨δ, δ0, hδ⟩
  exact (hl δ δ0).mono fun i => hδ _
#align measure_theory.tendsto_set_lintegral_zero MeasureTheory.tendsto_set_lintegral_zero

/-- The sum of the lower Lebesgue integrals of two functions is less than or equal to the integral
of their sum. The other inequality needs one of these functions to be (a.e.-)measurable. -/
theorem le_lintegral_add (f g : α → ℝ≥0∞) :
    ∫⁻ a, f a ∂μ + ∫⁻ a, g a ∂μ ≤ ∫⁻ a, f a + g a ∂μ := by
  simp only [lintegral]
  refine' ENNReal.biSup_add_biSup_le' (p := fun h : α →ₛ ℝ≥0∞ => h ≤ f)
    (q := fun h : α →ₛ ℝ≥0∞ => h ≤ g) ⟨0, zero_le f⟩ ⟨0, zero_le g⟩ fun f' hf' g' hg' => _
  exact le_iSup₂_of_le (f' + g') (add_le_add hf' hg') (add_lintegral _ _).ge
#align measure_theory.le_lintegral_add MeasureTheory.le_lintegral_add

-- Use stronger lemmas `lintegral_add_left`/`lintegral_add_right` instead
theorem lintegral_add_aux {f g : α → ℝ≥0∞} (hf : Measurable f) (hg : Measurable g) :
    ∫⁻ a, f a + g a ∂μ = ∫⁻ a, f a ∂μ + ∫⁻ a, g a ∂μ :=
  calc
    ∫⁻ a, f a + g a ∂μ =
        ∫⁻ a, (⨆ n, (eapprox f n : α → ℝ≥0∞) a) + ⨆ n, (eapprox g n : α → ℝ≥0∞) a ∂μ :=
      by simp only [iSup_eapprox_apply, hf, hg]
    _ = ∫⁻ a, ⨆ n, (eapprox f n + eapprox g n : α → ℝ≥0∞) a ∂μ := by
      congr; funext a
      rw [ENNReal.iSup_add_iSup_of_monotone]; · rfl
      · intro i j h
        exact monotone_eapprox _ h a
      · intro i j h
        exact monotone_eapprox _ h a
    _ = ⨆ n, (eapprox f n).lintegral μ + (eapprox g n).lintegral μ := by
      rw [lintegral_iSup]
      · congr
        funext n
        rw [← SimpleFunc.add_lintegral, ← SimpleFunc.lintegral_eq_lintegral]
        simp only [Pi.add_apply, SimpleFunc.coe_add]
      · measurability
      · intro i j h a
        exact add_le_add (monotone_eapprox _ h _) (monotone_eapprox _ h _)
    _ = (⨆ n, (eapprox f n).lintegral μ) + ⨆ n, (eapprox g n).lintegral μ := by
      refine' (ENNReal.iSup_add_iSup_of_monotone _ _).symm <;>
        · intro i j h
          exact SimpleFunc.lintegral_mono (monotone_eapprox _ h) (le_refl μ)
    _ = ∫⁻ a, f a ∂μ + ∫⁻ a, g a ∂μ := by
      rw [lintegral_eq_iSup_eapprox_lintegral hf, lintegral_eq_iSup_eapprox_lintegral hg]
#align measure_theory.lintegral_add_aux MeasureTheory.lintegral_add_aux

/-- If `f g : α → ℝ≥0∞` are two functions and one of them is (a.e.) measurable, then the Lebesgue
integral of `f + g` equals the sum of integrals. This lemma assumes that `f` is integrable, see also
`MeasureTheory.lintegral_add_right` and primed versions of these lemmas. -/
@[simp]
theorem lintegral_add_left {f : α → ℝ≥0∞} (hf : Measurable f) (g : α → ℝ≥0∞) :
    ∫⁻ a, f a + g a ∂μ = ∫⁻ a, f a ∂μ + ∫⁻ a, g a ∂μ := by
  refine' le_antisymm _ (le_lintegral_add _ _)
  rcases exists_measurable_le_lintegral_eq μ fun a => f a + g a with ⟨φ, hφm, hφ_le, hφ_eq⟩
  calc
    ∫⁻ a, f a + g a ∂μ = ∫⁻ a, φ a ∂μ := hφ_eq
    _ ≤ ∫⁻ a, f a + (φ a - f a) ∂μ := (lintegral_mono fun a => le_add_tsub)
    _ = ∫⁻ a, f a ∂μ + ∫⁻ a, φ a - f a ∂μ := (lintegral_add_aux hf (hφm.sub hf))
    _ ≤ ∫⁻ a, f a ∂μ + ∫⁻ a, g a ∂μ :=
      add_le_add_left (lintegral_mono fun a => tsub_le_iff_left.2 <| hφ_le a) _
#align measure_theory.lintegral_add_left MeasureTheory.lintegral_add_left

theorem lintegral_add_left' {f : α → ℝ≥0∞} (hf : AEMeasurable f μ) (g : α → ℝ≥0∞) :
    ∫⁻ a, f a + g a ∂μ = ∫⁻ a, f a ∂μ + ∫⁻ a, g a ∂μ := by
  rw [lintegral_congr_ae hf.ae_eq_mk, ← lintegral_add_left hf.measurable_mk,
    lintegral_congr_ae (hf.ae_eq_mk.add (ae_eq_refl g))]
#align measure_theory.lintegral_add_left' MeasureTheory.lintegral_add_left'

theorem lintegral_add_right' (f : α → ℝ≥0∞) {g : α → ℝ≥0∞} (hg : AEMeasurable g μ) :
    ∫⁻ a, f a + g a ∂μ = ∫⁻ a, f a ∂μ + ∫⁻ a, g a ∂μ := by
  simpa only [add_comm] using lintegral_add_left' hg f
#align measure_theory.lintegral_add_right' MeasureTheory.lintegral_add_right'

/-- If `f g : α → ℝ≥0∞` are two functions and one of them is (a.e.) measurable, then the Lebesgue
integral of `f + g` equals the sum of integrals. This lemma assumes that `g` is integrable, see also
`MeasureTheory.lintegral_add_left` and primed versions of these lemmas. -/
@[simp]
theorem lintegral_add_right (f : α → ℝ≥0∞) {g : α → ℝ≥0∞} (hg : Measurable g) :
    ∫⁻ a, f a + g a ∂μ = ∫⁻ a, f a ∂μ + ∫⁻ a, g a ∂μ :=
  lintegral_add_right' f hg.aemeasurable
#align measure_theory.lintegral_add_right MeasureTheory.lintegral_add_right

@[simp]
theorem lintegral_smul_measure (c : ℝ≥0∞) (f : α → ℝ≥0∞) : ∫⁻ a, f a ∂c • μ = c * ∫⁻ a, f a ∂μ :=
  by simp only [lintegral, iSup_subtype', SimpleFunc.lintegral_smul, ENNReal.mul_iSup, smul_eq_mul]
#align measure_theory.lintegral_smul_measure MeasureTheory.lintegral_smul_measure

lemma set_lintegral_smul_measure (c : ℝ≥0∞) (f : α → ℝ≥0∞) (s : Set α) :
    ∫⁻ a in s, f a ∂(c • μ) = c * ∫⁻ a in s, f a ∂μ := by
  rw [Measure.restrict_smul, lintegral_smul_measure]

@[simp]
theorem lintegral_sum_measure {m : MeasurableSpace α} {ι} (f : α → ℝ≥0∞) (μ : ι → Measure α) :
    ∫⁻ a, f a ∂Measure.sum μ = ∑' i, ∫⁻ a, f a ∂μ i := by
  simp only [lintegral, iSup_subtype', SimpleFunc.lintegral_sum, ENNReal.tsum_eq_iSup_sum]
  rw [iSup_comm]
  congr; funext s
  induction' s using Finset.induction_on with i s hi hs
  · apply bot_unique
    simp
  simp only [Finset.sum_insert hi, ← hs]
  refine' (ENNReal.iSup_add_iSup _).symm
  intro φ ψ
  exact
    ⟨⟨φ ⊔ ψ, fun x => sup_le (φ.2 x) (ψ.2 x)⟩,
      add_le_add (SimpleFunc.lintegral_mono le_sup_left le_rfl)
        (Finset.sum_le_sum fun j _ => SimpleFunc.lintegral_mono le_sup_right le_rfl)⟩
#align measure_theory.lintegral_sum_measure MeasureTheory.lintegral_sum_measure

theorem hasSum_lintegral_measure {ι} {_ : MeasurableSpace α} (f : α → ℝ≥0∞) (μ : ι → Measure α) :
    HasSum (fun i => ∫⁻ a, f a ∂μ i) (∫⁻ a, f a ∂Measure.sum μ) :=
  (lintegral_sum_measure f μ).symm ▸ ENNReal.summable.hasSum
#align measure_theory.has_sum_lintegral_measure MeasureTheory.hasSum_lintegral_measure

@[simp]
theorem lintegral_add_measure {m : MeasurableSpace α} (f : α → ℝ≥0∞) (μ ν : Measure α) :
    ∫⁻ a, f a ∂(μ + ν) = ∫⁻ a, f a ∂μ + ∫⁻ a, f a ∂ν := by
  simpa [tsum_fintype] using lintegral_sum_measure f fun b => cond b μ ν
#align measure_theory.lintegral_add_measure MeasureTheory.lintegral_add_measure

@[simp]
theorem lintegral_finset_sum_measure {ι} {m : MeasurableSpace α} (s : Finset ι) (f : α → ℝ≥0∞)
    (μ : ι → Measure α) : ∫⁻ a, f a ∂(∑ i in s, μ i) = ∑ i in s, ∫⁻ a, f a ∂μ i := by
  rw [← Measure.sum_coe_finset, lintegral_sum_measure, ← Finset.tsum_subtype']
  rfl
#align measure_theory.lintegral_finset_sum_measure MeasureTheory.lintegral_finset_sum_measure

@[simp]
theorem lintegral_zero_measure {m : MeasurableSpace α} (f : α → ℝ≥0∞) :
    (∫⁻ a, f a ∂(0 : Measure α)) = 0 :=
  bot_unique <| by simp [lintegral]
#align measure_theory.lintegral_zero_measure MeasureTheory.lintegral_zero_measure

@[simp]
theorem lintegral_of_isEmpty {α} [MeasurableSpace α] [IsEmpty α] (μ : Measure α) (f : α → ℝ≥0∞) :
    ∫⁻ x, f x ∂μ = 0 := by convert lintegral_zero_measure f

theorem set_lintegral_empty (f : α → ℝ≥0∞) : ∫⁻ x in ∅, f x ∂μ = 0 := by
  rw [Measure.restrict_empty, lintegral_zero_measure]
#align measure_theory.set_lintegral_empty MeasureTheory.set_lintegral_empty

theorem set_lintegral_univ (f : α → ℝ≥0∞) : ∫⁻ x in univ, f x ∂μ = ∫⁻ x, f x ∂μ := by
  rw [Measure.restrict_univ]
#align measure_theory.set_lintegral_univ MeasureTheory.set_lintegral_univ

theorem set_lintegral_measure_zero (s : Set α) (f : α → ℝ≥0∞) (hs' : μ s = 0) :
    ∫⁻ x in s, f x ∂μ = 0 := by
  convert lintegral_zero_measure _
  exact Measure.restrict_eq_zero.2 hs'
#align measure_theory.set_lintegral_measure_zero MeasureTheory.set_lintegral_measure_zero

theorem lintegral_finset_sum' (s : Finset β) {f : β → α → ℝ≥0∞}
    (hf : ∀ b ∈ s, AEMeasurable (f b) μ) :
    ∫⁻ a, ∑ b in s, f b a ∂μ = ∑ b in s, ∫⁻ a, f b a ∂μ := by
  induction' s using Finset.induction_on with a s has ih
  · simp
  · simp only [Finset.sum_insert has]
    rw [Finset.forall_mem_insert] at hf
    rw [lintegral_add_left' hf.1, ih hf.2]
#align measure_theory.lintegral_finset_sum' MeasureTheory.lintegral_finset_sum'

theorem lintegral_finset_sum (s : Finset β) {f : β → α → ℝ≥0∞} (hf : ∀ b ∈ s, Measurable (f b)) :
    ∫⁻ a, ∑ b in s, f b a ∂μ = ∑ b in s, ∫⁻ a, f b a ∂μ :=
  lintegral_finset_sum' s fun b hb => (hf b hb).aemeasurable
#align measure_theory.lintegral_finset_sum MeasureTheory.lintegral_finset_sum

@[simp]
theorem lintegral_const_mul (r : ℝ≥0∞) {f : α → ℝ≥0∞} (hf : Measurable f) :
    ∫⁻ a, r * f a ∂μ = r * ∫⁻ a, f a ∂μ :=
  calc
    ∫⁻ a, r * f a ∂μ = ∫⁻ a, ⨆ n, (const α r * eapprox f n) a ∂μ := by
      congr
      funext a
      rw [← iSup_eapprox_apply f hf, ENNReal.mul_iSup]
      rfl
    _ = ⨆ n, r * (eapprox f n).lintegral μ := by
      rw [lintegral_iSup]
      · congr
        funext n
        rw [← SimpleFunc.const_mul_lintegral, ← SimpleFunc.lintegral_eq_lintegral]
      · intro n
        exact SimpleFunc.measurable _
      · intro i j h a
        exact mul_le_mul_left' (monotone_eapprox _ h _) _
    _ = r * ∫⁻ a, f a ∂μ := by rw [← ENNReal.mul_iSup, lintegral_eq_iSup_eapprox_lintegral hf]
#align measure_theory.lintegral_const_mul MeasureTheory.lintegral_const_mul

theorem lintegral_const_mul'' (r : ℝ≥0∞) {f : α → ℝ≥0∞} (hf : AEMeasurable f μ) :
    ∫⁻ a, r * f a ∂μ = r * ∫⁻ a, f a ∂μ := by
  have A : ∫⁻ a, f a ∂μ = ∫⁻ a, hf.mk f a ∂μ := lintegral_congr_ae hf.ae_eq_mk
  have B : ∫⁻ a, r * f a ∂μ = ∫⁻ a, r * hf.mk f a ∂μ :=
    lintegral_congr_ae (EventuallyEq.fun_comp hf.ae_eq_mk _)
  rw [A, B, lintegral_const_mul _ hf.measurable_mk]
#align measure_theory.lintegral_const_mul'' MeasureTheory.lintegral_const_mul''

theorem lintegral_const_mul_le (r : ℝ≥0∞) (f : α → ℝ≥0∞) :
    (r * ∫⁻ a, f a ∂μ) ≤ ∫⁻ a, r * f a ∂μ := by
  rw [lintegral, ENNReal.mul_iSup]
  refine' iSup_le fun s => _
  rw [ENNReal.mul_iSup]
  simp only [iSup_le_iff]
  intro hs
  rw [← SimpleFunc.const_mul_lintegral, lintegral]
  refine' le_iSup_of_le (const α r * s) (le_iSup_of_le (fun x => _) le_rfl)
  exact mul_le_mul_left' (hs x) _
#align measure_theory.lintegral_const_mul_le MeasureTheory.lintegral_const_mul_le

theorem lintegral_const_mul' (r : ℝ≥0∞) (f : α → ℝ≥0∞) (hr : r ≠ ∞) :
    ∫⁻ a, r * f a ∂μ = r * ∫⁻ a, f a ∂μ := by
  by_cases h : r = 0
  · simp [h]
  apply le_antisymm _ (lintegral_const_mul_le r f)
  have rinv : r * r⁻¹ = 1 := ENNReal.mul_inv_cancel h hr
  have rinv' : r⁻¹ * r = 1 := by
    rw [mul_comm]
    exact rinv
  have := lintegral_const_mul_le (μ := μ) r⁻¹ fun x => r * f x
  simp? [(mul_assoc _ _ _).symm, rinv'] at this says
    simp only [(mul_assoc _ _ _).symm, rinv', one_mul] at this
  simpa [(mul_assoc _ _ _).symm, rinv] using mul_le_mul_left' this r
#align measure_theory.lintegral_const_mul' MeasureTheory.lintegral_const_mul'

theorem lintegral_mul_const (r : ℝ≥0∞) {f : α → ℝ≥0∞} (hf : Measurable f) :
    ∫⁻ a, f a * r ∂μ = (∫⁻ a, f a ∂μ) * r := by simp_rw [mul_comm, lintegral_const_mul r hf]
#align measure_theory.lintegral_mul_const MeasureTheory.lintegral_mul_const

theorem lintegral_mul_const'' (r : ℝ≥0∞) {f : α → ℝ≥0∞} (hf : AEMeasurable f μ) :
    ∫⁻ a, f a * r ∂μ = (∫⁻ a, f a ∂μ) * r := by simp_rw [mul_comm, lintegral_const_mul'' r hf]
#align measure_theory.lintegral_mul_const'' MeasureTheory.lintegral_mul_const''

theorem lintegral_mul_const_le (r : ℝ≥0∞) (f : α → ℝ≥0∞) : (∫⁻ a, f a ∂μ) * r ≤ ∫⁻ a, f a * r ∂μ :=
  by simp_rw [mul_comm, lintegral_const_mul_le r f]
#align measure_theory.lintegral_mul_const_le MeasureTheory.lintegral_mul_const_le

theorem lintegral_mul_const' (r : ℝ≥0∞) (f : α → ℝ≥0∞) (hr : r ≠ ∞) :
    ∫⁻ a, f a * r ∂μ = (∫⁻ a, f a ∂μ) * r := by simp_rw [mul_comm, lintegral_const_mul' r f hr]
#align measure_theory.lintegral_mul_const' MeasureTheory.lintegral_mul_const'

/- A double integral of a product where each factor contains only one variable
  is a product of integrals -/
theorem lintegral_lintegral_mul {β} [MeasurableSpace β] {ν : Measure β} {f : α → ℝ≥0∞}
    {g : β → ℝ≥0∞} (hf : AEMeasurable f μ) (hg : AEMeasurable g ν) :
    ∫⁻ x, ∫⁻ y, f x * g y ∂ν ∂μ = (∫⁻ x, f x ∂μ) * ∫⁻ y, g y ∂ν := by
  simp [lintegral_const_mul'' _ hg, lintegral_mul_const'' _ hf]
#align measure_theory.lintegral_lintegral_mul MeasureTheory.lintegral_lintegral_mul

-- TODO: Need a better way of rewriting inside of an integral
theorem lintegral_rw₁ {f f' : α → β} (h : f =ᵐ[μ] f') (g : β → ℝ≥0∞) :
    ∫⁻ a, g (f a) ∂μ = ∫⁻ a, g (f' a) ∂μ :=
  lintegral_congr_ae <| h.mono fun a h => by dsimp only; rw [h]
#align measure_theory.lintegral_rw₁ MeasureTheory.lintegral_rw₁

-- TODO: Need a better way of rewriting inside of an integral
theorem lintegral_rw₂ {f₁ f₁' : α → β} {f₂ f₂' : α → γ} (h₁ : f₁ =ᵐ[μ] f₁') (h₂ : f₂ =ᵐ[μ] f₂')
    (g : β → γ → ℝ≥0∞) : ∫⁻ a, g (f₁ a) (f₂ a) ∂μ = ∫⁻ a, g (f₁' a) (f₂' a) ∂μ :=
  lintegral_congr_ae <| h₁.mp <| h₂.mono fun _ h₂ h₁ => by dsimp only; rw [h₁, h₂]
#align measure_theory.lintegral_rw₂ MeasureTheory.lintegral_rw₂

theorem lintegral_indicator_le (f : α → ℝ≥0∞) (s : Set α) :
    ∫⁻ a, s.indicator f a ∂μ ≤ ∫⁻ a in s, f a ∂μ := by
  simp only [lintegral]
  apply iSup_le (fun g ↦ (iSup_le (fun hg ↦ ?_)))
  have : g ≤ f := hg.trans (indicator_le_self s f)
  refine le_iSup_of_le g (le_iSup_of_le this (le_of_eq ?_))
  rw [lintegral_restrict, SimpleFunc.lintegral]
  congr with t
  by_cases H : t = 0
  · simp [H]
  congr with x
  simp only [mem_preimage, mem_singleton_iff, mem_inter_iff, iff_self_and]
  rintro rfl
  contrapose! H
  simpa [H] using hg x

@[simp]
theorem lintegral_indicator (f : α → ℝ≥0∞) {s : Set α} (hs : MeasurableSet s) :
    ∫⁻ a, s.indicator f a ∂μ = ∫⁻ a in s, f a ∂μ := by
  apply le_antisymm (lintegral_indicator_le f s)
  simp only [lintegral, ← restrict_lintegral_eq_lintegral_restrict _ hs, iSup_subtype']
  refine' iSup_mono' (Subtype.forall.2 fun φ hφ => _)
  refine' ⟨⟨φ.restrict s, fun x => _⟩, le_rfl⟩
  simp [hφ x, hs, indicator_le_indicator]
#align measure_theory.lintegral_indicator MeasureTheory.lintegral_indicator

theorem lintegral_indicator₀ (f : α → ℝ≥0∞) {s : Set α} (hs : NullMeasurableSet s μ) :
    ∫⁻ a, s.indicator f a ∂μ = ∫⁻ a in s, f a ∂μ := by
  rw [← lintegral_congr_ae (indicator_ae_eq_of_ae_eq_set hs.toMeasurable_ae_eq),
    lintegral_indicator _ (measurableSet_toMeasurable _ _),
    Measure.restrict_congr_set hs.toMeasurable_ae_eq]
#align measure_theory.lintegral_indicator₀ MeasureTheory.lintegral_indicator₀

theorem lintegral_indicator_const_le (s : Set α) (c : ℝ≥0∞) :
    ∫⁻ a, s.indicator (fun _ => c) a ∂μ ≤ c * μ s :=
  (lintegral_indicator_le _ _).trans (set_lintegral_const s c).le

theorem lintegral_indicator_const₀ {s : Set α} (hs : NullMeasurableSet s μ) (c : ℝ≥0∞) :
    ∫⁻ a, s.indicator (fun _ => c) a ∂μ = c * μ s := by
  rw [lintegral_indicator₀ _ hs, set_lintegral_const]

theorem lintegral_indicator_const {s : Set α} (hs : MeasurableSet s) (c : ℝ≥0∞) :
    ∫⁻ a, s.indicator (fun _ => c) a ∂μ = c * μ s :=
  lintegral_indicator_const₀ hs.nullMeasurableSet c
#align measure_theory.lintegral_indicator_const MeasureTheory.lintegral_indicator_const

theorem set_lintegral_eq_const {f : α → ℝ≥0∞} (hf : Measurable f) (r : ℝ≥0∞) :
    ∫⁻ x in { x | f x = r }, f x ∂μ = r * μ { x | f x = r } := by
  have : ∀ᵐ x ∂μ, x ∈ { x | f x = r } → f x = r := ae_of_all μ fun _ hx => hx
  rw [set_lintegral_congr_fun _ this]
  rw [lintegral_const, Measure.restrict_apply MeasurableSet.univ, Set.univ_inter]
  exact hf (measurableSet_singleton r)
#align measure_theory.set_lintegral_eq_const MeasureTheory.set_lintegral_eq_const

theorem lintegral_indicator_one_le (s : Set α) : ∫⁻ a, s.indicator 1 a ∂μ ≤ μ s :=
  (lintegral_indicator_const_le _ _).trans <| (one_mul _).le

@[simp]
theorem lintegral_indicator_one₀ (hs : NullMeasurableSet s μ) : ∫⁻ a, s.indicator 1 a ∂μ = μ s :=
  (lintegral_indicator_const₀ hs _).trans <| one_mul _

@[simp]
theorem lintegral_indicator_one (hs : MeasurableSet s) : ∫⁻ a, s.indicator 1 a ∂μ = μ s :=
  (lintegral_indicator_const hs _).trans <| one_mul _
#align measure_theory.lintegral_indicator_one MeasureTheory.lintegral_indicator_one

/-- A version of **Markov's inequality** for two functions. It doesn't follow from the standard
Markov's inequality because we only assume measurability of `g`, not `f`. -/
theorem lintegral_add_mul_meas_add_le_le_lintegral {f g : α → ℝ≥0∞} (hle : f ≤ᵐ[μ] g)
    (hg : AEMeasurable g μ) (ε : ℝ≥0∞) :
    ∫⁻ a, f a ∂μ + ε * μ { x | f x + ε ≤ g x } ≤ ∫⁻ a, g a ∂μ := by
  rcases exists_measurable_le_lintegral_eq μ f with ⟨φ, hφm, hφ_le, hφ_eq⟩
  calc
    ∫⁻ x, f x ∂μ + ε * μ { x | f x + ε ≤ g x } = ∫⁻ x, φ x ∂μ + ε * μ { x | f x + ε ≤ g x } :=
      by rw [hφ_eq]
    _ ≤ ∫⁻ x, φ x ∂μ + ε * μ { x | φ x + ε ≤ g x } := by
      gcongr
      exact fun x => (add_le_add_right (hφ_le _) _).trans
    _ = ∫⁻ x, φ x + indicator { x | φ x + ε ≤ g x } (fun _ => ε) x ∂μ := by
      rw [lintegral_add_left hφm, lintegral_indicator₀, set_lintegral_const]
      exact measurableSet_le (hφm.nullMeasurable.measurable'.add_const _) hg.nullMeasurable
    _ ≤ ∫⁻ x, g x ∂μ := lintegral_mono_ae (hle.mono fun x hx₁ => ?_)
  simp only [indicator_apply]; split_ifs with hx₂
  exacts [hx₂, (add_zero _).trans_le <| (hφ_le x).trans hx₁]
#align measure_theory.lintegral_add_mul_meas_add_le_le_lintegral MeasureTheory.lintegral_add_mul_meas_add_le_le_lintegral

/-- **Markov's inequality** also known as **Chebyshev's first inequality**. -/
theorem mul_meas_ge_le_lintegral₀ {f : α → ℝ≥0∞} (hf : AEMeasurable f μ) (ε : ℝ≥0∞) :
    ε * μ { x | ε ≤ f x } ≤ ∫⁻ a, f a ∂μ := by
  simpa only [lintegral_zero, zero_add] using
    lintegral_add_mul_meas_add_le_le_lintegral (ae_of_all _ fun x => zero_le (f x)) hf ε
#align measure_theory.mul_meas_ge_le_lintegral₀ MeasureTheory.mul_meas_ge_le_lintegral₀

/-- **Markov's inequality** also known as **Chebyshev's first inequality**. For a version assuming
`AEMeasurable`, see `mul_meas_ge_le_lintegral₀`. -/
theorem mul_meas_ge_le_lintegral {f : α → ℝ≥0∞} (hf : Measurable f) (ε : ℝ≥0∞) :
    ε * μ { x | ε ≤ f x } ≤ ∫⁻ a, f a ∂μ :=
  mul_meas_ge_le_lintegral₀ hf.aemeasurable ε
#align measure_theory.mul_meas_ge_le_lintegral MeasureTheory.mul_meas_ge_le_lintegral

lemma meas_le_lintegral₀ {f : α → ℝ≥0∞} (hf : AEMeasurable f μ)
    {s : Set α} (hs : ∀ x ∈ s, 1 ≤ f x) : μ s ≤ ∫⁻ a, f a ∂μ := by
  apply le_trans _ (mul_meas_ge_le_lintegral₀ hf 1)
  rw [one_mul]
  exact measure_mono hs

lemma lintegral_le_meas {s : Set α} {f : α → ℝ≥0∞} (hf : ∀ a, f a ≤ 1) (h'f : ∀ a ∈ sᶜ, f a = 0) :
    ∫⁻ a, f a ∂μ ≤ μ s := by
  apply (lintegral_mono (fun x ↦ ?_)).trans (lintegral_indicator_one_le s)
  by_cases hx : x ∈ s
  · simpa [hx] using hf x
  · simpa [hx] using h'f x hx

theorem lintegral_eq_top_of_measure_eq_top_ne_zero {f : α → ℝ≥0∞} (hf : AEMeasurable f μ)
    (hμf : μ {x | f x = ∞} ≠ 0) : ∫⁻ x, f x ∂μ = ∞ :=
  eq_top_iff.mpr <|
    calc
      ∞ = ∞ * μ { x | ∞ ≤ f x } := by simp [mul_eq_top, hμf]
      _ ≤ ∫⁻ x, f x ∂μ := mul_meas_ge_le_lintegral₀ hf ∞
#align measure_theory.lintegral_eq_top_of_measure_eq_top_ne_zero MeasureTheory.lintegral_eq_top_of_measure_eq_top_ne_zero

theorem setLintegral_eq_top_of_measure_eq_top_ne_zero (hf : AEMeasurable f (μ.restrict s))
    (hμf : μ ({x ∈ s | f x = ∞}) ≠ 0) : ∫⁻ x in s, f x ∂μ = ∞ :=
  lintegral_eq_top_of_measure_eq_top_ne_zero hf <|
    mt (eq_bot_mono <| by rw [← setOf_inter_eq_sep]; exact Measure.le_restrict_apply _ _) hμf
#align measure_theory.set_lintegral_eq_top_of_measure_eq_top_ne_zero MeasureTheory.setLintegral_eq_top_of_measure_eq_top_ne_zero

theorem measure_eq_top_of_lintegral_ne_top (hf : AEMeasurable f μ) (hμf : ∫⁻ x, f x ∂μ ≠ ∞) :
    μ {x | f x = ∞} = 0 :=
  of_not_not fun h => hμf <| lintegral_eq_top_of_measure_eq_top_ne_zero hf h
#align measure_theory.measure_eq_top_of_lintegral_ne_top MeasureTheory.measure_eq_top_of_lintegral_ne_top

theorem measure_eq_top_of_setLintegral_ne_top (hf : AEMeasurable f (μ.restrict s))
    (hμf : ∫⁻ x in s, f x ∂μ ≠ ∞) : μ ({x ∈ s | f x = ∞}) = 0 :=
  of_not_not fun h => hμf <| setLintegral_eq_top_of_measure_eq_top_ne_zero hf h
#align measure_theory.measure_eq_top_of_set_lintegral_ne_top MeasureTheory.measure_eq_top_of_setLintegral_ne_top

/-- **Markov's inequality** also known as **Chebyshev's first inequality**. -/
theorem meas_ge_le_lintegral_div {f : α → ℝ≥0∞} (hf : AEMeasurable f μ) {ε : ℝ≥0∞} (hε : ε ≠ 0)
    (hε' : ε ≠ ∞) : μ { x | ε ≤ f x } ≤ (∫⁻ a, f a ∂μ) / ε :=
  (ENNReal.le_div_iff_mul_le (Or.inl hε) (Or.inl hε')).2 <| by
    rw [mul_comm]
    exact mul_meas_ge_le_lintegral₀ hf ε
#align measure_theory.meas_ge_le_lintegral_div MeasureTheory.meas_ge_le_lintegral_div

theorem ae_eq_of_ae_le_of_lintegral_le {f g : α → ℝ≥0∞} (hfg : f ≤ᵐ[μ] g) (hf : ∫⁻ x, f x ∂μ ≠ ∞)
    (hg : AEMeasurable g μ) (hgf : ∫⁻ x, g x ∂μ ≤ ∫⁻ x, f x ∂μ) : f =ᵐ[μ] g := by
  have : ∀ n : ℕ, ∀ᵐ x ∂μ, g x < f x + (n : ℝ≥0∞)⁻¹ := by
    intro n
    simp only [ae_iff, not_lt]
    have : ∫⁻ x, f x ∂μ + (↑n)⁻¹ * μ { x : α | f x + (n : ℝ≥0∞)⁻¹ ≤ g x } ≤ ∫⁻ x, f x ∂μ :=
      (lintegral_add_mul_meas_add_le_le_lintegral hfg hg n⁻¹).trans hgf
    rw [(ENNReal.cancel_of_ne hf).add_le_iff_nonpos_right, nonpos_iff_eq_zero, mul_eq_zero] at this
    exact this.resolve_left (ENNReal.inv_ne_zero.2 (ENNReal.natCast_ne_top _))
  refine' hfg.mp ((ae_all_iff.2 this).mono fun x hlt hle => hle.antisymm _)
  suffices Tendsto (fun n : ℕ => f x + (n : ℝ≥0∞)⁻¹) atTop (𝓝 (f x)) from
    ge_of_tendsto' this fun i => (hlt i).le
  simpa only [inv_top, add_zero] using
    tendsto_const_nhds.add (ENNReal.tendsto_inv_iff.2 ENNReal.tendsto_nat_nhds_top)
#align measure_theory.ae_eq_of_ae_le_of_lintegral_le MeasureTheory.ae_eq_of_ae_le_of_lintegral_le

@[simp]
theorem lintegral_eq_zero_iff' {f : α → ℝ≥0∞} (hf : AEMeasurable f μ) :
    ∫⁻ a, f a ∂μ = 0 ↔ f =ᵐ[μ] 0 :=
  have : ∫⁻ _ : α, 0 ∂μ ≠ ∞ := by simp [lintegral_zero, zero_ne_top]
  ⟨fun h =>
    (ae_eq_of_ae_le_of_lintegral_le (ae_of_all _ <| zero_le f) this hf
        (h.trans lintegral_zero.symm).le).symm,
    fun h => (lintegral_congr_ae h).trans lintegral_zero⟩
#align measure_theory.lintegral_eq_zero_iff' MeasureTheory.lintegral_eq_zero_iff'

@[simp]
theorem lintegral_eq_zero_iff {f : α → ℝ≥0∞} (hf : Measurable f) : ∫⁻ a, f a ∂μ = 0 ↔ f =ᵐ[μ] 0 :=
  lintegral_eq_zero_iff' hf.aemeasurable
#align measure_theory.lintegral_eq_zero_iff MeasureTheory.lintegral_eq_zero_iff

theorem lintegral_pos_iff_support {f : α → ℝ≥0∞} (hf : Measurable f) :
    (0 < ∫⁻ a, f a ∂μ) ↔ 0 < μ (Function.support f) := by
  simp [pos_iff_ne_zero, hf, Filter.EventuallyEq, ae_iff, Function.support]
#align measure_theory.lintegral_pos_iff_support MeasureTheory.lintegral_pos_iff_support

/-- Weaker version of the monotone convergence theorem-/
theorem lintegral_iSup_ae {f : ℕ → α → ℝ≥0∞} (hf : ∀ n, Measurable (f n))
    (h_mono : ∀ n, ∀ᵐ a ∂μ, f n a ≤ f n.succ a) : ∫⁻ a, ⨆ n, f n a ∂μ = ⨆ n, ∫⁻ a, f n a ∂μ :=
  let ⟨s, hs⟩ := exists_measurable_superset_of_null (ae_iff.1 (ae_all_iff.2 h_mono))
  let g n a := if a ∈ s then 0 else f n a
  have g_eq_f : ∀ᵐ a ∂μ, ∀ n, g n a = f n a :=
    (measure_zero_iff_ae_nmem.1 hs.2.2).mono fun a ha n => if_neg ha
  calc
    ∫⁻ a, ⨆ n, f n a ∂μ = ∫⁻ a, ⨆ n, g n a ∂μ :=
      lintegral_congr_ae <| g_eq_f.mono fun a ha => by simp only [ha]
    _ = ⨆ n, ∫⁻ a, g n a ∂μ :=
      (lintegral_iSup (fun n => measurable_const.piecewise hs.2.1 (hf n))
        (monotone_nat_of_le_succ fun n a =>
          _root_.by_cases (fun h : a ∈ s => by simp [g, if_pos h]) fun h : a ∉ s => by
            simp only [g, if_neg h]; have := hs.1; rw [subset_def] at this; have := mt (this a) h
            simp only [Classical.not_not, mem_setOf_eq] at this; exact this n))
    _ = ⨆ n, ∫⁻ a, f n a ∂μ := by simp only [lintegral_congr_ae (g_eq_f.mono fun _a ha => ha _)]
#align measure_theory.lintegral_supr_ae MeasureTheory.lintegral_iSup_ae

theorem lintegral_sub' {f g : α → ℝ≥0∞} (hg : AEMeasurable g μ) (hg_fin : ∫⁻ a, g a ∂μ ≠ ∞)
    (h_le : g ≤ᵐ[μ] f) : ∫⁻ a, f a - g a ∂μ = ∫⁻ a, f a ∂μ - ∫⁻ a, g a ∂μ := by
  refine' ENNReal.eq_sub_of_add_eq hg_fin _
  rw [← lintegral_add_right' _ hg]
  exact lintegral_congr_ae (h_le.mono fun x hx => tsub_add_cancel_of_le hx)
#align measure_theory.lintegral_sub' MeasureTheory.lintegral_sub'

theorem lintegral_sub {f g : α → ℝ≥0∞} (hg : Measurable g) (hg_fin : ∫⁻ a, g a ∂μ ≠ ∞)
    (h_le : g ≤ᵐ[μ] f) : ∫⁻ a, f a - g a ∂μ = ∫⁻ a, f a ∂μ - ∫⁻ a, g a ∂μ :=
  lintegral_sub' hg.aemeasurable hg_fin h_le
#align measure_theory.lintegral_sub MeasureTheory.lintegral_sub

theorem lintegral_sub_le' (f g : α → ℝ≥0∞) (hf : AEMeasurable f μ) :
    (∫⁻ x, g x ∂μ - ∫⁻ x, f x ∂μ) ≤ ∫⁻ x, g x - f x ∂μ := by
  rw [tsub_le_iff_right]
  by_cases hfi : ∫⁻ x, f x ∂μ = ∞
  · rw [hfi, add_top]
    exact le_top
  · rw [← lintegral_add_right' _ hf]
    gcongr
    exact le_tsub_add
#align measure_theory.lintegral_sub_le' MeasureTheory.lintegral_sub_le'

theorem lintegral_sub_le (f g : α → ℝ≥0∞) (hf : Measurable f) :
    (∫⁻ x, g x ∂μ - ∫⁻ x, f x ∂μ) ≤ ∫⁻ x, g x - f x ∂μ :=
  lintegral_sub_le' f g hf.aemeasurable
#align measure_theory.lintegral_sub_le MeasureTheory.lintegral_sub_le

theorem lintegral_strict_mono_of_ae_le_of_frequently_ae_lt {f g : α → ℝ≥0∞} (hg : AEMeasurable g μ)
    (hfi : ∫⁻ x, f x ∂μ ≠ ∞) (h_le : f ≤ᵐ[μ] g) (h : ∃ᵐ x ∂μ, f x ≠ g x) :
    ∫⁻ x, f x ∂μ < ∫⁻ x, g x ∂μ := by
  contrapose! h
  simp only [not_frequently, Ne, Classical.not_not]
  exact ae_eq_of_ae_le_of_lintegral_le h_le hfi hg h
#align measure_theory.lintegral_strict_mono_of_ae_le_of_frequently_ae_lt MeasureTheory.lintegral_strict_mono_of_ae_le_of_frequently_ae_lt

theorem lintegral_strict_mono_of_ae_le_of_ae_lt_on {f g : α → ℝ≥0∞} (hg : AEMeasurable g μ)
    (hfi : ∫⁻ x, f x ∂μ ≠ ∞) (h_le : f ≤ᵐ[μ] g) {s : Set α} (hμs : μ s ≠ 0)
    (h : ∀ᵐ x ∂μ, x ∈ s → f x < g x) : ∫⁻ x, f x ∂μ < ∫⁻ x, g x ∂μ :=
  lintegral_strict_mono_of_ae_le_of_frequently_ae_lt hg hfi h_le <|
    ((frequently_ae_mem_iff.2 hμs).and_eventually h).mono fun _x hx => (hx.2 hx.1).ne
#align measure_theory.lintegral_strict_mono_of_ae_le_of_ae_lt_on MeasureTheory.lintegral_strict_mono_of_ae_le_of_ae_lt_on

theorem lintegral_strict_mono {f g : α → ℝ≥0∞} (hμ : μ ≠ 0) (hg : AEMeasurable g μ)
    (hfi : ∫⁻ x, f x ∂μ ≠ ∞) (h : ∀ᵐ x ∂μ, f x < g x) : ∫⁻ x, f x ∂μ < ∫⁻ x, g x ∂μ := by
  rw [Ne, ← Measure.measure_univ_eq_zero] at hμ
  refine' lintegral_strict_mono_of_ae_le_of_ae_lt_on hg hfi (ae_le_of_ae_lt h) hμ _
  simpa using h
#align measure_theory.lintegral_strict_mono MeasureTheory.lintegral_strict_mono

theorem set_lintegral_strict_mono {f g : α → ℝ≥0∞} {s : Set α} (hsm : MeasurableSet s)
    (hs : μ s ≠ 0) (hg : Measurable g) (hfi : ∫⁻ x in s, f x ∂μ ≠ ∞)
    (h : ∀ᵐ x ∂μ, x ∈ s → f x < g x) : ∫⁻ x in s, f x ∂μ < ∫⁻ x in s, g x ∂μ :=
  lintegral_strict_mono (by simp [hs]) hg.aemeasurable hfi ((ae_restrict_iff' hsm).mpr h)
#align measure_theory.set_lintegral_strict_mono MeasureTheory.set_lintegral_strict_mono

/-- Monotone convergence theorem for nonincreasing sequences of functions -/
theorem lintegral_iInf_ae {f : ℕ → α → ℝ≥0∞} (h_meas : ∀ n, Measurable (f n))
    (h_mono : ∀ n : ℕ, f n.succ ≤ᵐ[μ] f n) (h_fin : ∫⁻ a, f 0 a ∂μ ≠ ∞) :
    ∫⁻ a, ⨅ n, f n a ∂μ = ⨅ n, ∫⁻ a, f n a ∂μ :=
  have fn_le_f0 : ∫⁻ a, ⨅ n, f n a ∂μ ≤ ∫⁻ a, f 0 a ∂μ :=
    lintegral_mono fun a => iInf_le_of_le 0 le_rfl
  have fn_le_f0' : ⨅ n, ∫⁻ a, f n a ∂μ ≤ ∫⁻ a, f 0 a ∂μ := iInf_le_of_le 0 le_rfl
  (ENNReal.sub_right_inj h_fin fn_le_f0 fn_le_f0').1 <|
    show ∫⁻ a, f 0 a ∂μ - ∫⁻ a, ⨅ n, f n a ∂μ = ∫⁻ a, f 0 a ∂μ - ⨅ n, ∫⁻ a, f n a ∂μ from
      calc
        ∫⁻ a, f 0 a ∂μ - ∫⁻ a, ⨅ n, f n a ∂μ = ∫⁻ a, f 0 a - ⨅ n, f n a ∂μ :=
          (lintegral_sub (measurable_iInf h_meas)
              (ne_top_of_le_ne_top h_fin <| lintegral_mono fun a => iInf_le _ _)
              (ae_of_all _ fun a => iInf_le _ _)).symm
        _ = ∫⁻ a, ⨆ n, f 0 a - f n a ∂μ := (congr rfl (funext fun a => ENNReal.sub_iInf))
        _ = ⨆ n, ∫⁻ a, f 0 a - f n a ∂μ :=
          (lintegral_iSup_ae (fun n => (h_meas 0).sub (h_meas n)) fun n =>
            (h_mono n).mono fun a ha => tsub_le_tsub le_rfl ha)
        _ = ⨆ n, ∫⁻ a, f 0 a ∂μ - ∫⁻ a, f n a ∂μ :=
          (have h_mono : ∀ᵐ a ∂μ, ∀ n : ℕ, f n.succ a ≤ f n a := ae_all_iff.2 h_mono
          have h_mono : ∀ n, ∀ᵐ a ∂μ, f n a ≤ f 0 a := fun n =>
            h_mono.mono fun a h => by
              induction' n with n ih
              · exact le_rfl
              · exact le_trans (h n) ih
          congr_arg iSup <|
            funext fun n =>
              lintegral_sub (h_meas _) (ne_top_of_le_ne_top h_fin <| lintegral_mono_ae <| h_mono n)
                (h_mono n))
        _ = ∫⁻ a, f 0 a ∂μ - ⨅ n, ∫⁻ a, f n a ∂μ := ENNReal.sub_iInf.symm
#align measure_theory.lintegral_infi_ae MeasureTheory.lintegral_iInf_ae

/-- Monotone convergence theorem for nonincreasing sequences of functions -/
theorem lintegral_iInf {f : ℕ → α → ℝ≥0∞} (h_meas : ∀ n, Measurable (f n)) (h_anti : Antitone f)
    (h_fin : ∫⁻ a, f 0 a ∂μ ≠ ∞) : ∫⁻ a, ⨅ n, f n a ∂μ = ⨅ n, ∫⁻ a, f n a ∂μ :=
  lintegral_iInf_ae h_meas (fun n => ae_of_all _ <| h_anti n.le_succ) h_fin
#align measure_theory.lintegral_infi MeasureTheory.lintegral_iInf

theorem lintegral_iInf' {f : ℕ → α → ℝ≥0∞} (h_meas : ∀ n, AEMeasurable (f n) μ)
    (h_anti : ∀ᵐ a ∂μ, Antitone (fun i ↦ f i a)) (h_fin : ∫⁻ a, f 0 a ∂μ ≠ ∞) :
    ∫⁻ a, ⨅ n, f n a ∂μ = ⨅ n, ∫⁻ a, f n a ∂μ := by
  simp_rw [← iInf_apply]
  let p : α → (ℕ → ℝ≥0∞) → Prop := fun _ f' => Antitone f'
  have hp : ∀ᵐ x ∂μ, p x fun i => f i x := h_anti
  have h_ae_seq_mono : Antitone (aeSeq h_meas p) := by
    intro n m hnm x
    by_cases hx : x ∈ aeSeqSet h_meas p
    · exact aeSeq.prop_of_mem_aeSeqSet h_meas hx hnm
    · simp only [aeSeq, hx, if_false]
      exact le_rfl
  rw [lintegral_congr_ae (aeSeq.iInf h_meas hp).symm]
  simp_rw [iInf_apply]
  rw [lintegral_iInf (aeSeq.measurable h_meas p) h_ae_seq_mono]
  · congr
    exact funext fun n ↦ lintegral_congr_ae (aeSeq.aeSeq_n_eq_fun_n_ae h_meas hp n)
  · rwa [lintegral_congr_ae (aeSeq.aeSeq_n_eq_fun_n_ae h_meas hp 0)]

/-- Monotone convergence for an infimum over a directed family and indexed by a countable type -/
theorem lintegral_iInf_directed_of_measurable {mα : MeasurableSpace α} [Countable β]
    {f : β → α → ℝ≥0∞} {μ : Measure α} (hμ : μ ≠ 0) (hf : ∀ b, Measurable (f b))
    (hf_int : ∀ b, ∫⁻ a, f b a ∂μ ≠ ∞) (h_directed : Directed (· ≥ ·) f) :
    ∫⁻ a, ⨅ b, f b a ∂μ = ⨅ b, ∫⁻ a, f b a ∂μ := by
  cases nonempty_encodable β
  cases isEmpty_or_nonempty β
  · -- Porting note: the next `simp only` doesn't do anything, so added a workaround below.
    -- simp only [WithTop.iInf_empty, lintegral_const]
    conv =>
      lhs
      congr
      · skip
      · ext x
        rw [WithTop.iInf_empty]
    rw [WithTop.iInf_empty, lintegral_const]
    rw [ENNReal.top_mul', if_neg]
    simp only [Measure.measure_univ_eq_zero, hμ, not_false_iff]
  inhabit β
  have : ∀ a, ⨅ b, f b a = ⨅ n, f (h_directed.sequence f n) a := by
    refine' fun a =>
      le_antisymm (le_iInf fun n => iInf_le _ _)
        (le_iInf fun b => iInf_le_of_le (Encodable.encode b + 1) _)
    exact h_directed.sequence_le b a
  -- Porting note: used `∘` below to deal with its reduced reducibility
  calc
    ∫⁻ a, ⨅ b, f b a ∂μ
    _ = ∫⁻ a, ⨅ n, (f ∘ h_directed.sequence f) n a ∂μ := by simp only [this, Function.comp_apply]
    _ = ⨅ n, ∫⁻ a, (f ∘ h_directed.sequence f) n a ∂μ := by
      rw [lintegral_iInf ?_ h_directed.sequence_anti]
      · exact hf_int _
      · exact fun n => hf _
    _ = ⨅ b, ∫⁻ a, f b a ∂μ := by
      refine' le_antisymm (le_iInf fun b => _) (le_iInf fun n => _)
      · exact iInf_le_of_le (Encodable.encode b + 1) (lintegral_mono <| h_directed.sequence_le b)
      · exact iInf_le (fun b => ∫⁻ a, f b a ∂μ) _
#align lintegral_infi_directed_of_measurable MeasureTheory.lintegral_iInf_directed_of_measurable

/-- Known as Fatou's lemma, version with `AEMeasurable` functions -/
theorem lintegral_liminf_le' {f : ℕ → α → ℝ≥0∞} (h_meas : ∀ n, AEMeasurable (f n) μ) :
    ∫⁻ a, liminf (fun n => f n a) atTop ∂μ ≤ liminf (fun n => ∫⁻ a, f n a ∂μ) atTop :=
  calc
    ∫⁻ a, liminf (fun n => f n a) atTop ∂μ = ∫⁻ a, ⨆ n : ℕ, ⨅ i ≥ n, f i a ∂μ := by
      simp only [liminf_eq_iSup_iInf_of_nat]
    _ = ⨆ n : ℕ, ∫⁻ a, ⨅ i ≥ n, f i a ∂μ :=
      (lintegral_iSup' (fun n => aemeasurable_biInf _ (to_countable _) (fun i _ ↦ h_meas i))
        (ae_of_all μ fun a n m hnm => iInf_le_iInf_of_subset fun i hi => le_trans hnm hi))
    _ ≤ ⨆ n : ℕ, ⨅ i ≥ n, ∫⁻ a, f i a ∂μ := (iSup_mono fun n => le_iInf₂_lintegral _)
    _ = atTop.liminf fun n => ∫⁻ a, f n a ∂μ := Filter.liminf_eq_iSup_iInf_of_nat.symm
#align measure_theory.lintegral_liminf_le' MeasureTheory.lintegral_liminf_le'

/-- Known as Fatou's lemma -/
theorem lintegral_liminf_le {f : ℕ → α → ℝ≥0∞} (h_meas : ∀ n, Measurable (f n)) :
    ∫⁻ a, liminf (fun n => f n a) atTop ∂μ ≤ liminf (fun n => ∫⁻ a, f n a ∂μ) atTop :=
  lintegral_liminf_le' fun n => (h_meas n).aemeasurable
#align measure_theory.lintegral_liminf_le MeasureTheory.lintegral_liminf_le

theorem limsup_lintegral_le {f : ℕ → α → ℝ≥0∞} {g : α → ℝ≥0∞} (hf_meas : ∀ n, Measurable (f n))
    (h_bound : ∀ n, f n ≤ᵐ[μ] g) (h_fin : ∫⁻ a, g a ∂μ ≠ ∞) :
    limsup (fun n => ∫⁻ a, f n a ∂μ) atTop ≤ ∫⁻ a, limsup (fun n => f n a) atTop ∂μ :=
  calc
    limsup (fun n => ∫⁻ a, f n a ∂μ) atTop = ⨅ n : ℕ, ⨆ i ≥ n, ∫⁻ a, f i a ∂μ :=
      limsup_eq_iInf_iSup_of_nat
    _ ≤ ⨅ n : ℕ, ∫⁻ a, ⨆ i ≥ n, f i a ∂μ := (iInf_mono fun n => iSup₂_lintegral_le _)
    _ = ∫⁻ a, ⨅ n : ℕ, ⨆ i ≥ n, f i a ∂μ := by
      refine' (lintegral_iInf _ _ _).symm
      · intro n
        exact measurable_biSup _ (to_countable _) (fun i _ ↦ hf_meas i)
      · intro n m hnm a
        exact iSup_le_iSup_of_subset fun i hi => le_trans hnm hi
      · refine' ne_top_of_le_ne_top h_fin (lintegral_mono_ae _)
        refine' (ae_all_iff.2 h_bound).mono fun n hn => _
        exact iSup_le fun i => iSup_le fun _ => hn i
    _ = ∫⁻ a, limsup (fun n => f n a) atTop ∂μ := by simp only [limsup_eq_iInf_iSup_of_nat]
#align measure_theory.limsup_lintegral_le MeasureTheory.limsup_lintegral_le

/-- Dominated convergence theorem for nonnegative functions -/
theorem tendsto_lintegral_of_dominated_convergence {F : ℕ → α → ℝ≥0∞} {f : α → ℝ≥0∞}
    (bound : α → ℝ≥0∞) (hF_meas : ∀ n, Measurable (F n)) (h_bound : ∀ n, F n ≤ᵐ[μ] bound)
    (h_fin : ∫⁻ a, bound a ∂μ ≠ ∞) (h_lim : ∀ᵐ a ∂μ, Tendsto (fun n => F n a) atTop (𝓝 (f a))) :
    Tendsto (fun n => ∫⁻ a, F n a ∂μ) atTop (𝓝 (∫⁻ a, f a ∂μ)) :=
  tendsto_of_le_liminf_of_limsup_le
    (calc
      ∫⁻ a, f a ∂μ = ∫⁻ a, liminf (fun n : ℕ => F n a) atTop ∂μ :=
        lintegral_congr_ae <| h_lim.mono fun a h => h.liminf_eq.symm
      _ ≤ liminf (fun n => ∫⁻ a, F n a ∂μ) atTop := lintegral_liminf_le hF_meas
      )
    (calc
      limsup (fun n : ℕ => ∫⁻ a, F n a ∂μ) atTop ≤ ∫⁻ a, limsup (fun n => F n a) atTop ∂μ :=
        limsup_lintegral_le hF_meas h_bound h_fin
      _ = ∫⁻ a, f a ∂μ := lintegral_congr_ae <| h_lim.mono fun a h => h.limsup_eq
      )
#align measure_theory.tendsto_lintegral_of_dominated_convergence MeasureTheory.tendsto_lintegral_of_dominated_convergence

/-- Dominated convergence theorem for nonnegative functions which are just almost everywhere
measurable. -/
theorem tendsto_lintegral_of_dominated_convergence' {F : ℕ → α → ℝ≥0∞} {f : α → ℝ≥0∞}
    (bound : α → ℝ≥0∞) (hF_meas : ∀ n, AEMeasurable (F n) μ) (h_bound : ∀ n, F n ≤ᵐ[μ] bound)
    (h_fin : ∫⁻ a, bound a ∂μ ≠ ∞) (h_lim : ∀ᵐ a ∂μ, Tendsto (fun n => F n a) atTop (𝓝 (f a))) :
    Tendsto (fun n => ∫⁻ a, F n a ∂μ) atTop (𝓝 (∫⁻ a, f a ∂μ)) := by
  have : ∀ n, ∫⁻ a, F n a ∂μ = ∫⁻ a, (hF_meas n).mk (F n) a ∂μ := fun n =>
    lintegral_congr_ae (hF_meas n).ae_eq_mk
  simp_rw [this]
  apply
    tendsto_lintegral_of_dominated_convergence bound (fun n => (hF_meas n).measurable_mk) _ h_fin
  · have : ∀ n, ∀ᵐ a ∂μ, (hF_meas n).mk (F n) a = F n a := fun n => (hF_meas n).ae_eq_mk.symm
    have : ∀ᵐ a ∂μ, ∀ n, (hF_meas n).mk (F n) a = F n a := ae_all_iff.mpr this
    filter_upwards [this, h_lim] with a H H'
    simp_rw [H]
    exact H'
  · intro n
    filter_upwards [h_bound n, (hF_meas n).ae_eq_mk] with a H H'
    rwa [H'] at H
#align measure_theory.tendsto_lintegral_of_dominated_convergence' MeasureTheory.tendsto_lintegral_of_dominated_convergence'

/-- Dominated convergence theorem for filters with a countable basis -/
theorem tendsto_lintegral_filter_of_dominated_convergence {ι} {l : Filter ι}
    [l.IsCountablyGenerated] {F : ι → α → ℝ≥0∞} {f : α → ℝ≥0∞} (bound : α → ℝ≥0∞)
    (hF_meas : ∀ᶠ n in l, Measurable (F n)) (h_bound : ∀ᶠ n in l, ∀ᵐ a ∂μ, F n a ≤ bound a)
    (h_fin : ∫⁻ a, bound a ∂μ ≠ ∞) (h_lim : ∀ᵐ a ∂μ, Tendsto (fun n => F n a) l (𝓝 (f a))) :
    Tendsto (fun n => ∫⁻ a, F n a ∂μ) l (𝓝 <| ∫⁻ a, f a ∂μ) := by
  rw [tendsto_iff_seq_tendsto]
  intro x xl
  have hxl := by
    rw [tendsto_atTop'] at xl
    exact xl
  have h := inter_mem hF_meas h_bound
  replace h := hxl _ h
  rcases h with ⟨k, h⟩
  rw [← tendsto_add_atTop_iff_nat k]
  refine' tendsto_lintegral_of_dominated_convergence _ _ _ _ _
  · exact bound
  · intro
    refine' (h _ _).1
    exact Nat.le_add_left _ _
  · intro
    refine' (h _ _).2
    exact Nat.le_add_left _ _
  · assumption
  · refine' h_lim.mono fun a h_lim => _
    apply @Tendsto.comp _ _ _ (fun n => x (n + k)) fun n => F n a
    · assumption
    rw [tendsto_add_atTop_iff_nat]
    assumption
#align measure_theory.tendsto_lintegral_filter_of_dominated_convergence MeasureTheory.tendsto_lintegral_filter_of_dominated_convergence

theorem lintegral_tendsto_of_tendsto_of_antitone {f : ℕ → α → ℝ≥0∞} {F : α → ℝ≥0∞}
    (hf : ∀ n, AEMeasurable (f n) μ) (h_anti : ∀ᵐ x ∂μ, Antitone fun n ↦ f n x)
    (h0 : ∫⁻ a, f 0 a ∂μ ≠ ∞)
    (h_tendsto : ∀ᵐ x ∂μ, Tendsto (fun n ↦ f n x) atTop (𝓝 (F x))) :
    Tendsto (fun n ↦ ∫⁻ x, f n x ∂μ) atTop (𝓝 (∫⁻ x, F x ∂μ)) := by
  have : Antitone fun n ↦ ∫⁻ x, f n x ∂μ := fun i j hij ↦
    lintegral_mono_ae (h_anti.mono fun x hx ↦ hx hij)
  suffices key : ∫⁻ x, F x ∂μ = ⨅ n, ∫⁻ x, f n x ∂μ by
    rw [key]
    exact tendsto_atTop_iInf this
  rw [← lintegral_iInf' hf h_anti h0]
  refine lintegral_congr_ae ?_
  filter_upwards [h_anti, h_tendsto] with _ hx_anti hx_tendsto
    using tendsto_nhds_unique hx_tendsto (tendsto_atTop_iInf hx_anti)

section

open Encodable

/-- Monotone convergence for a supremum over a directed family and indexed by a countable type -/
theorem lintegral_iSup_directed_of_measurable [Countable β] {f : β → α → ℝ≥0∞}
    (hf : ∀ b, Measurable (f b)) (h_directed : Directed (· ≤ ·) f) :
    ∫⁻ a, ⨆ b, f b a ∂μ = ⨆ b, ∫⁻ a, f b a ∂μ := by
  cases nonempty_encodable β
  cases isEmpty_or_nonempty β
  · simp [iSup_of_empty]
  inhabit β
  have : ∀ a, ⨆ b, f b a = ⨆ n, f (h_directed.sequence f n) a := by
    intro a
    refine' le_antisymm (iSup_le fun b => _) (iSup_le fun n => le_iSup (fun n => f n a) _)
    exact le_iSup_of_le (encode b + 1) (h_directed.le_sequence b a)
  calc
    ∫⁻ a, ⨆ b, f b a ∂μ = ∫⁻ a, ⨆ n, f (h_directed.sequence f n) a ∂μ := by simp only [this]
    _ = ⨆ n, ∫⁻ a, f (h_directed.sequence f n) a ∂μ :=
      (lintegral_iSup (fun n => hf _) h_directed.sequence_mono)
    _ = ⨆ b, ∫⁻ a, f b a ∂μ := by
      refine' le_antisymm (iSup_le fun n => _) (iSup_le fun b => _)
      · exact le_iSup (fun b => ∫⁻ a, f b a ∂μ) _
      · exact le_iSup_of_le (encode b + 1) (lintegral_mono <| h_directed.le_sequence b)
#align measure_theory.lintegral_supr_directed_of_measurable MeasureTheory.lintegral_iSup_directed_of_measurable

/-- Monotone convergence for a supremum over a directed family and indexed by a countable type. -/
theorem lintegral_iSup_directed [Countable β] {f : β → α → ℝ≥0∞} (hf : ∀ b, AEMeasurable (f b) μ)
    (h_directed : Directed (· ≤ ·) f) : ∫⁻ a, ⨆ b, f b a ∂μ = ⨆ b, ∫⁻ a, f b a ∂μ := by
  simp_rw [← iSup_apply]
  let p : α → (β → ENNReal) → Prop := fun x f' => Directed LE.le f'
  have hp : ∀ᵐ x ∂μ, p x fun i => f i x := by
    filter_upwards [] with x i j
    obtain ⟨z, hz₁, hz₂⟩ := h_directed i j
    exact ⟨z, hz₁ x, hz₂ x⟩
  have h_ae_seq_directed : Directed LE.le (aeSeq hf p) := by
    intro b₁ b₂
    obtain ⟨z, hz₁, hz₂⟩ := h_directed b₁ b₂
    refine' ⟨z, _, _⟩ <;>
      · intro x
        by_cases hx : x ∈ aeSeqSet hf p
        · repeat' rw [aeSeq.aeSeq_eq_fun_of_mem_aeSeqSet hf hx]
          apply_rules [hz₁, hz₂]
        · simp only [aeSeq, hx, if_false]
          exact le_rfl
  convert lintegral_iSup_directed_of_measurable (aeSeq.measurable hf p) h_ae_seq_directed using 1
  · simp_rw [← iSup_apply]
    rw [lintegral_congr_ae (aeSeq.iSup hf hp).symm]
  · congr 1
    ext1 b
    rw [lintegral_congr_ae]
    apply EventuallyEq.symm
    exact aeSeq.aeSeq_n_eq_fun_n_ae hf hp _
#align measure_theory.lintegral_supr_directed MeasureTheory.lintegral_iSup_directed

end

theorem lintegral_tsum [Countable β] {f : β → α → ℝ≥0∞} (hf : ∀ i, AEMeasurable (f i) μ) :
    ∫⁻ a, ∑' i, f i a ∂μ = ∑' i, ∫⁻ a, f i a ∂μ := by
  simp only [ENNReal.tsum_eq_iSup_sum]
  rw [lintegral_iSup_directed]
  · simp [lintegral_finset_sum' _ fun i _ => hf i]
  · intro b
    exact Finset.aemeasurable_sum _ fun i _ => hf i
  · intro s t
    use s ∪ t
    constructor
    · exact fun a => Finset.sum_le_sum_of_subset (Finset.subset_union_left _ _)
    · exact fun a => Finset.sum_le_sum_of_subset (Finset.subset_union_right _ _)
#align measure_theory.lintegral_tsum MeasureTheory.lintegral_tsum

open Measure

theorem lintegral_iUnion₀ [Countable β] {s : β → Set α} (hm : ∀ i, NullMeasurableSet (s i) μ)
    (hd : Pairwise (AEDisjoint μ on s)) (f : α → ℝ≥0∞) :
    ∫⁻ a in ⋃ i, s i, f a ∂μ = ∑' i, ∫⁻ a in s i, f a ∂μ := by
  simp only [Measure.restrict_iUnion_ae hd hm, lintegral_sum_measure]
#align measure_theory.lintegral_Union₀ MeasureTheory.lintegral_iUnion₀

theorem lintegral_iUnion [Countable β] {s : β → Set α} (hm : ∀ i, MeasurableSet (s i))
    (hd : Pairwise (Disjoint on s)) (f : α → ℝ≥0∞) :
    ∫⁻ a in ⋃ i, s i, f a ∂μ = ∑' i, ∫⁻ a in s i, f a ∂μ :=
  lintegral_iUnion₀ (fun i => (hm i).nullMeasurableSet) hd.aedisjoint f
#align measure_theory.lintegral_Union MeasureTheory.lintegral_iUnion

theorem lintegral_biUnion₀ {t : Set β} {s : β → Set α} (ht : t.Countable)
    (hm : ∀ i ∈ t, NullMeasurableSet (s i) μ) (hd : t.Pairwise (AEDisjoint μ on s)) (f : α → ℝ≥0∞) :
    ∫⁻ a in ⋃ i ∈ t, s i, f a ∂μ = ∑' i : t, ∫⁻ a in s i, f a ∂μ := by
  haveI := ht.toEncodable
  rw [biUnion_eq_iUnion, lintegral_iUnion₀ (SetCoe.forall'.1 hm) (hd.subtype _ _)]
#align measure_theory.lintegral_bUnion₀ MeasureTheory.lintegral_biUnion₀

theorem lintegral_biUnion {t : Set β} {s : β → Set α} (ht : t.Countable)
    (hm : ∀ i ∈ t, MeasurableSet (s i)) (hd : t.PairwiseDisjoint s) (f : α → ℝ≥0∞) :
    ∫⁻ a in ⋃ i ∈ t, s i, f a ∂μ = ∑' i : t, ∫⁻ a in s i, f a ∂μ :=
  lintegral_biUnion₀ ht (fun i hi => (hm i hi).nullMeasurableSet) hd.aedisjoint f
#align measure_theory.lintegral_bUnion MeasureTheory.lintegral_biUnion

theorem lintegral_biUnion_finset₀ {s : Finset β} {t : β → Set α}
    (hd : Set.Pairwise (↑s) (AEDisjoint μ on t)) (hm : ∀ b ∈ s, NullMeasurableSet (t b) μ)
    (f : α → ℝ≥0∞) : ∫⁻ a in ⋃ b ∈ s, t b, f a ∂μ = ∑ b in s, ∫⁻ a in t b, f a ∂μ := by
  simp only [← Finset.mem_coe, lintegral_biUnion₀ s.countable_toSet hm hd, ← Finset.tsum_subtype']
#align measure_theory.lintegral_bUnion_finset₀ MeasureTheory.lintegral_biUnion_finset₀

theorem lintegral_biUnion_finset {s : Finset β} {t : β → Set α} (hd : Set.PairwiseDisjoint (↑s) t)
    (hm : ∀ b ∈ s, MeasurableSet (t b)) (f : α → ℝ≥0∞) :
    ∫⁻ a in ⋃ b ∈ s, t b, f a ∂μ = ∑ b in s, ∫⁻ a in t b, f a ∂μ :=
  lintegral_biUnion_finset₀ hd.aedisjoint (fun b hb => (hm b hb).nullMeasurableSet) f
#align measure_theory.lintegral_bUnion_finset MeasureTheory.lintegral_biUnion_finset

theorem lintegral_iUnion_le [Countable β] (s : β → Set α) (f : α → ℝ≥0∞) :
    ∫⁻ a in ⋃ i, s i, f a ∂μ ≤ ∑' i, ∫⁻ a in s i, f a ∂μ := by
  rw [← lintegral_sum_measure]
  exact lintegral_mono' restrict_iUnion_le le_rfl
#align measure_theory.lintegral_Union_le MeasureTheory.lintegral_iUnion_le

theorem lintegral_union {f : α → ℝ≥0∞} {A B : Set α} (hB : MeasurableSet B) (hAB : Disjoint A B) :
    ∫⁻ a in A ∪ B, f a ∂μ = ∫⁻ a in A, f a ∂μ + ∫⁻ a in B, f a ∂μ := by
  rw [restrict_union hAB hB, lintegral_add_measure]
#align measure_theory.lintegral_union MeasureTheory.lintegral_union

theorem lintegral_union_le (f : α → ℝ≥0∞) (s t : Set α) :
    ∫⁻ a in s ∪ t, f a ∂μ ≤ ∫⁻ a in s, f a ∂μ + ∫⁻ a in t, f a ∂μ := by
  rw [← lintegral_add_measure]
  exact lintegral_mono' (restrict_union_le _ _) le_rfl

theorem lintegral_inter_add_diff {B : Set α} (f : α → ℝ≥0∞) (A : Set α) (hB : MeasurableSet B) :
    ∫⁻ x in A ∩ B, f x ∂μ + ∫⁻ x in A \ B, f x ∂μ = ∫⁻ x in A, f x ∂μ := by
  rw [← lintegral_add_measure, restrict_inter_add_diff _ hB]
#align measure_theory.lintegral_inter_add_diff MeasureTheory.lintegral_inter_add_diff

theorem lintegral_add_compl (f : α → ℝ≥0∞) {A : Set α} (hA : MeasurableSet A) :
    ∫⁻ x in A, f x ∂μ + ∫⁻ x in Aᶜ, f x ∂μ = ∫⁻ x, f x ∂μ := by
  rw [← lintegral_add_measure, Measure.restrict_add_restrict_compl hA]
#align measure_theory.lintegral_add_compl MeasureTheory.lintegral_add_compl

theorem lintegral_max {f g : α → ℝ≥0∞} (hf : Measurable f) (hg : Measurable g) :
    ∫⁻ x, max (f x) (g x) ∂μ =
      ∫⁻ x in { x | f x ≤ g x }, g x ∂μ + ∫⁻ x in { x | g x < f x }, f x ∂μ := by
  have hm : MeasurableSet { x | f x ≤ g x } := measurableSet_le hf hg
  rw [← lintegral_add_compl (fun x => max (f x) (g x)) hm]
  simp only [← compl_setOf, ← not_le]
  refine' congr_arg₂ (· + ·) (set_lintegral_congr_fun hm _) (set_lintegral_congr_fun hm.compl _)
  exacts [ae_of_all _ fun x => max_eq_right (a := f x) (b := g x),
    ae_of_all _ fun x (hx : ¬ f x ≤ g x) => max_eq_left (not_le.1 hx).le]
#align measure_theory.lintegral_max MeasureTheory.lintegral_max

theorem set_lintegral_max {f g : α → ℝ≥0∞} (hf : Measurable f) (hg : Measurable g) (s : Set α) :
    ∫⁻ x in s, max (f x) (g x) ∂μ =
      ∫⁻ x in s ∩ { x | f x ≤ g x }, g x ∂μ + ∫⁻ x in s ∩ { x | g x < f x }, f x ∂μ := by
  rw [lintegral_max hf hg, restrict_restrict, restrict_restrict, inter_comm s, inter_comm s]
  exacts [measurableSet_lt hg hf, measurableSet_le hf hg]
#align measure_theory.set_lintegral_max MeasureTheory.set_lintegral_max

theorem lintegral_map {mβ : MeasurableSpace β} {f : β → ℝ≥0∞} {g : α → β} (hf : Measurable f)
    (hg : Measurable g) : ∫⁻ a, f a ∂map g μ = ∫⁻ a, f (g a) ∂μ := by
  erw [lintegral_eq_iSup_eapprox_lintegral hf, lintegral_eq_iSup_eapprox_lintegral (hf.comp hg)]
  congr with n : 1
  convert SimpleFunc.lintegral_map _ hg
  ext1 x; simp only [eapprox_comp hf hg, coe_comp]
#align measure_theory.lintegral_map MeasureTheory.lintegral_map

theorem lintegral_map' {mβ : MeasurableSpace β} {f : β → ℝ≥0∞} {g : α → β}
    (hf : AEMeasurable f (Measure.map g μ)) (hg : AEMeasurable g μ) :
    ∫⁻ a, f a ∂Measure.map g μ = ∫⁻ a, f (g a) ∂μ :=
  calc
    ∫⁻ a, f a ∂Measure.map g μ = ∫⁻ a, hf.mk f a ∂Measure.map g μ :=
      lintegral_congr_ae hf.ae_eq_mk
    _ = ∫⁻ a, hf.mk f a ∂Measure.map (hg.mk g) μ := by
      congr 1
      exact Measure.map_congr hg.ae_eq_mk
    _ = ∫⁻ a, hf.mk f (hg.mk g a) ∂μ := (lintegral_map hf.measurable_mk hg.measurable_mk)
    _ = ∫⁻ a, hf.mk f (g a) ∂μ := (lintegral_congr_ae <| hg.ae_eq_mk.symm.fun_comp _)
    _ = ∫⁻ a, f (g a) ∂μ := lintegral_congr_ae (ae_eq_comp hg hf.ae_eq_mk.symm)
#align measure_theory.lintegral_map' MeasureTheory.lintegral_map'

theorem lintegral_map_le {mβ : MeasurableSpace β} (f : β → ℝ≥0∞) {g : α → β} (hg : Measurable g) :
    (∫⁻ a, f a ∂Measure.map g μ) ≤ ∫⁻ a, f (g a) ∂μ := by
  rw [← iSup_lintegral_measurable_le_eq_lintegral, ← iSup_lintegral_measurable_le_eq_lintegral]
  refine' iSup₂_le fun i hi => iSup_le fun h'i => _
  refine' le_iSup₂_of_le (i ∘ g) (hi.comp hg) _
  exact le_iSup_of_le (fun x => h'i (g x)) (le_of_eq (lintegral_map hi hg))
#align measure_theory.lintegral_map_le MeasureTheory.lintegral_map_le

theorem lintegral_comp [MeasurableSpace β] {f : β → ℝ≥0∞} {g : α → β} (hf : Measurable f)
    (hg : Measurable g) : lintegral μ (f ∘ g) = ∫⁻ a, f a ∂map g μ :=
  (lintegral_map hf hg).symm
#align measure_theory.lintegral_comp MeasureTheory.lintegral_comp

theorem set_lintegral_map [MeasurableSpace β] {f : β → ℝ≥0∞} {g : α → β} {s : Set β}
    (hs : MeasurableSet s) (hf : Measurable f) (hg : Measurable g) :
    ∫⁻ y in s, f y ∂map g μ = ∫⁻ x in g ⁻¹' s, f (g x) ∂μ := by
  rw [restrict_map hg hs, lintegral_map hf hg]
#align measure_theory.set_lintegral_map MeasureTheory.set_lintegral_map

theorem lintegral_indicator_const_comp {mβ : MeasurableSpace β} {f : α → β} {s : Set β}
    (hf : Measurable f) (hs : MeasurableSet s) (c : ℝ≥0∞) :
    ∫⁻ a, s.indicator (fun _ => c) (f a) ∂μ = c * μ (f ⁻¹' s) := by
  erw [lintegral_comp (measurable_const.indicator hs) hf, lintegral_indicator_const hs,
    Measure.map_apply hf hs]
#align measure_theory.lintegral_indicator_const_comp MeasureTheory.lintegral_indicator_const_comp

/-- If `g : α → β` is a measurable embedding and `f : β → ℝ≥0∞` is any function (not necessarily
measurable), then `∫⁻ a, f a ∂(map g μ) = ∫⁻ a, f (g a) ∂μ`. Compare with `lintegral_map` which
applies to any measurable `g : α → β` but requires that `f` is measurable as well. -/
theorem _root_.MeasurableEmbedding.lintegral_map [MeasurableSpace β] {g : α → β}
    (hg : MeasurableEmbedding g) (f : β → ℝ≥0∞) : ∫⁻ a, f a ∂map g μ = ∫⁻ a, f (g a) ∂μ := by
  rw [lintegral, lintegral]
  refine' le_antisymm (iSup₂_le fun f₀ hf₀ => _) (iSup₂_le fun f₀ hf₀ => _)
  · rw [SimpleFunc.lintegral_map _ hg.measurable]
    have : (f₀.comp g hg.measurable : α → ℝ≥0∞) ≤ f ∘ g := fun x => hf₀ (g x)
    exact le_iSup_of_le (comp f₀ g hg.measurable) (by exact le_iSup (α := ℝ≥0∞) _ this)
  · rw [← f₀.extend_comp_eq hg (const _ 0), ← SimpleFunc.lintegral_map, ←
      SimpleFunc.lintegral_eq_lintegral, ← lintegral]
    refine' lintegral_mono_ae (hg.ae_map_iff.2 <| eventually_of_forall fun x => _)
    exact (extend_apply _ _ _ _).trans_le (hf₀ _)
#align measurable_embedding.lintegral_map MeasurableEmbedding.lintegral_map

/-- The `lintegral` transforms appropriately under a measurable equivalence `g : α ≃ᵐ β`.
(Compare `lintegral_map`, which applies to a wider class of functions `g : α → β`, but requires
measurability of the function being integrated.) -/
theorem lintegral_map_equiv [MeasurableSpace β] (f : β → ℝ≥0∞) (g : α ≃ᵐ β) :
    ∫⁻ a, f a ∂map g μ = ∫⁻ a, f (g a) ∂μ :=
  g.measurableEmbedding.lintegral_map f
#align measure_theory.lintegral_map_equiv MeasureTheory.lintegral_map_equiv

protected theorem MeasurePreserving.lintegral_map_equiv [MeasurableSpace β] {ν : Measure β}
    (f : β → ℝ≥0∞) (g : α ≃ᵐ β) (hg : MeasurePreserving g μ ν) :
    ∫⁻ a, f a ∂ν = ∫⁻ a, f (g a) ∂μ := by
  rw [← MeasureTheory.lintegral_map_equiv f g, hg.map_eq]

theorem MeasurePreserving.lintegral_comp {mb : MeasurableSpace β} {ν : Measure β} {g : α → β}
    (hg : MeasurePreserving g μ ν) {f : β → ℝ≥0∞} (hf : Measurable f) :
    ∫⁻ a, f (g a) ∂μ = ∫⁻ b, f b ∂ν := by rw [← hg.map_eq, lintegral_map hf hg.measurable]
#align measure_theory.measure_preserving.lintegral_comp MeasureTheory.MeasurePreserving.lintegral_comp

theorem MeasurePreserving.lintegral_comp_emb {mb : MeasurableSpace β} {ν : Measure β} {g : α → β}
    (hg : MeasurePreserving g μ ν) (hge : MeasurableEmbedding g) (f : β → ℝ≥0∞) :
    ∫⁻ a, f (g a) ∂μ = ∫⁻ b, f b ∂ν := by rw [← hg.map_eq, hge.lintegral_map]
#align measure_theory.measure_preserving.lintegral_comp_emb MeasureTheory.MeasurePreserving.lintegral_comp_emb

theorem MeasurePreserving.set_lintegral_comp_preimage {mb : MeasurableSpace β} {ν : Measure β}
    {g : α → β} (hg : MeasurePreserving g μ ν) {s : Set β} (hs : MeasurableSet s) {f : β → ℝ≥0∞}
    (hf : Measurable f) : ∫⁻ a in g ⁻¹' s, f (g a) ∂μ = ∫⁻ b in s, f b ∂ν := by
  rw [← hg.map_eq, set_lintegral_map hs hf hg.measurable]
#align measure_theory.measure_preserving.set_lintegral_comp_preimage MeasureTheory.MeasurePreserving.set_lintegral_comp_preimage

theorem MeasurePreserving.set_lintegral_comp_preimage_emb {mb : MeasurableSpace β} {ν : Measure β}
    {g : α → β} (hg : MeasurePreserving g μ ν) (hge : MeasurableEmbedding g) (f : β → ℝ≥0∞)
    (s : Set β) : ∫⁻ a in g ⁻¹' s, f (g a) ∂μ = ∫⁻ b in s, f b ∂ν := by
  rw [← hg.map_eq, hge.restrict_map, hge.lintegral_map]
#align measure_theory.measure_preserving.set_lintegral_comp_preimage_emb MeasureTheory.MeasurePreserving.set_lintegral_comp_preimage_emb

theorem MeasurePreserving.set_lintegral_comp_emb {mb : MeasurableSpace β} {ν : Measure β}
    {g : α → β} (hg : MeasurePreserving g μ ν) (hge : MeasurableEmbedding g) (f : β → ℝ≥0∞)
    (s : Set α) : ∫⁻ a in s, f (g a) ∂μ = ∫⁻ b in g '' s, f b ∂ν := by
  rw [← hg.set_lintegral_comp_preimage_emb hge, preimage_image_eq _ hge.injective]
#align measure_theory.measure_preserving.set_lintegral_comp_emb MeasureTheory.MeasurePreserving.set_lintegral_comp_emb

theorem lintegral_subtype_comap {s : Set α} (hs : MeasurableSet s) (f : α → ℝ≥0∞) :
    ∫⁻ x : s, f x ∂(μ.comap (↑)) = ∫⁻ x in s, f x ∂μ := by
  rw [← (MeasurableEmbedding.subtype_coe hs).lintegral_map, map_comap_subtype_coe hs]

theorem set_lintegral_subtype {s : Set α} (hs : MeasurableSet s) (t : Set s) (f : α → ℝ≥0∞) :
    ∫⁻ x in t, f x ∂(μ.comap (↑)) = ∫⁻ x in (↑) '' t, f x ∂μ := by
  rw [(MeasurableEmbedding.subtype_coe hs).restrict_comap, lintegral_subtype_comap hs,
    restrict_restrict hs, inter_eq_right.2 (Subtype.coe_image_subset _ _)]

section DiracAndCount
variable [MeasurableSpace α]

theorem lintegral_dirac' (a : α) {f : α → ℝ≥0∞} (hf : Measurable f) : ∫⁻ a, f a ∂dirac a = f a :=
  by simp [lintegral_congr_ae (ae_eq_dirac' hf)]
#align measure_theory.lintegral_dirac' MeasureTheory.lintegral_dirac'

theorem lintegral_dirac [MeasurableSingletonClass α] (a : α) (f : α → ℝ≥0∞) :
    ∫⁻ a, f a ∂dirac a = f a := by simp [lintegral_congr_ae (ae_eq_dirac f)]
#align measure_theory.lintegral_dirac MeasureTheory.lintegral_dirac

theorem set_lintegral_dirac' {a : α} {f : α → ℝ≥0∞} (hf : Measurable f) {s : Set α}
    (hs : MeasurableSet s) [Decidable (a ∈ s)] :
    ∫⁻ x in s, f x ∂Measure.dirac a = if a ∈ s then f a else 0 := by
  rw [restrict_dirac' hs]
  split_ifs
  · exact lintegral_dirac' _ hf
  · exact lintegral_zero_measure _
#align measure_theory.set_lintegral_dirac' MeasureTheory.set_lintegral_dirac'

theorem set_lintegral_dirac {a : α} (f : α → ℝ≥0∞) (s : Set α) [MeasurableSingletonClass α]
    [Decidable (a ∈ s)] : ∫⁻ x in s, f x ∂Measure.dirac a = if a ∈ s then f a else 0 := by
  rw [restrict_dirac]
  split_ifs
  · exact lintegral_dirac _ _
  · exact lintegral_zero_measure _
#align measure_theory.set_lintegral_dirac MeasureTheory.set_lintegral_dirac

theorem lintegral_count' {f : α → ℝ≥0∞} (hf : Measurable f) : ∫⁻ a, f a ∂count = ∑' a, f a := by
  rw [count, lintegral_sum_measure]
  congr
  exact funext fun a => lintegral_dirac' a hf
#align measure_theory.lintegral_count' MeasureTheory.lintegral_count'

theorem lintegral_count [MeasurableSingletonClass α] (f : α → ℝ≥0∞) :
    ∫⁻ a, f a ∂count = ∑' a, f a := by
  rw [count, lintegral_sum_measure]
  congr
  exact funext fun a => lintegral_dirac a f
#align measure_theory.lintegral_count MeasureTheory.lintegral_count

theorem _root_.ENNReal.tsum_const_eq [MeasurableSingletonClass α] (c : ℝ≥0∞) :
    ∑' _ : α, c = c * Measure.count (univ : Set α) := by rw [← lintegral_count, lintegral_const]
#align ennreal.tsum_const_eq ENNReal.tsum_const_eq

/-- Markov's inequality for the counting measure with hypothesis using `tsum` in `ℝ≥0∞`. -/
theorem _root_.ENNReal.count_const_le_le_of_tsum_le [MeasurableSingletonClass α] {a : α → ℝ≥0∞}
    (a_mble : Measurable a) {c : ℝ≥0∞} (tsum_le_c : ∑' i, a i ≤ c) {ε : ℝ≥0∞} (ε_ne_zero : ε ≠ 0)
    (ε_ne_top : ε ≠ ∞) : Measure.count { i : α | ε ≤ a i } ≤ c / ε := by
  rw [← lintegral_count] at tsum_le_c
  apply (MeasureTheory.meas_ge_le_lintegral_div a_mble.aemeasurable ε_ne_zero ε_ne_top).trans
  exact ENNReal.div_le_div tsum_le_c rfl.le
#align ennreal.count_const_le_le_of_tsum_le ENNReal.count_const_le_le_of_tsum_le

/-- Markov's inequality for counting measure with hypothesis using `tsum` in `ℝ≥0`. -/
theorem _root_.NNReal.count_const_le_le_of_tsum_le [MeasurableSingletonClass α] {a : α → ℝ≥0}
    (a_mble : Measurable a) (a_summable : Summable a) {c : ℝ≥0} (tsum_le_c : ∑' i, a i ≤ c)
    {ε : ℝ≥0} (ε_ne_zero : ε ≠ 0) : Measure.count { i : α | ε ≤ a i } ≤ c / ε := by
  rw [show (fun i => ε ≤ a i) = fun i => (ε : ℝ≥0∞) ≤ ((↑) ∘ a) i by
      funext i
      simp only [ENNReal.coe_le_coe, Function.comp]]
  apply
    ENNReal.count_const_le_le_of_tsum_le (measurable_coe_nnreal_ennreal.comp a_mble) _
      (mod_cast ε_ne_zero) (@ENNReal.coe_ne_top ε)
  convert ENNReal.coe_le_coe.mpr tsum_le_c
  simp_rw [Function.comp_apply]
  rw [ENNReal.tsum_coe_eq a_summable.hasSum]
#align nnreal.count_const_le_le_of_tsum_le NNReal.count_const_le_le_of_tsum_le

end DiracAndCount

section Countable

/-!
### Lebesgue integral over finite and countable types and sets
-/


theorem lintegral_countable' [Countable α] [MeasurableSingletonClass α] (f : α → ℝ≥0∞) :
    ∫⁻ a, f a ∂μ = ∑' a, f a * μ {a} := by
  conv_lhs => rw [← sum_smul_dirac μ, lintegral_sum_measure]
  congr 1 with a : 1
  rw [lintegral_smul_measure, lintegral_dirac, mul_comm]
#align measure_theory.lintegral_countable' MeasureTheory.lintegral_countable'

theorem lintegral_singleton' {f : α → ℝ≥0∞} (hf : Measurable f) (a : α) :
    ∫⁻ x in {a}, f x ∂μ = f a * μ {a} := by
  simp only [restrict_singleton, lintegral_smul_measure, lintegral_dirac' _ hf, mul_comm]
#align measure_theory.lintegral_singleton' MeasureTheory.lintegral_singleton'

theorem lintegral_singleton [MeasurableSingletonClass α] (f : α → ℝ≥0∞) (a : α) :
    ∫⁻ x in {a}, f x ∂μ = f a * μ {a} := by
  simp only [restrict_singleton, lintegral_smul_measure, lintegral_dirac, mul_comm]
#align measure_theory.lintegral_singleton MeasureTheory.lintegral_singleton

theorem lintegral_countable [MeasurableSingletonClass α] (f : α → ℝ≥0∞) {s : Set α}
    (hs : s.Countable) : ∫⁻ a in s, f a ∂μ = ∑' a : s, f a * μ {(a : α)} :=
  calc
    ∫⁻ a in s, f a ∂μ = ∫⁻ a in ⋃ x ∈ s, {x}, f a ∂μ := by rw [biUnion_of_singleton]
    _ = ∑' a : s, ∫⁻ x in {(a : α)}, f x ∂μ :=
      (lintegral_biUnion hs (fun _ _ => measurableSet_singleton _) (pairwiseDisjoint_fiber id s) _)
    _ = ∑' a : s, f a * μ {(a : α)} := by simp only [lintegral_singleton]
#align measure_theory.lintegral_countable MeasureTheory.lintegral_countable

theorem lintegral_insert [MeasurableSingletonClass α] {a : α} {s : Set α} (h : a ∉ s)
    (f : α → ℝ≥0∞) : ∫⁻ x in insert a s, f x ∂μ = f a * μ {a} + ∫⁻ x in s, f x ∂μ := by
  rw [← union_singleton, lintegral_union (measurableSet_singleton a), lintegral_singleton,
    add_comm]
  rwa [disjoint_singleton_right]
#align measure_theory.lintegral_insert MeasureTheory.lintegral_insert

theorem lintegral_finset [MeasurableSingletonClass α] (s : Finset α) (f : α → ℝ≥0∞) :
    ∫⁻ x in s, f x ∂μ = ∑ x in s, f x * μ {x} := by
  simp only [lintegral_countable _ s.countable_toSet, ← Finset.tsum_subtype']
#align measure_theory.lintegral_finset MeasureTheory.lintegral_finset

theorem lintegral_fintype [MeasurableSingletonClass α] [Fintype α] (f : α → ℝ≥0∞) :
    ∫⁻ x, f x ∂μ = ∑ x, f x * μ {x} := by
  rw [← lintegral_finset, Finset.coe_univ, Measure.restrict_univ]
#align measure_theory.lintegral_fintype MeasureTheory.lintegral_fintype

theorem lintegral_unique [Unique α] (f : α → ℝ≥0∞) : ∫⁻ x, f x ∂μ = f default * μ univ :=
  calc
    ∫⁻ x, f x ∂μ = ∫⁻ _, f default ∂μ := lintegral_congr <| Unique.forall_iff.2 rfl
    _ = f default * μ univ := lintegral_const _
#align measure_theory.lintegral_unique MeasureTheory.lintegral_unique

end Countable

theorem ae_lt_top {f : α → ℝ≥0∞} (hf : Measurable f) (h2f : ∫⁻ x, f x ∂μ ≠ ∞) :
    ∀ᵐ x ∂μ, f x < ∞ := by
  simp_rw [ae_iff, ENNReal.not_lt_top]
  by_contra h
  apply h2f.lt_top.not_le
  have : (f ⁻¹' {∞}).indicator ⊤ ≤ f := by
    intro x
    by_cases hx : x ∈ f ⁻¹' {∞} <;> [simpa [indicator_of_mem hx]; simp [indicator_of_not_mem hx]]
  convert lintegral_mono this
  rw [lintegral_indicator _ (hf (measurableSet_singleton ∞))]
  simp [ENNReal.top_mul', preimage, h]
#align measure_theory.ae_lt_top MeasureTheory.ae_lt_top

theorem ae_lt_top' {f : α → ℝ≥0∞} (hf : AEMeasurable f μ) (h2f : ∫⁻ x, f x ∂μ ≠ ∞) :
    ∀ᵐ x ∂μ, f x < ∞ :=
  haveI h2f_meas : ∫⁻ x, hf.mk f x ∂μ ≠ ∞ := by rwa [← lintegral_congr_ae hf.ae_eq_mk]
  (ae_lt_top hf.measurable_mk h2f_meas).mp (hf.ae_eq_mk.mono fun x hx h => by rwa [hx])
#align measure_theory.ae_lt_top' MeasureTheory.ae_lt_top'

theorem set_lintegral_lt_top_of_bddAbove {s : Set α} (hs : μ s ≠ ∞) {f : α → ℝ≥0}
    (hf : Measurable f) (hbdd : BddAbove (f '' s)) : ∫⁻ x in s, f x ∂μ < ∞ := by
  obtain ⟨M, hM⟩ := hbdd
  rw [mem_upperBounds] at hM
  refine'
    lt_of_le_of_lt (set_lintegral_mono hf.coe_nnreal_ennreal (@measurable_const _ _ _ _ ↑M) _) _
  · simpa using hM
  · rw [lintegral_const]
    refine' ENNReal.mul_lt_top ENNReal.coe_lt_top.ne _
    simp [hs]
#align measure_theory.set_lintegral_lt_top_of_bdd_above MeasureTheory.set_lintegral_lt_top_of_bddAbove

theorem set_lintegral_lt_top_of_isCompact [TopologicalSpace α] [OpensMeasurableSpace α] {s : Set α}
    (hs : μ s ≠ ∞) (hsc : IsCompact s) {f : α → ℝ≥0} (hf : Continuous f) :
    ∫⁻ x in s, f x ∂μ < ∞ :=
  set_lintegral_lt_top_of_bddAbove hs hf.measurable (hsc.image hf).bddAbove
#align measure_theory.set_lintegral_lt_top_of_is_compact MeasureTheory.set_lintegral_lt_top_of_isCompact

theorem _root_.IsFiniteMeasure.lintegral_lt_top_of_bounded_to_ennreal {α : Type*}
    [MeasurableSpace α] (μ : Measure α) [μ_fin : IsFiniteMeasure μ] {f : α → ℝ≥0∞}
    (f_bdd : ∃ c : ℝ≥0, ∀ x, f x ≤ c) : ∫⁻ x, f x ∂μ < ∞ := by
  cases' f_bdd with c hc
  apply lt_of_le_of_lt (@lintegral_mono _ _ μ _ _ hc)
  rw [lintegral_const]
  exact ENNReal.mul_lt_top ENNReal.coe_lt_top.ne μ_fin.measure_univ_lt_top.ne
#align is_finite_measure.lintegral_lt_top_of_bounded_to_ennreal IsFiniteMeasure.lintegral_lt_top_of_bounded_to_ennreal

/-- If a monotone sequence of functions has an upper bound and the sequence of integrals of these
functions tends to the integral of the upper bound, then the sequence of functions converges
almost everywhere to the upper bound. Auxiliary version assuming moreover that the
functions in the sequence are ae measurable. -/
lemma tendsto_of_lintegral_tendsto_of_monotone_aux {α : Type*} {mα : MeasurableSpace α}
    {f : ℕ → α → ℝ≥0∞} {F : α → ℝ≥0∞} {μ : Measure α}
    (hf_meas : ∀ n, AEMeasurable (f n) μ) (hF_meas : AEMeasurable F μ)
    (hf_tendsto : Tendsto (fun i ↦ ∫⁻ a, f i a ∂μ) atTop (𝓝 (∫⁻ a, F a ∂μ)))
    (hf_mono : ∀ᵐ a ∂μ, Monotone (fun i ↦ f i a))
    (h_bound : ∀ᵐ a ∂μ, ∀ i, f i a ≤ F a) (h_int_finite : ∫⁻ a, F a ∂μ ≠ ∞) :
    ∀ᵐ a ∂μ, Tendsto (fun i ↦ f i a) atTop (𝓝 (F a)) := by
  have h_bound_finite : ∀ᵐ a ∂μ, F a ≠ ∞ := by
    filter_upwards [ae_lt_top' hF_meas h_int_finite] with a ha using ha.ne
  have h_exists : ∀ᵐ a ∂μ, ∃ l, Tendsto (fun i ↦ f i a) atTop (𝓝 l) := by
    filter_upwards [h_bound, h_bound_finite, hf_mono] with a h_le h_fin h_mono
    have h_tendsto : Tendsto (fun i ↦ f i a) atTop atTop ∨
        ∃ l, Tendsto (fun i ↦ f i a) atTop (𝓝 l) := tendsto_of_monotone h_mono
    cases' h_tendsto with h_absurd h_tendsto
    · rw [tendsto_atTop_atTop_iff_of_monotone h_mono] at h_absurd
      obtain ⟨i, hi⟩ := h_absurd (F a + 1)
      refine absurd (hi.trans (h_le _)) (not_le.mpr ?_)
      exact ENNReal.lt_add_right h_fin one_ne_zero
    · exact h_tendsto
  classical
  let F' : α → ℝ≥0∞ := fun a ↦ if h : ∃ l, Tendsto (fun i ↦ f i a) atTop (𝓝 l)
    then h.choose else ∞
  have hF'_tendsto : ∀ᵐ a ∂μ, Tendsto (fun i ↦ f i a) atTop (𝓝 (F' a)) := by
    filter_upwards [h_exists] with a ha
    simp_rw [F', dif_pos ha]
    exact ha.choose_spec
  suffices F' =ᵐ[μ] F by
    filter_upwards [this, hF'_tendsto] with a h_eq h_tendsto using h_eq ▸ h_tendsto
  have hF'_le : F' ≤ᵐ[μ] F := by
    filter_upwards [h_bound, hF'_tendsto] with a h_le h_tendsto
    exact le_of_tendsto' h_tendsto (fun m ↦ h_le _)
  suffices ∫⁻ a, F' a ∂μ = ∫⁻ a, F a ∂μ from
    ae_eq_of_ae_le_of_lintegral_le hF'_le (this ▸ h_int_finite) hF_meas this.symm.le
  refine tendsto_nhds_unique ?_ hf_tendsto
  exact lintegral_tendsto_of_tendsto_of_monotone hf_meas hf_mono hF'_tendsto

/-- If a monotone sequence of functions has an upper bound and the sequence of integrals of these
functions tends to the integral of the upper bound, then the sequence of functions converges
almost everywhere to the upper bound. -/
lemma tendsto_of_lintegral_tendsto_of_monotone {α : Type*} {mα : MeasurableSpace α}
    {f : ℕ → α → ℝ≥0∞} {F : α → ℝ≥0∞} {μ : Measure α}
    (hF_meas : AEMeasurable F μ)
    (hf_tendsto : Tendsto (fun i ↦ ∫⁻ a, f i a ∂μ) atTop (𝓝 (∫⁻ a, F a ∂μ)))
    (hf_mono : ∀ᵐ a ∂μ, Monotone (fun i ↦ f i a))
    (h_bound : ∀ᵐ a ∂μ, ∀ i, f i a ≤ F a) (h_int_finite : ∫⁻ a, F a ∂μ ≠ ∞) :
    ∀ᵐ a ∂μ, Tendsto (fun i ↦ f i a) atTop (𝓝 (F a)) := by
  have : ∀ n, ∃ g : α → ℝ≥0∞, Measurable g ∧ g ≤ f n ∧ ∫⁻ a, f n a ∂μ = ∫⁻ a, g a ∂μ :=
    fun n ↦ exists_measurable_le_lintegral_eq _ _
  choose g gmeas gf hg using this
  let g' : ℕ → α → ℝ≥0∞ := Nat.rec (g 0) (fun n I x ↦ max (g (n+1) x) (I x))
  have M n : Measurable (g' n) := by
    induction n with
    | zero => simp [g', gmeas 0]
    | succ n ih => exact Measurable.max (gmeas (n+1)) ih
  have I : ∀ n x, g n x ≤ g' n x := by
    intro n x
    cases n with | zero | succ => simp [g']
  have I' : ∀ᵐ x ∂μ, ∀ n, g' n x ≤ f n x := by
    filter_upwards [hf_mono] with x hx n
    induction n with
    | zero => simpa [g'] using gf 0 x
    | succ n ih => exact max_le (gf (n+1) x) (ih.trans (hx (Nat.le_succ n)))
  have Int_eq n : ∫⁻ x, g' n x ∂μ = ∫⁻ x, f n x ∂μ := by
    apply le_antisymm
    · apply lintegral_mono_ae
      filter_upwards [I'] with x hx using hx n
    · rw [hg n]
      exact lintegral_mono (I n)
  have : ∀ᵐ a ∂μ, Tendsto (fun i ↦ g' i a) atTop (𝓝 (F a)) := by
    apply tendsto_of_lintegral_tendsto_of_monotone_aux _ hF_meas _ _ _ h_int_finite
    · exact fun n ↦ (M n).aemeasurable
    · simp_rw [Int_eq]
      exact hf_tendsto
    · exact eventually_of_forall (fun x ↦ monotone_nat_of_le_succ (fun n ↦ le_max_right _ _))
    · filter_upwards [h_bound, I'] with x h'x hx n using (hx n).trans (h'x n)
  filter_upwards [this, I', h_bound] with x hx h'x h''x
  exact tendsto_of_tendsto_of_tendsto_of_le_of_le hx tendsto_const_nhds h'x h''x

/-- If an antitone sequence of functions has a lower bound and the sequence of integrals of these
functions tends to the integral of the lower bound, then the sequence of functions converges
almost everywhere to the lower bound. -/
lemma tendsto_of_lintegral_tendsto_of_antitone {α : Type*} {mα : MeasurableSpace α}
    {f : ℕ → α → ℝ≥0∞} {F : α → ℝ≥0∞} {μ : Measure α}
    (hf_meas : ∀ n, AEMeasurable (f n) μ)
    (hf_tendsto : Tendsto (fun i ↦ ∫⁻ a, f i a ∂μ) atTop (𝓝 (∫⁻ a, F a ∂μ)))
    (hf_mono : ∀ᵐ a ∂μ, Antitone (fun i ↦ f i a))
    (h_bound : ∀ᵐ a ∂μ, ∀ i, F a ≤ f i a) (h0 : ∫⁻ a, f 0 a ∂μ ≠ ∞) :
    ∀ᵐ a ∂μ, Tendsto (fun i ↦ f i a) atTop (𝓝 (F a)) := by
  have h_int_finite : ∫⁻ a, F a ∂μ ≠ ∞ := by
    refine ((lintegral_mono_ae ?_).trans_lt h0.lt_top).ne
    filter_upwards [h_bound] with a ha using ha 0
  have h_exists : ∀ᵐ a ∂μ, ∃ l, Tendsto (fun i ↦ f i a) atTop (𝓝 l) := by
    filter_upwards [hf_mono] with a h_mono
    rcases tendsto_of_antitone h_mono with h | h
    · refine ⟨0, h.mono_right ?_⟩
      rw [OrderBot.atBot_eq]
      exact pure_le_nhds _
    · exact h
  classical
  let F' : α → ℝ≥0∞ := fun a ↦ if h : ∃ l, Tendsto (fun i ↦ f i a) atTop (𝓝 l)
    then h.choose else ∞
  have hF'_tendsto : ∀ᵐ a ∂μ, Tendsto (fun i ↦ f i a) atTop (𝓝 (F' a)) := by
    filter_upwards [h_exists] with a ha
    simp_rw [F', dif_pos ha]
    exact ha.choose_spec
  suffices F' =ᵐ[μ] F by
    filter_upwards [this, hF'_tendsto] with a h_eq h_tendsto using h_eq ▸ h_tendsto
  have hF'_le : F ≤ᵐ[μ] F' := by
    filter_upwards [h_bound, hF'_tendsto] with a h_le h_tendsto
    exact ge_of_tendsto' h_tendsto (fun m ↦ h_le _)
  suffices ∫⁻ a, F' a ∂μ = ∫⁻ a, F a ∂μ by
    refine (ae_eq_of_ae_le_of_lintegral_le hF'_le h_int_finite ?_ this.le).symm
    exact ENNReal.aemeasurable_of_tendsto hf_meas hF'_tendsto
  refine tendsto_nhds_unique ?_ hf_tendsto
  exact lintegral_tendsto_of_tendsto_of_antitone hf_meas hf_mono h0 hF'_tendsto

end Lintegral

open MeasureTheory.SimpleFunc

variable {m m0 : MeasurableSpace α}

/-- In a sigma-finite measure space, there exists an integrable function which is
positive everywhere (and with an arbitrarily small integral). -/
theorem exists_pos_lintegral_lt_of_sigmaFinite (μ : Measure α) [SigmaFinite μ] {ε : ℝ≥0∞}
    (ε0 : ε ≠ 0) : ∃ g : α → ℝ≥0, (∀ x, 0 < g x) ∧ Measurable g ∧ ∫⁻ x, g x ∂μ < ε := by
  /- Let `s` be a covering of `α` by pairwise disjoint measurable sets of finite measure. Let
    `δ : ℕ → ℝ≥0` be a positive function such that `∑' i, μ (s i) * δ i < ε`. Then the function that
     is equal to `δ n` on `s n` is a positive function with integral less than `ε`. -/
  set s : ℕ → Set α := disjointed (spanningSets μ)
  have : ∀ n, μ (s n) < ∞ := fun n =>
    (measure_mono <| disjointed_subset _ _).trans_lt (measure_spanningSets_lt_top μ n)
  obtain ⟨δ, δpos, δsum⟩ : ∃ δ : ℕ → ℝ≥0, (∀ i, 0 < δ i) ∧ (∑' i, μ (s i) * δ i) < ε :=
    ENNReal.exists_pos_tsum_mul_lt_of_countable ε0 _ fun n => (this n).ne
  set N : α → ℕ := spanningSetsIndex μ
  have hN_meas : Measurable N := measurable_spanningSetsIndex μ
  have hNs : ∀ n, N ⁻¹' {n} = s n := preimage_spanningSetsIndex_singleton μ
  refine' ⟨δ ∘ N, fun x => δpos _, measurable_from_nat.comp hN_meas, _⟩
  erw [lintegral_comp measurable_from_nat.coe_nnreal_ennreal hN_meas]
  simpa [N, hNs, lintegral_countable', measurable_spanningSetsIndex, mul_comm] using δsum
#align measure_theory.exists_pos_lintegral_lt_of_sigma_finite MeasureTheory.exists_pos_lintegral_lt_of_sigmaFinite

theorem lintegral_trim {μ : Measure α} (hm : m ≤ m0) {f : α → ℝ≥0∞} (hf : Measurable[m] f) :
    ∫⁻ a, f a ∂μ.trim hm = ∫⁻ a, f a ∂μ := by
  refine'
    @Measurable.ennreal_induction α m (fun f => ∫⁻ a, f a ∂μ.trim hm = ∫⁻ a, f a ∂μ) _ _ _ f hf
  · intro c s hs
    rw [lintegral_indicator _ hs, lintegral_indicator _ (hm s hs), set_lintegral_const,
      set_lintegral_const]
    suffices h_trim_s : μ.trim hm s = μ s by rw [h_trim_s]
    exact trim_measurableSet_eq hm hs
  · intro f g _ hf _ hf_prop hg_prop
    have h_m := lintegral_add_left (μ := Measure.trim μ hm) hf g
    have h_m0 := lintegral_add_left (μ := μ) (Measurable.mono hf hm le_rfl) g
    rwa [hf_prop, hg_prop, ← h_m0] at h_m
  · intro f hf hf_mono hf_prop
    rw [lintegral_iSup hf hf_mono]
    rw [lintegral_iSup (fun n => Measurable.mono (hf n) hm le_rfl) hf_mono]
    congr
    exact funext fun n => hf_prop n
#align measure_theory.lintegral_trim MeasureTheory.lintegral_trim

theorem lintegral_trim_ae {μ : Measure α} (hm : m ≤ m0) {f : α → ℝ≥0∞}
    (hf : AEMeasurable f (μ.trim hm)) : ∫⁻ a, f a ∂μ.trim hm = ∫⁻ a, f a ∂μ := by
  rw [lintegral_congr_ae (ae_eq_of_ae_eq_trim hf.ae_eq_mk), lintegral_congr_ae hf.ae_eq_mk,
    lintegral_trim hm hf.measurable_mk]
#align measure_theory.lintegral_trim_ae MeasureTheory.lintegral_trim_ae

section SigmaFinite

variable {E : Type*} [NormedAddCommGroup E] [MeasurableSpace E] [OpensMeasurableSpace E]

theorem univ_le_of_forall_fin_meas_le {μ : Measure α} (hm : m ≤ m0) [SigmaFinite (μ.trim hm)]
    (C : ℝ≥0∞) {f : Set α → ℝ≥0∞} (hf : ∀ s, MeasurableSet[m] s → μ s ≠ ∞ → f s ≤ C)
    (h_F_lim :
      ∀ S : ℕ → Set α, (∀ n, MeasurableSet[m] (S n)) → Monotone S → f (⋃ n, S n) ≤ ⨆ n, f (S n)) :
    f univ ≤ C := by
  let S := @spanningSets _ m (μ.trim hm) _
  have hS_mono : Monotone S := @monotone_spanningSets _ m (μ.trim hm) _
  have hS_meas : ∀ n, MeasurableSet[m] (S n) := @measurable_spanningSets _ m (μ.trim hm) _
  rw [← @iUnion_spanningSets _ m (μ.trim hm)]
  refine' (h_F_lim S hS_meas hS_mono).trans _
  refine' iSup_le fun n => hf (S n) (hS_meas n) _
  exact ((le_trim hm).trans_lt (@measure_spanningSets_lt_top _ m (μ.trim hm) _ n)).ne
#align measure_theory.univ_le_of_forall_fin_meas_le MeasureTheory.univ_le_of_forall_fin_meas_le

/-- If the Lebesgue integral of a function is bounded by some constant on all sets with finite
measure in a sub-σ-algebra and the measure is σ-finite on that sub-σ-algebra, then the integral
over the whole space is bounded by that same constant. Version for a measurable function.
See `lintegral_le_of_forall_fin_meas_le'` for the more general `AEMeasurable` version. -/
theorem lintegral_le_of_forall_fin_meas_le_of_measurable {μ : Measure α} (hm : m ≤ m0)
    [SigmaFinite (μ.trim hm)] (C : ℝ≥0∞) {f : α → ℝ≥0∞} (hf_meas : Measurable f)
    (hf : ∀ s, MeasurableSet[m] s → μ s ≠ ∞ → ∫⁻ x in s, f x ∂μ ≤ C) : ∫⁻ x, f x ∂μ ≤ C := by
  have : ∫⁻ x in univ, f x ∂μ = ∫⁻ x, f x ∂μ := by simp only [Measure.restrict_univ]
  rw [← this]
  refine' univ_le_of_forall_fin_meas_le hm C hf fun S hS_meas hS_mono => _
  rw [← lintegral_indicator]
  swap
  · exact hm (⋃ n, S n) (@MeasurableSet.iUnion _ _ m _ _ hS_meas)
  have h_integral_indicator : ⨆ n, ∫⁻ x in S n, f x ∂μ = ⨆ n, ∫⁻ x, (S n).indicator f x ∂μ := by
    congr
    ext1 n
    rw [lintegral_indicator _ (hm _ (hS_meas n))]
  rw [h_integral_indicator, ← lintegral_iSup]
  · refine' le_of_eq (lintegral_congr fun x => _)
    simp_rw [indicator_apply]
    by_cases hx_mem : x ∈ iUnion S
    · simp only [hx_mem, if_true]
      obtain ⟨n, hxn⟩ := mem_iUnion.mp hx_mem
      refine' le_antisymm (_root_.trans _ (le_iSup _ n)) (iSup_le fun i => _)
      · simp only [hxn, le_refl, if_true]
      · by_cases hxi : x ∈ S i <;> simp [hxi]
    · simp only [hx_mem, if_false]
      rw [mem_iUnion] at hx_mem
      push_neg at hx_mem
      refine' le_antisymm (zero_le _) (iSup_le fun n => _)
      simp only [hx_mem n, if_false, nonpos_iff_eq_zero]
  · exact fun n => hf_meas.indicator (hm _ (hS_meas n))
  · intro n₁ n₂ hn₁₂ a
    simp_rw [indicator_apply]
    split_ifs with h h_1
    · exact le_rfl
    · exact absurd (mem_of_mem_of_subset h (hS_mono hn₁₂)) h_1
    · exact zero_le _
    · exact le_rfl
#align measure_theory.lintegral_le_of_forall_fin_meas_le_of_measurable MeasureTheory.lintegral_le_of_forall_fin_meas_le_of_measurable

/-- If the Lebesgue integral of a function is bounded by some constant on all sets with finite
measure in a sub-σ-algebra and the measure is σ-finite on that sub-σ-algebra, then the integral
over the whole space is bounded by that same constant. -/
theorem lintegral_le_of_forall_fin_meas_le' {μ : Measure α} (hm : m ≤ m0) [SigmaFinite (μ.trim hm)]
    (C : ℝ≥0∞) {f : _ → ℝ≥0∞} (hf_meas : AEMeasurable f μ)
    (hf : ∀ s, MeasurableSet[m] s → μ s ≠ ∞ → ∫⁻ x in s, f x ∂μ ≤ C) : ∫⁻ x, f x ∂μ ≤ C := by
  let f' := hf_meas.mk f
  have hf' : ∀ s, MeasurableSet[m] s → μ s ≠ ∞ → ∫⁻ x in s, f' x ∂μ ≤ C := by
    refine' fun s hs hμs => (le_of_eq _).trans (hf s hs hμs)
    refine' lintegral_congr_ae (ae_restrict_of_ae (hf_meas.ae_eq_mk.mono fun x hx => _))
    dsimp only
    rw [hx]
  rw [lintegral_congr_ae hf_meas.ae_eq_mk]
  exact lintegral_le_of_forall_fin_meas_le_of_measurable hm C hf_meas.measurable_mk hf'
#align measure_theory.lintegral_le_of_forall_fin_meas_le' MeasureTheory.lintegral_le_of_forall_fin_meas_le'

/-- If the Lebesgue integral of a function is bounded by some constant on all sets with finite
measure and the measure is σ-finite, then the integral over the whole space is bounded by that same
constant. -/
theorem lintegral_le_of_forall_fin_meas_le [MeasurableSpace α] {μ : Measure α} [SigmaFinite μ]
    (C : ℝ≥0∞) {f : α → ℝ≥0∞} (hf_meas : AEMeasurable f μ)
    (hf : ∀ s, MeasurableSet s → μ s ≠ ∞ → ∫⁻ x in s, f x ∂μ ≤ C) : ∫⁻ x, f x ∂μ ≤ C :=
  @lintegral_le_of_forall_fin_meas_le' _ _ _ _ _ (by rwa [trim_eq_self]) C _ hf_meas hf
#align measure_theory.lintegral_le_of_forall_fin_meas_le MeasureTheory.lintegral_le_of_forall_fin_meas_le

theorem SimpleFunc.exists_lt_lintegral_simpleFunc_of_lt_lintegral {m : MeasurableSpace α}
    {μ : Measure α} [SigmaFinite μ] {f : α →ₛ ℝ≥0} {L : ℝ≥0∞} (hL : L < ∫⁻ x, f x ∂μ) :
    ∃ g : α →ₛ ℝ≥0, (∀ x, g x ≤ f x) ∧ ∫⁻ x, g x ∂μ < ∞ ∧ L < ∫⁻ x, g x ∂μ := by
  induction' f using MeasureTheory.SimpleFunc.induction with c s hs f₁ f₂ _ h₁ h₂ generalizing L
  · simp only [hs, const_zero, coe_piecewise, coe_const, SimpleFunc.coe_zero, univ_inter,
      piecewise_eq_indicator, lintegral_indicator, lintegral_const, Measure.restrict_apply',
      ENNReal.coe_indicator, Function.const_apply] at hL
    have c_ne_zero : c ≠ 0 := by
      intro hc
      simp only [hc, ENNReal.coe_zero, zero_mul, not_lt_zero] at hL
    have : L / c < μ s := by
      rwa [ENNReal.div_lt_iff, mul_comm]
      · simp only [c_ne_zero, Ne, ENNReal.coe_eq_zero, not_false_iff, true_or_iff]
      · simp only [Ne, coe_ne_top, not_false_iff, true_or_iff]
    obtain ⟨t, ht, ts, mlt, t_top⟩ :
      ∃ t : Set α, MeasurableSet t ∧ t ⊆ s ∧ L / ↑c < μ t ∧ μ t < ∞ :=
      Measure.exists_subset_measure_lt_top hs this
    refine' ⟨piecewise t ht (const α c) (const α 0), fun x => _, _, _⟩
    · refine indicator_le_indicator_of_subset ts (fun x => ?_) x
      exact zero_le _
    · simp only [ht, const_zero, coe_piecewise, coe_const, SimpleFunc.coe_zero, univ_inter,
        piecewise_eq_indicator, ENNReal.coe_indicator, Function.const_apply, lintegral_indicator,
        lintegral_const, Measure.restrict_apply', ENNReal.mul_lt_top ENNReal.coe_ne_top t_top.ne]
    · simp only [ht, const_zero, coe_piecewise, coe_const, SimpleFunc.coe_zero,
        piecewise_eq_indicator, ENNReal.coe_indicator, Function.const_apply, lintegral_indicator,
        lintegral_const, Measure.restrict_apply', univ_inter]
      rwa [mul_comm, ← ENNReal.div_lt_iff]
      · simp only [c_ne_zero, Ne, ENNReal.coe_eq_zero, not_false_iff, true_or_iff]
      · simp only [Ne, coe_ne_top, not_false_iff, true_or_iff]
  · replace hL : L < ∫⁻ x, f₁ x ∂μ + ∫⁻ x, f₂ x ∂μ := by
      rwa [← lintegral_add_left f₁.measurable.coe_nnreal_ennreal]
    by_cases hf₁ : ∫⁻ x, f₁ x ∂μ = 0
    · simp only [hf₁, zero_add] at hL
      rcases h₂ hL with ⟨g, g_le, g_top, gL⟩
      refine' ⟨g, fun x => (g_le x).trans _, g_top, gL⟩
      simp only [SimpleFunc.coe_add, Pi.add_apply, le_add_iff_nonneg_left, zero_le']
    by_cases hf₂ : ∫⁻ x, f₂ x ∂μ = 0
    · simp only [hf₂, add_zero] at hL
      rcases h₁ hL with ⟨g, g_le, g_top, gL⟩
      refine' ⟨g, fun x => (g_le x).trans _, g_top, gL⟩
      simp only [SimpleFunc.coe_add, Pi.add_apply, le_add_iff_nonneg_right, zero_le']
    obtain ⟨L₁, L₂, hL₁, hL₂, hL⟩ :
      ∃ L₁ L₂ : ℝ≥0∞, (L₁ < ∫⁻ x, f₁ x ∂μ) ∧ (L₂ < ∫⁻ x, f₂ x ∂μ) ∧ L < L₁ + L₂ :=
      ENNReal.exists_lt_add_of_lt_add hL hf₁ hf₂
    rcases h₁ hL₁ with ⟨g₁, g₁_le, g₁_top, hg₁⟩
    rcases h₂ hL₂ with ⟨g₂, g₂_le, g₂_top, hg₂⟩
    refine' ⟨g₁ + g₂, fun x => add_le_add (g₁_le x) (g₂_le x), _, _⟩
    · apply lt_of_le_of_lt _ (add_lt_top.2 ⟨g₁_top, g₂_top⟩)
      rw [← lintegral_add_left g₁.measurable.coe_nnreal_ennreal]
      exact le_rfl
    · apply hL.trans ((ENNReal.add_lt_add hg₁ hg₂).trans_le _)
      rw [← lintegral_add_left g₁.measurable.coe_nnreal_ennreal]
      simp only [coe_add, Pi.add_apply, ENNReal.coe_add, le_rfl]
#align measure_theory.simple_func.exists_lt_lintegral_simple_func_of_lt_lintegral MeasureTheory.SimpleFunc.exists_lt_lintegral_simpleFunc_of_lt_lintegral

theorem exists_lt_lintegral_simpleFunc_of_lt_lintegral {m : MeasurableSpace α} {μ : Measure α}
    [SigmaFinite μ] {f : α → ℝ≥0} {L : ℝ≥0∞} (hL : L < ∫⁻ x, f x ∂μ) :
    ∃ g : α →ₛ ℝ≥0, (∀ x, g x ≤ f x) ∧ ∫⁻ x, g x ∂μ < ∞ ∧ L < ∫⁻ x, g x ∂μ := by
  simp_rw [lintegral_eq_nnreal, lt_iSup_iff] at hL
  rcases hL with ⟨g₀, hg₀, g₀L⟩
  have h'L : L < ∫⁻ x, g₀ x ∂μ := by
    convert g₀L
    rw [← SimpleFunc.lintegral_eq_lintegral, coe_map]
    simp only [Function.comp_apply]
  rcases SimpleFunc.exists_lt_lintegral_simpleFunc_of_lt_lintegral h'L with ⟨g, hg, gL, gtop⟩
  exact ⟨g, fun x => (hg x).trans (coe_le_coe.1 (hg₀ x)), gL, gtop⟩
#align measure_theory.exists_lt_lintegral_simple_func_of_lt_lintegral MeasureTheory.exists_lt_lintegral_simpleFunc_of_lt_lintegral

end SigmaFinite

section TendstoIndicator

variable {α : Type*} [MeasurableSpace α] {A : Set α}
variable {ι : Type*} (L : Filter ι) [IsCountablyGenerated L] {As : ι → Set α}

/-- If the indicators of measurable sets `Aᵢ` tend pointwise almost everywhere to the indicator
of a measurable set `A` and we eventually have `Aᵢ ⊆ B` for some set `B` of finite measure, then
the measures of `Aᵢ` tend to the measure of `A`. -/
lemma tendsto_measure_of_ae_tendsto_indicator {μ : Measure α} (A_mble : MeasurableSet A)
    (As_mble : ∀ i, MeasurableSet (As i)) {B : Set α} (B_mble : MeasurableSet B)
    (B_finmeas : μ B ≠ ∞) (As_le_B : ∀ᶠ i in L, As i ⊆ B)
    (h_lim : ∀ᵐ x ∂μ, ∀ᶠ i in L, x ∈ As i ↔ x ∈ A) :
    Tendsto (fun i ↦ μ (As i)) L (𝓝 (μ A)) := by
  simp_rw [← MeasureTheory.lintegral_indicator_one A_mble,
           ← MeasureTheory.lintegral_indicator_one (As_mble _)]
  refine tendsto_lintegral_filter_of_dominated_convergence (B.indicator (1 : α → ℝ≥0∞))
          (eventually_of_forall ?_) ?_ ?_ ?_
  · exact fun i ↦ Measurable.indicator measurable_const (As_mble i)
  · filter_upwards [As_le_B] with i hi
    exact eventually_of_forall (fun x ↦ indicator_le_indicator_of_subset hi (by simp) x)
  · rwa [← lintegral_indicator_one B_mble] at B_finmeas
  · simpa only [show (OfNat.ofNat 1 : α → ℝ≥0∞) = (fun _ ↦ 1) by rfl,
                tendsto_indicator_const_apply_iff_eventually] using h_lim

/-- If `μ` is a finite measure and the indicators of measurable sets `Aᵢ` tend pointwise
almost everywhere to the indicator of a measurable set `A`, then the measures `μ Aᵢ` tend to
the measure `μ A`. -/
lemma tendsto_measure_of_ae_tendsto_indicator_of_isFiniteMeasure [IsCountablyGenerated L]
    {μ : Measure α} [IsFiniteMeasure μ] (A_mble : MeasurableSet A)
    (As_mble : ∀ i, MeasurableSet (As i)) (h_lim : ∀ᵐ x ∂μ, ∀ᶠ i in L, x ∈ As i ↔ x ∈ A) :
    Tendsto (fun i ↦ μ (As i)) L (𝓝 (μ A)) :=
  tendsto_measure_of_ae_tendsto_indicator L A_mble As_mble MeasurableSet.univ
    (measure_ne_top μ univ) (eventually_of_forall (fun i ↦ subset_univ (As i))) h_lim

end TendstoIndicator -- section

end MeasureTheory<|MERGE_RESOLUTION|>--- conflicted
+++ resolved
@@ -47,11 +47,7 @@
 
 namespace MeasureTheory
 
-<<<<<<< HEAD
 @[inherit_doc] local infixr:25 " →ₛ " => SimpleFunc
-=======
-local infixr:25 " →ₛ " => SimpleFunc
->>>>>>> 8a48cc6b
 
 variable {α β γ δ : Type*}
 
