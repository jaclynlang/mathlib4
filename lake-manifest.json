{"version": 5,
 "packagesDir": "lake-packages",
 "packages":
 [{"git":
   {"url": "https://github.com/EdAyers/ProofWidgets4",
    "subDir?": null,
    "rev": "a0c2cd0ac3245a0dade4f925bcfa97e06dd84229",
    "opts": {},
    "name": "proofwidgets",
    "inputRev?": "v0.0.13",
    "inherited": false}},
  {"git":
   {"url": "https://github.com/mhuisi/lean4-cli.git",
    "subDir?": null,
    "rev": "21dac2e9cc7e3cf7da5800814787b833e680b2fd",
    "opts": {},
    "name": "Cli",
    "inputRev?": "nightly",
    "inherited": false}},
  {"git":
   {"url": "https://github.com/gebner/quote4",
    "subDir?": null,
    "rev": "e75daed95ad1c92af4e577fea95e234d7a8401c1",
    "opts": {},
    "name": "Qq",
    "inputRev?": "master",
    "inherited": false}},
  {"git":
   {"url": "https://github.com/JLimperg/aesop",
    "subDir?": null,
    "rev": "1a0cded2be292b5496e659b730d2accc742de098",
    "opts": {},
    "name": "aesop",
    "inputRev?": "master",
    "inherited": false}},
  {"git":
   {"url": "https://github.com/leanprover/std4",
    "subDir?": null,
<<<<<<< HEAD
    "rev": "63fafbf8c2be6e5d5f64a39149dd204b824131f4",
=======
    "rev": "80089ff4cd1808ad1506a62dac557517d9b875ff",
>>>>>>> 64d6d07e
    "opts": {},
    "name": "std",
    "inputRev?": "nightly-2023-09-14",
    "inherited": false}}]}<|MERGE_RESOLUTION|>--- conflicted
+++ resolved
@@ -36,12 +36,8 @@
   {"git":
    {"url": "https://github.com/leanprover/std4",
     "subDir?": null,
-<<<<<<< HEAD
-    "rev": "63fafbf8c2be6e5d5f64a39149dd204b824131f4",
-=======
     "rev": "80089ff4cd1808ad1506a62dac557517d9b875ff",
->>>>>>> 64d6d07e
     "opts": {},
     "name": "std",
-    "inputRev?": "nightly-2023-09-14",
+    "inputRev?": "main",
     "inherited": false}}]}