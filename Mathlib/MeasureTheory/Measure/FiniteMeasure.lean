--- conflicted
+++ resolved
@@ -126,12 +126,33 @@
 instance isFiniteMeasure (μ : FiniteMeasure Ω) : IsFiniteMeasure (μ : Measure Ω) := μ.prop
 #align measure_theory.finite_measure.is_finite_measure MeasureTheory.FiniteMeasure.isFiniteMeasure
 
-<<<<<<< HEAD
-instance instCoeFun : CoeFun (FiniteMeasure Ω) fun _ ↦ Set Ω → ℝ≥0 :=
-  ⟨fun μ s ↦ ((μ : Measure Ω) s).toNNReal⟩
-
--- Porting note: now a syntactic tautology because of the way coercions work in Lean 4
-#noalign measure_theory.finite_measure.coe_fn_eq_to_nnreal_coe_fn_to_measure
+@[simp]
+theorem val_eq_toMeasure (ν : FiniteMeasure Ω) : ν.val = (ν : Measure Ω) := rfl
+#align measure_theory.finite_measure.val_eq_to_measure MeasureTheory.FiniteMeasure.val_eq_toMeasure
+
+@[simp]
+theorem null_iff_toMeasure_null (ν : FiniteMeasure Ω) (s : Set Ω) :
+    ν s = 0 ↔ (ν : Measure Ω) s = 0 :=
+  ⟨fun h ↦ by rw [← ennreal_coeFn_eq_coeFn_toMeasure, h, ENNReal.coe_zero], fun h ↦ by simp [h]⟩
+
+theorem toMeasure_injective : Function.Injective ((↑) : FiniteMeasure Ω → Measure Ω) :=
+  Subtype.coe_injective
+#align measure_theory.finite_measure.coe_injective MeasureTheory.FiniteMeasure.toMeasure_injective
+
+instance instFunLike : FunLike (FiniteMeasure Ω) (Set Ω) ℝ≥0 where
+  coe μ s := ((μ : Measure Ω) s).toNNReal
+  coe_injective' μ ν h := toMeasure_injective $ Measure.ext fun s _ ↦ by
+    simpa [ENNReal.toNNReal_eq_toNNReal_iff, measure_ne_top] using congr_fun h s
+
+lemma coeFn_def (μ : FiniteMeasure Ω) : μ = fun s ↦ ((μ : Measure Ω) s).toNNReal := rfl
+#align measure_theory.finite_measure.coe_fn_eq_to_nnreal_coe_fn_to_measure MeasureTheory.FiniteMeasure.coeFn_def
+
+lemma coeFn_mk (μ : Measure Ω) (hμ) :
+    DFunLike.coe (F := FiniteMeasure Ω) ⟨μ, hμ⟩ = fun s ↦ (μ s).toNNReal := rfl
+
+@[simp, norm_cast]
+lemma mk_apply (μ : Measure Ω) (hμ) (s : Set Ω) :
+    DFunLike.coe (F := FiniteMeasure Ω) ⟨μ, hμ⟩ s = (μ s).toNNReal := rfl
 
 @[simp]
 theorem ennreal_coeFn_eq_coeFn_toMeasure (ν : FiniteMeasure Ω) (s : Set Ω) :
@@ -139,25 +160,6 @@
   ENNReal.coe_toNNReal (measure_lt_top (↑ν) s).ne
 #align measure_theory.finite_measure.ennreal_coe_fn_eq_coe_fn_to_measure MeasureTheory.FiniteMeasure.ennreal_coeFn_eq_coeFn_toMeasure
 
-=======
->>>>>>> b732d172
-@[simp]
-theorem val_eq_toMeasure (ν : FiniteMeasure Ω) : ν.val = (ν : Measure Ω) := rfl
-#align measure_theory.finite_measure.val_eq_to_measure MeasureTheory.FiniteMeasure.val_eq_toMeasure
-
-@[simp]
-theorem null_iff_toMeasure_null (ν : FiniteMeasure Ω) (s : Set Ω) :
-    ν s = 0 ↔ (ν : Measure Ω) s = 0 :=
-  ⟨fun h ↦ by rw [← ennreal_coeFn_eq_coeFn_toMeasure, h, ENNReal.coe_zero], fun h ↦ by simp [h]⟩
-
-theorem toMeasure_injective : Function.Injective ((↑) : FiniteMeasure Ω → Measure Ω) :=
-  Subtype.coe_injective
-#align measure_theory.finite_measure.coe_injective MeasureTheory.FiniteMeasure.toMeasure_injective
-
-<<<<<<< HEAD
-theorem apply_mono (μ : FiniteMeasure Ω) {s₁ s₂ : Set Ω} (h : s₁ ⊆ s₂) : μ s₁ ≤ μ s₂ :=
-  ENNReal.toNNReal_mono (measure_ne_top _ s₂) ((μ : Measure Ω).mono h)
-=======
 instance instFunLike : FunLike (FiniteMeasure Ω) (Set Ω) ℝ≥0 where
   coe μ s := ((μ : Measure Ω) s).toNNReal
   coe_injective' μ ν h := toMeasure_injective $ Measure.ext fun s _ ↦ by
@@ -179,11 +181,29 @@
   ENNReal.coe_toNNReal (measure_lt_top (↑ν) s).ne
 #align measure_theory.finite_measure.ennreal_coe_fn_eq_coe_fn_to_measure MeasureTheory.FiniteMeasure.ennreal_coeFn_eq_coeFn_toMeasure
 
-theorem apply_mono (μ : FiniteMeasure Ω) {s₁ s₂ : Set Ω} (h : s₁ ⊆ s₂) : μ s₁ ≤ μ s₂ := by
-  change ((μ : Measure Ω) s₁).toNNReal ≤ ((μ : Measure Ω) s₂).toNNReal
-  have key : (μ : Measure Ω) s₁ ≤ (μ : Measure Ω) s₂ := (μ : Measure Ω).mono h
-  apply (ENNReal.toNNReal_le_toNNReal (measure_ne_top _ s₁) (measure_ne_top _ s₂)).mpr key
->>>>>>> b732d172
+instance instFunLike : FunLike (FiniteMeasure Ω) (Set Ω) ℝ≥0 where
+  coe μ s := ((μ : Measure Ω) s).toNNReal
+  coe_injective' μ ν h := toMeasure_injective $ Measure.ext fun s _ ↦ by
+    simpa [ENNReal.toNNReal_eq_toNNReal_iff, measure_ne_top] using congr_fun h s
+
+lemma coeFn_def (μ : FiniteMeasure Ω) : μ = fun s ↦ ((μ : Measure Ω) s).toNNReal := rfl
+#align measure_theory.finite_measure.coe_fn_eq_to_nnreal_coe_fn_to_measure MeasureTheory.FiniteMeasure.coeFn_def
+
+lemma coeFn_mk (μ : Measure Ω) (hμ) :
+    DFunLike.coe (F := FiniteMeasure Ω) ⟨μ, hμ⟩ = fun s ↦ (μ s).toNNReal := rfl
+
+@[simp, norm_cast]
+lemma mk_apply (μ : Measure Ω) (hμ) (s : Set Ω) :
+    DFunLike.coe (F := FiniteMeasure Ω) ⟨μ, hμ⟩ s = (μ s).toNNReal := rfl
+
+@[simp]
+theorem ennreal_coeFn_eq_coeFn_toMeasure (ν : FiniteMeasure Ω) (s : Set Ω) :
+    (ν s : ℝ≥0∞) = (ν : Measure Ω) s :=
+  ENNReal.coe_toNNReal (measure_lt_top (↑ν) s).ne
+#align measure_theory.finite_measure.ennreal_coe_fn_eq_coe_fn_to_measure MeasureTheory.FiniteMeasure.ennreal_coeFn_eq_coeFn_toMeasure
+
+theorem apply_mono (μ : FiniteMeasure Ω) {s₁ s₂ : Set Ω} (h : s₁ ⊆ s₂) : μ s₁ ≤ μ s₂ :=
+  ENNReal.toNNReal_mono (measure_ne_top _ s₂) ((μ : Measure Ω).mono h)
 #align measure_theory.finite_measure.apply_mono MeasureTheory.FiniteMeasure.apply_mono
 
 /-- The (total) mass of a finite measure `μ` is `μ univ`, i.e., the cast to `NNReal` of
@@ -211,11 +231,7 @@
 
 @[simp]
 theorem mass_zero_iff (μ : FiniteMeasure Ω) : μ.mass = 0 ↔ μ = 0 := by
-<<<<<<< HEAD
   refine ⟨fun μ_mass ↦ ?_, fun hμ ↦ by simp only [hμ, zero_mass]⟩
-=======
-  refine ⟨fun μ_mass => ?_, fun hμ => by simp only [hμ, zero_mass]⟩
->>>>>>> b732d172
   apply toMeasure_injective
   apply Measure.measure_univ_eq_zero.mp
   rwa [← ennreal_mass, ENNReal.coe_eq_zero]
@@ -258,15 +274,9 @@
 theorem toMeasure_add (μ ν : FiniteMeasure Ω) : ↑(μ + ν) = (↑μ + ↑ν : Measure Ω) := rfl
 #align measure_theory.finite_measure.coe_add MeasureTheory.FiniteMeasure.toMeasure_add
 
-<<<<<<< HEAD
--- Porting note: with `simp` here the `coeFn` lemmas below fall prey to `simpNF`: the LHS simplifies
-@[norm_cast]
-theorem toMeasure_smul (c : R) (μ : FiniteMeasure Ω) : ↑(c • μ) = c • (μ : Measure Ω) := rfl
-=======
 @[simp, norm_cast]
 theorem toMeasure_smul (c : R) (μ : FiniteMeasure Ω) : ↑(c • μ) = c • (μ : Measure Ω) :=
   rfl
->>>>>>> b732d172
 #align measure_theory.finite_measure.coe_smul MeasureTheory.FiniteMeasure.toMeasure_smul
 
 @[simp, norm_cast]
@@ -517,23 +527,14 @@
 theorem tendsto_iff_forall_toWeakDualBCNN_tendsto {γ : Type*} {F : Filter γ}
     {μs : γ → FiniteMeasure Ω} {μ : FiniteMeasure Ω} :
     Tendsto μs F (𝓝 μ) ↔
-<<<<<<< HEAD
-      ∀ f : Ω →ᵇ ℝ≥0, Tendsto (fun i ↦ (μs i).toWeakDualBCNN f) F (𝓝 (μ.toWeakDualBCNN f)) := by
-  rw [tendsto_iff_weakDual_tendsto, tendsto_iff_forall_eval_tendsto_topDualPairing]; rfl
-=======
       ∀ f : Ω →ᵇ ℝ≥0, Tendsto (fun i => (μs i).toWeakDualBCNN f) F (𝓝 (μ.toWeakDualBCNN f)) := by
   rw [tendsto_iff_weak_star_tendsto, tendsto_iff_forall_eval_tendsto_topDualPairing]; rfl
->>>>>>> b732d172
 #align measure_theory.finite_measure.tendsto_iff_forall_to_weak_dual_bcnn_tendsto MeasureTheory.FiniteMeasure.tendsto_iff_forall_toWeakDualBCNN_tendsto
 
 theorem tendsto_iff_forall_testAgainstNN_tendsto {γ : Type*} {F : Filter γ}
     {μs : γ → FiniteMeasure Ω} {μ : FiniteMeasure Ω} :
     Tendsto μs F (𝓝 μ) ↔
-<<<<<<< HEAD
-      ∀ f : Ω →ᵇ ℝ≥0, Tendsto (fun i ↦ (μs i).testAgainstNN f) F (𝓝 (μ.testAgainstNN f)) := by
-=======
       ∀ f : Ω →ᵇ ℝ≥0, Tendsto (fun i => (μs i).testAgainstNN f) F (𝓝 (μ.testAgainstNN f)) := by
->>>>>>> b732d172
   rw [FiniteMeasure.tendsto_iff_forall_toWeakDualBCNN_tendsto]; rfl
 #align measure_theory.finite_measure.tendsto_iff_forall_test_against_nn_tendsto MeasureTheory.FiniteMeasure.tendsto_iff_forall_testAgainstNN_tendsto
 
@@ -549,19 +550,16 @@
   simp_rw [testAgainstNN_zero, zero_add] at obs
   simp_rw [show ∀ i, dist ((μs i).testAgainstNN f) 0 = (μs i).testAgainstNN f by
       simp only [dist_nndist, NNReal.nndist_zero_eq_val', eq_self_iff_true, imp_true_iff]]
-<<<<<<< HEAD
   apply squeeze_zero (fun i ↦ NNReal.coe_nonneg _) obs
   have lim_pair : Tendsto (fun i ↦ (⟨nndist f 0, (μs i).mass⟩ : ℝ × ℝ)) F (𝓝 ⟨nndist f 0, 0⟩) :=
     (Prod.tendsto_iff _ _).mpr ⟨tendsto_const_nhds, (NNReal.continuous_coe.tendsto 0).comp mass_lim⟩
   simpa using tendsto_mul.comp lim_pair
-=======
   refine squeeze_zero (fun i => NNReal.coe_nonneg _) obs ?_
   have lim_pair : Tendsto (fun i => (⟨nndist f 0, (μs i).mass⟩ : ℝ × ℝ)) F (𝓝 ⟨nndist f 0, 0⟩) := by
     refine (Prod.tendsto_iff _ _).mpr ⟨tendsto_const_nhds, ?_⟩
     exact (NNReal.continuous_coe.tendsto 0).comp mass_lim
   have key := tendsto_mul.comp lim_pair
   rwa [mul_zero] at key
->>>>>>> b732d172
 #align measure_theory.finite_measure.tendsto_zero_test_against_nn_of_tendsto_zero_mass MeasureTheory.FiniteMeasure.tendsto_zero_testAgainstNN_of_tendsto_zero_mass
 
 /-- If the total masses of finite measures tend to zero, then the measures tend to zero. -/
@@ -737,11 +735,7 @@
     {μ : FiniteMeasure Ω} :
     Tendsto μs F (𝓝 μ) ↔
       ∀ f : Ω →ᵇ ℝ,
-<<<<<<< HEAD
         Tendsto (fun i ↦ ∫ x, f x ∂(μs i : Measure Ω)) F (𝓝 (∫ x, f x ∂(μ : Measure Ω))) := by
-=======
-        Tendsto (fun i => ∫ x, f x ∂(μs i : Measure Ω)) F (𝓝 (∫ x, f x ∂(μ : Measure Ω))) := by
->>>>>>> b732d172
   refine ⟨?_, tendsto_of_forall_integral_tendsto⟩
   rw [tendsto_iff_forall_lintegral_tendsto]
   intro h f
