{"version": 7,
 "packagesDir": ".lake/packages",
 "packages":
 [{"url": "https://github.com/kmill/std4",
   "type": "git",
   "subDir": null,
<<<<<<< HEAD
   "rev": "7ca1c2c8232a72a10ba14e69869d1efc6666b043",
=======
   "rev": "483fd2846f9fe5107011ece0cc3d8d88af1a8603",
>>>>>>> daf8abaf
   "name": "std",
   "manifestFile": "lake-manifest.json",
   "inputRev": "main",
   "inherited": false,
   "configFile": "lakefile.lean"},
  {"url": "https://github.com/leanprover-community/quote4",
   "type": "git",
   "subDir": null,
<<<<<<< HEAD
   "rev": "ef960ea064deebe84c5655a1a5e7142403f88f82",
=======
   "rev": "ccba5d35d07a448fab14c0e391c8105df6e2564c",
>>>>>>> daf8abaf
   "name": "Qq",
   "manifestFile": "lake-manifest.json",
   "inputRev": "master",
   "inherited": false,
   "configFile": "lakefile.lean"},
  {"url": "https://github.com/leanprover-community/aesop",
   "type": "git",
   "subDir": null,
   "rev": "3141402ba5a5f0372d2378fd75a481bc79a74ecf",
   "name": "aesop",
   "manifestFile": "lake-manifest.json",
   "inputRev": "master",
   "inherited": false,
   "configFile": "lakefile.lean"},
  {"url": "https://github.com/leanprover-community/ProofWidgets4",
   "type": "git",
   "subDir": null,
   "rev": "909febc72b4f64628f8d35cd0554f8a90b6e0749",
   "name": "proofwidgets",
   "manifestFile": "lake-manifest.json",
   "inputRev": "v0.0.23",
   "inherited": false,
   "configFile": "lakefile.lean"},
  {"url": "https://github.com/leanprover/lean4-cli",
   "type": "git",
   "subDir": null,
   "rev": "a751d21d4b68c999accb6fc5d960538af26ad5ec",
   "name": "Cli",
   "manifestFile": "lake-manifest.json",
   "inputRev": "main",
   "inherited": false,
   "configFile": "lakefile.lean"}],
 "name": "mathlib",
 "lakeDir": ".lake"}<|MERGE_RESOLUTION|>--- conflicted
+++ resolved
@@ -4,11 +4,7 @@
  [{"url": "https://github.com/kmill/std4",
    "type": "git",
    "subDir": null,
-<<<<<<< HEAD
-   "rev": "7ca1c2c8232a72a10ba14e69869d1efc6666b043",
-=======
-   "rev": "483fd2846f9fe5107011ece0cc3d8d88af1a8603",
->>>>>>> daf8abaf
+   "rev": "5ddf8ddf3956d7450e6dc30812af1a21cdc53d06",
    "name": "std",
    "manifestFile": "lake-manifest.json",
    "inputRev": "main",
@@ -17,11 +13,7 @@
   {"url": "https://github.com/leanprover-community/quote4",
    "type": "git",
    "subDir": null,
-<<<<<<< HEAD
-   "rev": "ef960ea064deebe84c5655a1a5e7142403f88f82",
-=======
    "rev": "ccba5d35d07a448fab14c0e391c8105df6e2564c",
->>>>>>> daf8abaf
    "name": "Qq",
    "manifestFile": "lake-manifest.json",
    "inputRev": "master",
