--- conflicted
+++ resolved
@@ -1336,13 +1336,8 @@
   toFun x := f (h x)
   support' :=
     f.support'.map fun s =>
-<<<<<<< HEAD
-      ⟨(s.1.finite_toSet.preimage (hh.injOn _)).toFinset.val, fun x =>
+      ⟨(s.1.finite_toSet.preimage hh.injOn).toFinset.val, fun x =>
         (s.prop (h x)).imp_left fun hx => (Set.Finite.mem_toFinset _).mpr <| hx⟩
-=======
-      ⟨((Multiset.toFinset s.1).preimage h hh.injOn).val, fun x =>
-        (s.prop (h x)).imp_left fun hx => mem_preimage.mpr <| Multiset.mem_toFinset.mpr hx⟩
->>>>>>> 2b29e734
 #align dfinsupp.comap_domain DFinsupp.comapDomain
 
 @[simp]
