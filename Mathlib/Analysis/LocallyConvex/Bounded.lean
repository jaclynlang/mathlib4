/-
Copyright (c) 2022 Moritz Doll. All rights reserved.
Released under Apache 2.0 license as described in the file LICENSE.
Authors: Moritz Doll
-/
import Mathlib.Analysis.LocallyConvex.Basic
import Mathlib.Analysis.LocallyConvex.BalancedCoreHull
import Mathlib.Analysis.Seminorm
import Mathlib.Topology.Bornology.Basic
import Mathlib.Topology.Algebra.UniformGroup
import Mathlib.Topology.UniformSpace.Cauchy

#align_import analysis.locally_convex.bounded from "leanprover-community/mathlib"@"f2ce6086713c78a7f880485f7917ea547a215982"

/-!
# Von Neumann Boundedness

This file defines natural or von Neumann bounded sets and proves elementary properties.

## Main declarations

* `Bornology.IsVonNBounded`: A set `s` is von Neumann-bounded if every neighborhood of zero
absorbs `s`.
* `Bornology.vonNBornology`: The bornology made of the von Neumann-bounded sets.

## Main results

* `Bornology.IsVonNBounded.of_topologicalSpace_le`: A coarser topology admits more
von Neumann-bounded sets.
* `Bornology.IsVonNBounded.image`: A continuous linear image of a bounded set is bounded.
* `Bornology.isVonNBounded_iff_smul_tendsto_zero`: Given any sequence `ε` of scalars which tends
  to `𝓝[≠] 0`, we have that a set `S` is bounded if and only if for any sequence `x : ℕ → S`,
  `ε • x` tends to 0. This shows that bounded sets are completely determined by sequences, which is
  the key fact for proving that sequential continuity implies continuity for linear maps defined on
  a bornological space

## References

* [Bourbaki, *Topological Vector Spaces*][bourbaki1987]

-/


variable {𝕜 𝕜' E E' F ι : Type*}

open Set Filter

open Topology Pointwise

set_option linter.uppercaseLean3 false

namespace Bornology

section SeminormedRing

section Zero

variable (𝕜)

variable [SeminormedRing 𝕜] [SMul 𝕜 E] [Zero E]

variable [TopologicalSpace E]

/-- A set `s` is von Neumann bounded if every neighborhood of 0 absorbs `s`. -/
def IsVonNBounded (s : Set E) : Prop :=
  ∀ ⦃V⦄, V ∈ 𝓝 (0 : E) → Absorbs 𝕜 V s
#align bornology.is_vonN_bounded Bornology.IsVonNBounded

variable (E)

@[simp]
theorem isVonNBounded_empty : IsVonNBounded 𝕜 (∅ : Set E) := fun _ _ => .empty
#align bornology.is_vonN_bounded_empty Bornology.isVonNBounded_empty

variable {𝕜 E}

theorem isVonNBounded_iff (s : Set E) : IsVonNBounded 𝕜 s ↔ ∀ V ∈ 𝓝 (0 : E), Absorbs 𝕜 V s :=
  Iff.rfl
#align bornology.is_vonN_bounded_iff Bornology.isVonNBounded_iff

theorem _root_.Filter.HasBasis.isVonNBounded_iff {q : ι → Prop} {s : ι → Set E} {A : Set E}
    (h : (𝓝 (0 : E)).HasBasis q s) : IsVonNBounded 𝕜 A ↔ ∀ i, q i → Absorbs 𝕜 (s i) A := by
  refine' ⟨fun hA i hi => hA (h.mem_of_mem hi), fun hA V hV => _⟩
  rcases h.mem_iff.mp hV with ⟨i, hi, hV⟩
  exact (hA i hi).mono_left hV
#align filter.has_basis.is_vonN_bounded_basis_iff Filter.HasBasis.isVonNBounded_iff
<<<<<<< HEAD
=======

@[deprecated] -- since 12 January 2024
alias _root_.Filter.HasBasis.isVonNBounded_basis_iff := Filter.HasBasis.isVonNBounded_iff
>>>>>>> 3b81a542

/-- Subsets of bounded sets are bounded. -/
theorem IsVonNBounded.subset {s₁ s₂ : Set E} (h : s₁ ⊆ s₂) (hs₂ : IsVonNBounded 𝕜 s₂) :
    IsVonNBounded 𝕜 s₁ := fun _ hV => (hs₂ hV).mono_right h
#align bornology.is_vonN_bounded.subset Bornology.IsVonNBounded.subset

/-- The union of two bounded sets is bounded. -/
theorem IsVonNBounded.union {s₁ s₂ : Set E} (hs₁ : IsVonNBounded 𝕜 s₁) (hs₂ : IsVonNBounded 𝕜 s₂) :
    IsVonNBounded 𝕜 (s₁ ∪ s₂) := fun _ hV => (hs₁ hV).union (hs₂ hV)
#align bornology.is_vonN_bounded.union Bornology.IsVonNBounded.union

end Zero

end SeminormedRing

section MultipleTopologies

variable [SeminormedRing 𝕜] [AddCommGroup E] [Module 𝕜 E]

/-- If a topology `t'` is coarser than `t`, then any set `s` that is bounded with respect to
`t` is bounded with respect to `t'`. -/
theorem IsVonNBounded.of_topologicalSpace_le {t t' : TopologicalSpace E} (h : t ≤ t') {s : Set E}
    (hs : @IsVonNBounded 𝕜 E _ _ _ t s) : @IsVonNBounded 𝕜 E _ _ _ t' s := fun _ hV =>
  hs <| (le_iff_nhds t t').mp h 0 hV
#align bornology.is_vonN_bounded.of_topological_space_le Bornology.IsVonNBounded.of_topologicalSpace_le

end MultipleTopologies

section sequence

variable {𝕝 : Type*} [NormedDivisionRing 𝕜] [NormedDivisionRing 𝕝]
  [AddCommGroup E] [Module 𝕜 E]
  [Module 𝕝 E] [TopologicalSpace E] [ContinuousSMul 𝕝 E]

lemma isVonNBounded_iff_eventually_smul_subset' {S : Set E} :
    IsVonNBounded 𝕜 S ↔ ∀ U ∈ 𝓝 (0 : E), ∀ᶠ ε : 𝕜 in 𝓝[≠] 0, ε • S ⊆ U := by
  refine forall₂_congr fun U hU ↦ ?_
  simp only [absorbs_iff_nhdsWithin_zero, smul_set_subset_iff]; rfl

alias ⟨IsVonNBounded.eventually_smul_subset', IsVonNBounded.of_eventually_smul_subset'⟩ :=
  isVonNBounded_iff_eventually_smul_subset'

lemma isVonNBounded_iff_eventually_smul_subset {S : Set E} :
    IsVonNBounded 𝕜 S ↔ ∀ U ∈ 𝓝 (0 : E), ∀ᶠ ε : 𝕜 in 𝓝 0, ε • S ⊆ U := by
  refine forall₂_congr fun U hU ↦ ?_
  simp only [absorbs_iff_nhdsWithin_zero, smul_set_subset_iff, eventually_nhdsWithin_iff]
  refine eventually_congr <| eventually_of_forall fun c ↦ ⟨fun h b hb ↦ ?_, fun h _ ↦ h⟩
  rcases eq_or_ne c 0 with rfl | hc
  · rw [zero_smul]; exact mem_of_mem_nhds hU
  · exact h hc hb

alias ⟨IsVonNBounded.eventually_smul_subset, IsVonNBounded.of_eventually_smul_subset⟩ :=
  isVonNBounded_iff_eventually_smul_subset

lemma isVonNBounded_iff_tendsto_smallSets' {S : Set E} :
    IsVonNBounded 𝕜 S ↔ Tendsto (· • S : 𝕜 → Set E) (𝓝[≠] 0) (𝓝 0).smallSets := by
  simp only [tendsto_smallSets_iff, isVonNBounded_iff_eventually_smul_subset']

alias ⟨IsVonNBounded.tendsto_smallSets', IsVonNBounded.of_tendsto_smallSets'⟩ :=
  isVonNBounded_iff_tendsto_smallSets'

lemma isVonNBounded_iff_tendsto_smallSets {S : Set E} :
    IsVonNBounded 𝕜 S ↔ Tendsto (· • S : 𝕜 → Set E) (𝓝 0) (𝓝 0).smallSets := by
  simp only [tendsto_smallSets_iff, isVonNBounded_iff_eventually_smul_subset]

alias ⟨IsVonNBounded.tendsto_smallSets, IsVonNBounded.of_tendsto_smallSets⟩ :=
  isVonNBounded_iff_tendsto_smallSets

theorem IsVonNBounded.smul_tendsto_zero {S : Set E} {ε : ι → 𝕜} {x : ι → E} {l : Filter ι}
    (hS : IsVonNBounded 𝕜 S) (hxS : ∀ᶠ n in l, x n ∈ S) (hε : Tendsto ε l (𝓝 0)) :
    Tendsto (ε • x) l (𝓝 0) :=
  (hS.tendsto_smallSets.comp hε).of_smallSets <| hxS.mono fun _ ↦ smul_mem_smul_set
#align bornology.is_vonN_bounded.smul_tendsto_zero Bornology.IsVonNBounded.smul_tendsto_zero

theorem isVonNBounded_of_smul_tendsto_zero {ε : ι → 𝕝} {l : Filter ι} [l.NeBot]
    (hε : ∀ᶠ n in l, ε n ≠ 0) {S : Set E}
<<<<<<< HEAD
    (H : ∀ x : ι → E, (∀ n, x n ∈ S) → Tendsto (fun n ↦ ε n • x n) l (𝓝 0)) :
    IsVonNBounded 𝕝 S := by
  cases' eq_or_neBot (𝓝[≠] (0 : 𝕝)) with h h; · simp [IsVonNBounded.of_tendsto_smallSets', h]
  rw [(nhds_basis_balanced 𝕝 E).isVonNBounded_iff]
  intro V ⟨hV, hVb⟩
  contrapose! H
  have : ∀ᶠ n in l, ∃ x : S, ε n • x.1 ∉ V := by
=======
    (H : ∀ x : ι → E, (∀ n, x n ∈ S) → Tendsto (ε • x) l (𝓝 0)) : IsVonNBounded 𝕝 S := by
  rw [(nhds_basis_balanced 𝕝 E).isVonNBounded_iff]
  by_contra! H'
  rcases H' with ⟨V, ⟨hV, hVb⟩, hVS⟩
  have : ∀ᶠ n in l, ∃ x : S, ε n • (x : E) ∉ V := by
>>>>>>> 3b81a542
    filter_upwards [hε] with n hn
    rw [Absorbs] at H
    push_neg at H
    rcases H ‖(ε n)⁻¹‖ with ⟨a, haε, haS⟩
    rcases Set.not_subset.mp haS with ⟨x, hxS, hx⟩
    refine ⟨⟨x, hxS⟩, fun hnx => ?_⟩
    rw [← Set.mem_inv_smul_set_iff₀ hn] at hnx
    have := hVb.smul_mono haε hnx
    convert hx (hVb.smul_mono haε hnx)
  rcases this.choice with ⟨x, hx⟩
  refine ⟨fun n ↦ x n, fun n ↦ (x n).2, fun hx' ↦ ?_⟩
  simpa using (hx.and (hx' hV)).frequently
#align bornology.is_vonN_bounded_of_smul_tendsto_zero Bornology.isVonNBounded_of_smul_tendsto_zero

/-- Given any sequence `ε` of scalars which tends to `𝓝[≠] 0`, we have that a set `S` is bounded
  if and only if for any sequence `x : ℕ → S`, `ε • x` tends to 0. This actually works for any
  indexing type `ι`, but in the special case `ι = ℕ` we get the important fact that convergent
  sequences fully characterize bounded sets. -/
theorem isVonNBounded_iff_smul_tendsto_zero {ε : ι → 𝕝} {l : Filter ι} [l.NeBot]
    (hε : Tendsto ε l (𝓝[≠] 0)) {S : Set E} :
    IsVonNBounded 𝕝 S ↔ ∀ x : ι → E, (∀ n, x n ∈ S) → Tendsto (ε • x) l (𝓝 0) :=
  ⟨fun hS x hxS => hS.smul_tendsto_zero (eventually_of_forall hxS) (le_trans hε nhdsWithin_le_nhds),
    isVonNBounded_of_smul_tendsto_zero (by exact hε self_mem_nhdsWithin)⟩
#align bornology.is_vonN_bounded_iff_smul_tendsto_zero Bornology.isVonNBounded_iff_smul_tendsto_zero

end sequence
section Image

variable {𝕜₁ 𝕜₂ : Type*} [NormedDivisionRing 𝕜₁] [NormedDivisionRing 𝕜₂] [AddCommGroup E]
  [Module 𝕜₁ E] [AddCommGroup F] [Module 𝕜₂ F] [TopologicalSpace E] [TopologicalSpace F]

/-- A continuous linear image of a bounded set is bounded. -/
theorem IsVonNBounded.image {σ : 𝕜₁ →+* 𝕜₂} [RingHomSurjective σ] [RingHomIsometric σ] {s : Set E}
    (hs : IsVonNBounded 𝕜₁ s) (f : E →SL[σ] F) : IsVonNBounded 𝕜₂ (f '' s) := by
  have σ_iso : Isometry σ := AddMonoidHomClass.isometry_of_norm σ fun x => RingHomIsometric.is_iso
  have : map σ (𝓝 0) = 𝓝 0 := by
    rw [σ_iso.embedding.map_nhds_eq, σ.surjective.range_eq, nhdsWithin_univ, map_zero]
  have hf₀ : Tendsto f (𝓝 0) (𝓝 0) := f.continuous.tendsto' 0 0 (map_zero f)
  simp only [isVonNBounded_iff_tendsto_smallSets, ← this, tendsto_map'_iff] at hs ⊢
  simpa [Function.comp_def] using hf₀.image_smallSets.comp hs
#align bornology.is_vonN_bounded.image Bornology.IsVonNBounded.image

end Image


section NormedField

variable [NormedField 𝕜] [AddCommGroup E] [Module 𝕜 E]

variable [TopologicalSpace E] [ContinuousSMul 𝕜 E]

/-- Singletons are bounded. -/
theorem isVonNBounded_singleton (x : E) : IsVonNBounded 𝕜 ({x} : Set E) := fun _ hV =>
  (absorbent_nhds_zero hV).absorbs
#align bornology.is_vonN_bounded_singleton Bornology.isVonNBounded_singleton

/-- The union of all bounded set is the whole space. -/
theorem isVonNBounded_covers : ⋃₀ setOf (IsVonNBounded 𝕜) = (Set.univ : Set E) :=
  Set.eq_univ_iff_forall.mpr fun x =>
    Set.mem_sUnion.mpr ⟨{x}, isVonNBounded_singleton _, Set.mem_singleton _⟩
#align bornology.is_vonN_bounded_covers Bornology.isVonNBounded_covers

variable (𝕜 E)

-- See note [reducible non-instances]
/-- The von Neumann bornology defined by the von Neumann bounded sets.

Note that this is not registered as an instance, in order to avoid diamonds with the
metric bornology.-/
@[reducible]
def vonNBornology : Bornology E :=
  Bornology.ofBounded (setOf (IsVonNBounded 𝕜)) (isVonNBounded_empty 𝕜 E)
    (fun _ hs _ ht => hs.subset ht) (fun _ hs _ => hs.union) isVonNBounded_singleton
#align bornology.vonN_bornology Bornology.vonNBornology

variable {E}

@[simp]
theorem isBounded_iff_isVonNBounded {s : Set E} :
    @IsBounded _ (vonNBornology 𝕜 E) s ↔ IsVonNBounded 𝕜 s :=
  isBounded_ofBounded_iff _
#align bornology.is_bounded_iff_is_vonN_bounded Bornology.isBounded_iff_isVonNBounded

end NormedField

end Bornology

section UniformAddGroup

variable (𝕜) [NontriviallyNormedField 𝕜] [AddCommGroup E] [Module 𝕜 E]

variable [UniformSpace E] [UniformAddGroup E] [ContinuousSMul 𝕜 E]

theorem TotallyBounded.isVonNBounded {s : Set E} (hs : TotallyBounded s) :
    Bornology.IsVonNBounded 𝕜 s := by
  rw [totallyBounded_iff_subset_finite_iUnion_nhds_zero] at hs
  intro U hU
  have h : Filter.Tendsto (fun x : E × E => x.fst + x.snd) (𝓝 (0, 0)) (𝓝 ((0 : E) + (0 : E))) :=
    tendsto_add
  rw [add_zero] at h
  have h' := (nhds_basis_balanced 𝕜 E).prod (nhds_basis_balanced 𝕜 E)
  simp_rw [← nhds_prod_eq, id.def] at h'
  rcases h.basis_left h' U hU with ⟨x, hx, h''⟩
  rcases hs x.snd hx.2.1 with ⟨t, ht, hs⟩
  refine' Absorbs.mono_right _ hs
  rw [ht.absorbs_iUnion]
  have hx_fstsnd : x.fst + x.snd ⊆ U := add_subset_iff.mpr fun z1 hz1 z2 hz2 ↦
    h'' <| mk_mem_prod hz1 hz2
  refine' fun y _ => Absorbs.mono_left _ hx_fstsnd
  rw [← Set.singleton_vadd, vadd_eq_add]
  exact (absorbent_nhds_zero hx.1.1).absorbs.add hx.2.2.absorbs_self
#align totally_bounded.is_vonN_bounded TotallyBounded.isVonNBounded

end UniformAddGroup

section VonNBornologyEqMetric

variable (𝕜 E) [NontriviallyNormedField 𝕜] [SeminormedAddCommGroup E] [NormedSpace 𝕜 E]

namespace NormedSpace

theorem isVonNBounded_ball (r : ℝ) : Bornology.IsVonNBounded 𝕜 (Metric.ball (0 : E) r) := by
  rw [Metric.nhds_basis_ball.isVonNBounded_iff, ← ball_normSeminorm 𝕜 E]
  exact fun ε hε => (normSeminorm 𝕜 E).ball_zero_absorbs_ball_zero hε
#align normed_space.is_vonN_bounded_ball NormedSpace.isVonNBounded_ball

theorem isVonNBounded_closedBall (r : ℝ) :
    Bornology.IsVonNBounded 𝕜 (Metric.closedBall (0 : E) r) :=
  (isVonNBounded_ball 𝕜 E (r + 1)).subset (Metric.closedBall_subset_ball <| by linarith)
#align normed_space.is_vonN_bounded_closed_ball NormedSpace.isVonNBounded_closedBall

theorem isVonNBounded_iff (s : Set E) : Bornology.IsVonNBounded 𝕜 s ↔ Bornology.IsBounded s := by
  rw [Metric.isBounded_iff_subset_closedBall (0 : E)]
  constructor
  · intro h
    rcases (h <| Metric.ball_mem_nhds 0 zero_lt_one).exists_pos with ⟨ρ, hρ, hρball⟩
    rcases NormedField.exists_lt_norm 𝕜 ρ with ⟨a, ha⟩
    specialize hρball a ha.le
    rw [← ball_normSeminorm 𝕜 E, Seminorm.smul_ball_zero (norm_pos_iff.1 <| hρ.trans ha),
      ball_normSeminorm, mul_one] at hρball
    exact ⟨‖a‖, hρball.trans Metric.ball_subset_closedBall⟩
  · exact fun ⟨C, hC⟩ => (isVonNBounded_closedBall 𝕜 E C).subset hC
#align normed_space.is_vonN_bounded_iff NormedSpace.isVonNBounded_iff

theorem isVonNBounded_iff' (s : Set E) :
    Bornology.IsVonNBounded 𝕜 s ↔ ∃ r : ℝ, ∀ x ∈ s, ‖x‖ ≤ r := by
  rw [NormedSpace.isVonNBounded_iff, isBounded_iff_forall_norm_le]
#align normed_space.is_vonN_bounded_iff' NormedSpace.isVonNBounded_iff'

theorem image_isVonNBounded_iff (f : E' → E) (s : Set E') :
    Bornology.IsVonNBounded 𝕜 (f '' s) ↔ ∃ r : ℝ, ∀ x ∈ s, ‖f x‖ ≤ r := by
  simp_rw [isVonNBounded_iff', Set.ball_image_iff]
#align normed_space.image_is_vonN_bounded_iff NormedSpace.image_isVonNBounded_iff

/-- In a normed space, the von Neumann bornology (`Bornology.vonNBornology`) is equal to the
metric bornology. -/
theorem vonNBornology_eq : Bornology.vonNBornology 𝕜 E = PseudoMetricSpace.toBornology := by
  rw [Bornology.ext_iff_isBounded]
  intro s
  rw [Bornology.isBounded_iff_isVonNBounded]
  exact isVonNBounded_iff 𝕜 E s
#align normed_space.vonN_bornology_eq NormedSpace.vonNBornology_eq

theorem isBounded_iff_subset_smul_ball {s : Set E} :
    Bornology.IsBounded s ↔ ∃ a : 𝕜, s ⊆ a • Metric.ball (0 : E) 1 := by
  rw [← isVonNBounded_iff 𝕜]
  constructor
  · intro h
    rcases h (Metric.ball_mem_nhds 0 zero_lt_one) with ⟨ρ, hρball⟩
    rcases NormedField.exists_lt_norm 𝕜 ρ with ⟨a, ha⟩
    exact ⟨a, hρball a ha.le⟩
  · rintro ⟨a, ha⟩
    exact ((isVonNBounded_ball 𝕜 E 1).image (a • (1 : E →L[𝕜] E))).subset ha
#align normed_space.is_bounded_iff_subset_smul_ball NormedSpace.isBounded_iff_subset_smul_ball

theorem isBounded_iff_subset_smul_closedBall {s : Set E} :
    Bornology.IsBounded s ↔ ∃ a : 𝕜, s ⊆ a • Metric.closedBall (0 : E) 1 := by
  constructor
  · rw [isBounded_iff_subset_smul_ball 𝕜]
    exact Exists.imp fun a ha => ha.trans <| Set.smul_set_mono <| Metric.ball_subset_closedBall
  · rw [← isVonNBounded_iff 𝕜]
    rintro ⟨a, ha⟩
    exact ((isVonNBounded_closedBall 𝕜 E 1).image (a • (1 : E →L[𝕜] E))).subset ha
#align normed_space.is_bounded_iff_subset_smul_closed_ball NormedSpace.isBounded_iff_subset_smul_closedBall

end NormedSpace

end VonNBornologyEqMetric<|MERGE_RESOLUTION|>--- conflicted
+++ resolved
@@ -84,12 +84,9 @@
   rcases h.mem_iff.mp hV with ⟨i, hi, hV⟩
   exact (hA i hi).mono_left hV
 #align filter.has_basis.is_vonN_bounded_basis_iff Filter.HasBasis.isVonNBounded_iff
-<<<<<<< HEAD
-=======
 
 @[deprecated] -- since 12 January 2024
 alias _root_.Filter.HasBasis.isVonNBounded_basis_iff := Filter.HasBasis.isVonNBounded_iff
->>>>>>> 3b81a542
 
 /-- Subsets of bounded sets are bounded. -/
 theorem IsVonNBounded.subset {s₁ s₂ : Set E} (h : s₁ ⊆ s₂) (hs₂ : IsVonNBounded 𝕜 s₂) :
@@ -166,7 +163,6 @@
 
 theorem isVonNBounded_of_smul_tendsto_zero {ε : ι → 𝕝} {l : Filter ι} [l.NeBot]
     (hε : ∀ᶠ n in l, ε n ≠ 0) {S : Set E}
-<<<<<<< HEAD
     (H : ∀ x : ι → E, (∀ n, x n ∈ S) → Tendsto (fun n ↦ ε n • x n) l (𝓝 0)) :
     IsVonNBounded 𝕝 S := by
   cases' eq_or_neBot (𝓝[≠] (0 : 𝕝)) with h h; · simp [IsVonNBounded.of_tendsto_smallSets', h]
@@ -174,13 +170,6 @@
   intro V ⟨hV, hVb⟩
   contrapose! H
   have : ∀ᶠ n in l, ∃ x : S, ε n • x.1 ∉ V := by
-=======
-    (H : ∀ x : ι → E, (∀ n, x n ∈ S) → Tendsto (ε • x) l (𝓝 0)) : IsVonNBounded 𝕝 S := by
-  rw [(nhds_basis_balanced 𝕝 E).isVonNBounded_iff]
-  by_contra! H'
-  rcases H' with ⟨V, ⟨hV, hVb⟩, hVS⟩
-  have : ∀ᶠ n in l, ∃ x : S, ε n • (x : E) ∉ V := by
->>>>>>> 3b81a542
     filter_upwards [hε] with n hn
     rw [Absorbs] at H
     push_neg at H
