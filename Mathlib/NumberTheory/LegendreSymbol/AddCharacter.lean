/-
Copyright (c) 2022 Michael Stoll. All rights reserved.
Released under Apache 2.0 license as described in the file LICENSE.
Authors: Michael Stoll
-/
import Mathlib.NumberTheory.Cyclotomic.PrimitiveRoots
import Mathlib.FieldTheory.Finite.Trace
import Mathlib.Algebra.Group.AddChar
import Mathlib.Data.ZMod.Units
import Mathlib.Analysis.Complex.Polynomial

#align_import number_theory.legendre_symbol.add_character from "leanprover-community/mathlib"@"0723536a0522d24fc2f159a096fb3304bef77472"

/-!
# Additive characters of finite rings and fields

This file collects some results on additive characters whose domain is (the additive group of)
a finite ring or field.

## Main definitions and results

We define an additive character `ψ` to be *primitive* if `mulShift ψ a` is trivial only when
`a = 0`.

We show that when `ψ` is primitive, then the map `a ↦ mulShift ψ a` is injective
(`AddChar.to_mulShift_inj_of_isPrimitive`) and that `ψ` is primitive when `R` is a field
and `ψ` is nontrivial (`AddChar.IsNontrivial.isPrimitive`).

We also show that there are primitive additive characters on `R` (with suitable
target `R'`) when `R` is a field or `R = ZMod n` (`AddChar.primitiveCharFiniteField`
and `AddChar.primitiveZModChar`).

Finally, we show that the sum of all character values is zero when the character
is nontrivial (and the target is a domain); see `AddChar.sum_eq_zero_of_isNontrivial`.

## Tags

additive character
-/


universe u v

namespace AddChar

section Additive

-- The domain and target of our additive characters. Now we restrict to a ring in the domain.
variable {R : Type u} [CommRing R] {R' : Type v} [CommMonoid R']

/-- The values of an additive character on a ring of positive characteristic are roots of unity. -/
lemma val_mem_rootsOfUnity (φ : AddChar R R') (a : R) (h : 0 < ringChar R) :
    (φ.val_isUnit a).unit ∈ rootsOfUnity (ringChar R).toPNat' R' := by
  simp only [mem_rootsOfUnity', IsUnit.unit_spec, Nat.toPNat'_coe, h, ↓reduceIte,
    ← map_nsmul_eq_pow, nsmul_eq_mul, CharP.cast_eq_zero, zero_mul, map_zero_eq_one]

/-- An additive character is *primitive* iff all its multiplicative shifts by nonzero
elements are nontrivial. -/
def IsPrimitive (ψ : AddChar R R') : Prop :=
  ∀ a : R, a ≠ 0 → IsNontrivial (mulShift ψ a)
#align add_char.is_primitive AddChar.IsPrimitive

/-- The composition of a primitive additive character with an injective mooid homomorphism
is also primitive. -/
lemma IsPrimitive.compMulHom_of_isPrimitive {R'' : Type*} [CommMonoid R''] {φ : AddChar R R'}
    {f : R' →* R''} (hφ : φ.IsPrimitive) (hf : Function.Injective f) :
    (f.compAddChar φ).IsPrimitive := by
  intro a a_ne_zero
  obtain ⟨r, ne_one⟩ := hφ a a_ne_zero
  rw [mulShift_apply] at ne_one
  simp only [IsNontrivial, mulShift_apply, f.coe_compAddChar, Function.comp_apply]
  exact ⟨r, fun H ↦ ne_one <| hf <| f.map_one ▸ H⟩

/-- The map associating to `a : R` the multiplicative shift of `ψ` by `a`
is injective when `ψ` is primitive. -/
theorem to_mulShift_inj_of_isPrimitive {ψ : AddChar R R'} (hψ : IsPrimitive ψ) :
    Function.Injective ψ.mulShift := by
  intro a b h
  apply_fun fun x => x * mulShift ψ (-b) at h
  simp only [mulShift_mul, mulShift_zero, add_right_neg] at h
  have h₂ := hψ (a + -b)
  rw [h, isNontrivial_iff_ne_trivial, ← sub_eq_add_neg, sub_ne_zero] at h₂
  exact not_not.mp fun h => h₂ h rfl
#align add_char.to_mul_shift_inj_of_is_primitive AddChar.to_mulShift_inj_of_isPrimitive

-- `AddCommGroup.equiv_direct_sum_zmod_of_fintype`
-- gives the structure theorem for finite abelian groups.
-- This could be used to show that the map above is a bijection.
-- We leave this for a later occasion.
/-- When `R` is a field `F`, then a nontrivial additive character is primitive -/
theorem IsNontrivial.isPrimitive {F : Type u} [Field F] {ψ : AddChar F R'} (hψ : IsNontrivial ψ) :
    IsPrimitive ψ := by
  intro a ha
  cases' hψ with x h
  use a⁻¹ * x
  rwa [mulShift_apply, mul_inv_cancel_left₀ ha]
#align add_char.is_nontrivial.is_primitive AddChar.IsNontrivial.isPrimitive

/-- If `r` is not a unit, then `e.mulShift r` is not primitive. -/
lemma not_isPrimitive_mulShift [Finite R] (e : AddChar R R') {r : R}
    (hr : ¬ IsUnit r) : ¬ IsPrimitive (e.mulShift r) := by
  simp only [IsPrimitive, not_forall]
  simp only [isUnit_iff_mem_nonZeroDivisors_of_finite, mem_nonZeroDivisors_iff, not_forall] at hr
  rcases hr with ⟨x, h, h'⟩
  exact ⟨x, h', by simp only [mulShift_mulShift, mul_comm r, h, mulShift_zero, not_ne_iff,
    isNontrivial_iff_ne_trivial]⟩

/-- Definition for a primitive additive character on a finite ring `R` into a cyclotomic extension
of a field `R'`. It records which cyclotomic extension it is, the character, and the
fact that the character is primitive. -/
-- Porting note(#5171): this linter isn't ported yet.
-- can't prove that they always exist (referring to providing an `Inhabited` instance)
-- @[nolint has_nonempty_instance]
structure PrimitiveAddChar (R : Type u) [CommRing R] (R' : Type v) [Field R'] where
  /-- The first projection from `PrimitiveAddChar`, giving the cyclotomic field. -/
  n : ℕ+
  /-- The second projection from `PrimitiveAddChar`, giving the character. -/
  char : AddChar R (CyclotomicField n R')
  /-- The third projection from `PrimitiveAddChar`, showing that `χ.char` is primitive. -/
  prim : IsPrimitive char
#align add_char.primitive_add_char AddChar.PrimitiveAddChar
#align add_char.primitive_add_char.n AddChar.PrimitiveAddChar.n
#align add_char.primitive_add_char.char AddChar.PrimitiveAddChar.char
#align add_char.primitive_add_char.prim AddChar.PrimitiveAddChar.prim

/-!
### Additive characters on `ZMod n`
-/

section ZMod

variable {N : ℕ+} {R : Type*} [CommRing R] (e : AddChar (ZMod N) R)

/-- If `e` is not primitive, then `e.mulShift d = 1` for some proper divisor `d` of `N`. -/
lemma exists_divisor_of_not_isPrimitive (he : ¬e.IsPrimitive) :
    ∃ d : ℕ, d ∣ N ∧ d < N ∧ e.mulShift d = 1 := by
  simp_rw [IsPrimitive, not_forall, isNontrivial_iff_ne_trivial, not_ne_iff] at he
  rcases he with ⟨b, hb_ne, hb⟩
  -- We have `AddChar.mulShift e b = 1`, but `b ≠ 0`.
  obtain ⟨d, hd, u, hu, rfl⟩ := b.eq_unit_mul_divisor
  refine ⟨d, hd, lt_of_le_of_ne (Nat.le_of_dvd N.pos hd) ?_, ?_⟩
  · exact fun h ↦ by simp only [h, ZMod.natCast_self, mul_zero, ne_eq, not_true_eq_false] at hb_ne
  · rw [← mulShift_unit_eq_one_iff _ hu, ← hb, mul_comm]
    ext1 y
    rw [mulShift_apply, mulShift_apply, mulShift_apply, mul_assoc]

end ZMod

section ZModChar

variable {C : Type v} [CommMonoid C]

section ZModCharDef


/-- We can define an additive character on `ZMod n` when we have an `n`th root of unity `ζ : C`. -/
def zmodChar (n : ℕ+) {ζ : C} (hζ : ζ ^ (n : ℕ) = 1) : AddChar (ZMod n) C where
  toFun a := ζ ^ a.val
  map_zero_eq_one' := by simp only [ZMod.val_zero, pow_zero]
  map_add_eq_mul' x y := by simp only [ZMod.val_add, ← pow_eq_pow_mod _ hζ, ← pow_add]
#align add_char.zmod_char AddChar.zmodChar

/-- The additive character on `ZMod n` defined using `ζ` sends `a` to `ζ^a`. -/
theorem zmodChar_apply {n : ℕ+} {ζ : C} (hζ : ζ ^ (n : ℕ) = 1) (a : ZMod n) :
    zmodChar n hζ a = ζ ^ a.val :=
  rfl
#align add_char.zmod_char_apply AddChar.zmodChar_apply

theorem zmodChar_apply' {n : ℕ+} {ζ : C} (hζ : ζ ^ (n : ℕ) = 1) (a : ℕ) :
    zmodChar n hζ a = ζ ^ a := by
  rw [pow_eq_pow_mod a hζ, zmodChar_apply, ZMod.val_natCast a]
#align add_char.zmod_char_apply' AddChar.zmodChar_apply'

end ZModCharDef

/-- An additive character on `ZMod n` is nontrivial iff it takes a value `≠ 1` on `1`. -/
theorem zmod_char_isNontrivial_iff (n : ℕ+) (ψ : AddChar (ZMod n) C) :
    IsNontrivial ψ ↔ ψ 1 ≠ 1 := by
  refine ⟨?_, fun h => ⟨1, h⟩⟩
  contrapose!
  rintro h₁ ⟨a, ha⟩
  have ha₁ : a = a.val • (1 : ZMod ↑n) := by
    rw [nsmul_eq_mul, mul_one]; exact (ZMod.natCast_zmod_val a).symm
  rw [ha₁, map_nsmul_eq_pow, h₁, one_pow] at ha
  exact ha rfl
#align add_char.zmod_char_is_nontrivial_iff AddChar.zmod_char_isNontrivial_iff

/-- A primitive additive character on `ZMod n` takes the value `1` only at `0`. -/
theorem IsPrimitive.zmod_char_eq_one_iff (n : ℕ+) {ψ : AddChar (ZMod n) C} (hψ : IsPrimitive ψ)
    (a : ZMod n) : ψ a = 1 ↔ a = 0 := by
<<<<<<< HEAD
  refine ⟨fun h => not_imp_comm.mp (hψ a) ?_, fun ha => by rw [ha, map_zero_one]⟩
=======
  refine ⟨fun h => not_imp_comm.mp (hψ a) ?_, fun ha => by rw [ha, map_zero_eq_one]⟩
>>>>>>> d97a437a
  rw [zmod_char_isNontrivial_iff n (mulShift ψ a), mulShift_apply, mul_one, h, Classical.not_not]
#align add_char.is_primitive.zmod_char_eq_one_iff AddChar.IsPrimitive.zmod_char_eq_one_iff

/-- The converse: if the additive character takes the value `1` only at `0`,
then it is primitive. -/
theorem zmod_char_primitive_of_eq_one_only_at_zero (n : ℕ) (ψ : AddChar (ZMod n) C)
    (hψ : ∀ a, ψ a = 1 → a = 0) : IsPrimitive ψ := by
  refine fun a ha => (isNontrivial_iff_ne_trivial _).mpr fun hf => ?_
  have h : mulShift ψ a 1 = (1 : AddChar (ZMod n) C) (1 : ZMod n) :=
    congr_fun (congr_arg (↑) hf) 1
  rw [mulShift_apply, mul_one] at h; norm_cast at h
  exact ha (hψ a h)
#align add_char.zmod_char_primitive_of_eq_one_only_at_zero AddChar.zmod_char_primitive_of_eq_one_only_at_zero

/-- The additive character on `ZMod n` associated to a primitive `n`th root of unity
is primitive -/
theorem zmodChar_primitive_of_primitive_root (n : ℕ+) {ζ : C} (h : IsPrimitiveRoot ζ n) :
    IsPrimitive (zmodChar n ((IsPrimitiveRoot.iff_def ζ n).mp h).left) := by
  apply zmod_char_primitive_of_eq_one_only_at_zero
  intro a ha
  rw [zmodChar_apply, ← pow_zero ζ] at ha
  exact (ZMod.val_eq_zero a).mp (IsPrimitiveRoot.pow_inj h (ZMod.val_lt a) n.pos ha)
#align add_char.zmod_char_primitive_of_primitive_root AddChar.zmodChar_primitive_of_primitive_root

/-- There is a primitive additive character on `ZMod n` if the characteristic of the target
does not divide `n` -/
noncomputable def primitiveZModChar (n : ℕ+) (F' : Type v) [Field F'] (h : (n : F') ≠ 0) :
    PrimitiveAddChar (ZMod n) F' :=
  haveI : NeZero ((n : ℕ) : F') := ⟨h⟩
  ⟨n, zmodChar n (IsCyclotomicExtension.zeta_pow n F' _),
    zmodChar_primitive_of_primitive_root n (IsCyclotomicExtension.zeta_spec n F' _)⟩
#align add_char.primitive_zmod_char AddChar.primitiveZModChar

end ZModChar

end Additive

/-!
### Existence of a primitive additive character on a finite field
-/

/-- There is a primitive additive character on the finite field `F` if the characteristic
of the target is different from that of `F`.

We obtain it as the composition of the trace from `F` to `ZMod p` with a primitive
additive character on `ZMod p`, where `p` is the characteristic of `F`. -/
noncomputable def FiniteField.primitiveChar (F F' : Type*) [Field F] [Finite F] [Field F']
    (h : ringChar F' ≠ ringChar F) : PrimitiveAddChar F F' := by
  let p := ringChar F
  haveI hp : Fact p.Prime := ⟨CharP.char_is_prime F _⟩
  let pp := p.toPNat hp.1.pos
  have hp₂ : ¬ringChar F' ∣ p := by
    cases' CharP.char_is_prime_or_zero F' (ringChar F') with hq hq
    · exact mt (Nat.Prime.dvd_iff_eq hp.1 (Nat.Prime.ne_one hq)).mp h.symm
    · rw [hq]
      exact fun hf => Nat.Prime.ne_zero hp.1 (zero_dvd_iff.mp hf)
  let ψ := primitiveZModChar pp F' (neZero_iff.mp (NeZero.of_not_dvd F' hp₂))
  letI : Algebra (ZMod p) F := ZMod.algebra _ _
  let ψ' := ψ.char.compAddMonoidHom (Algebra.trace (ZMod p) F).toAddMonoidHom
  have hψ' : IsNontrivial ψ' := by
    obtain ⟨a, ha⟩ := FiniteField.trace_to_zmod_nondegenerate F one_ne_zero
    rw [one_mul] at ha
    exact ⟨a, fun hf => ha <| (ψ.prim.zmod_char_eq_one_iff pp <| Algebra.trace (ZMod p) F a).mp hf⟩
  exact ⟨ψ.n, ψ', hψ'.isPrimitive⟩
#align add_char.primitive_char_finite_field AddChar.FiniteField.primitiveChar
@[deprecated (since := "2024-05-30")] alias primitiveCharFiniteField := FiniteField.primitiveChar

/-!
### The sum of all character values
-/

section sum

variable {R : Type*} [AddGroup R] [Fintype R] {R' : Type*} [CommRing R']

/-- The sum over the values of a nontrivial additive character vanishes if the target ring
is a domain. -/
theorem sum_eq_zero_of_isNontrivial [IsDomain R'] {ψ : AddChar R R'} (hψ : IsNontrivial ψ) :
    ∑ a, ψ a = 0 := by
  rcases hψ with ⟨b, hb⟩
  have h₁ : ∑ a : R, ψ (b + a) = ∑ a : R, ψ a :=
    Fintype.sum_bijective _ (AddGroup.addLeft_bijective b) _ _ fun x => rfl
  simp_rw [map_add_eq_mul] at h₁
  have h₂ : ∑ a : R, ψ a = Finset.univ.sum ↑ψ := rfl
  rw [← Finset.mul_sum, h₂] at h₁
  exact eq_zero_of_mul_eq_self_left hb h₁
#align add_char.sum_eq_zero_of_is_nontrivial AddChar.sum_eq_zero_of_isNontrivial

/-- The sum over the values of the trivial additive character is the cardinality of the source. -/
theorem sum_eq_card_of_is_trivial {ψ : AddChar R R'} (hψ : ¬IsNontrivial ψ) :
    ∑ a, ψ a = Fintype.card R := by
  simp only [IsNontrivial] at hψ
  push_neg at hψ
  simp only [hψ, Finset.sum_const, Nat.smul_one_eq_cast]
  rfl
#align add_char.sum_eq_card_of_is_trivial AddChar.sum_eq_card_of_is_trivial

end sum

/-- The sum over the values of `mulShift ψ b` for `ψ` primitive is zero when `b ≠ 0`
and `#R` otherwise. -/
theorem sum_mulShift {R : Type*} [CommRing R] [Fintype R] [DecidableEq R]
    {R' : Type*} [CommRing R'] [IsDomain R'] {ψ : AddChar R R'} (b : R)
    (hψ : IsPrimitive ψ) : ∑ x : R, ψ (x * b) = if b = 0 then Fintype.card R else 0 := by
  split_ifs with h
  · -- case `b = 0`
    simp only [h, mul_zero, map_zero_eq_one, Finset.sum_const, Nat.smul_one_eq_cast]
    rfl
  · -- case `b ≠ 0`
    simp_rw [mul_comm]
    exact mod_cast sum_eq_zero_of_isNontrivial (hψ b h)
#align add_char.sum_mul_shift AddChar.sum_mulShift

/-!
### Complex-valued additive characters
-/

section Ring

variable {R : Type*} [CommRing R]

/-- Post-composing an additive character to `ℂ` with complex conjugation gives the inverse
character. -/
lemma starComp_eq_inv (hR : 0 < ringChar R) {φ : AddChar R ℂ} :
    (starRingEnd ℂ).compAddChar φ = φ⁻¹ := by
  ext1 a
  simp only [RingHom.toMonoidHom_eq_coe, MonoidHom.coe_compAddChar, MonoidHom.coe_coe,
    Function.comp_apply, inv_apply']
  have H := Complex.norm_eq_one_of_mem_rootsOfUnity <| φ.val_mem_rootsOfUnity a hR
  exact (Complex.inv_eq_conj H).symm

lemma starComp_apply (hR : 0 < ringChar R) {φ : AddChar R ℂ} (a : R) :
    (starRingEnd ℂ) (φ a) = φ⁻¹ a := by
  rw [← starComp_eq_inv hR]
  rfl

end Ring

section Field

variable (F : Type*) [Field F] [Finite F] [DecidableEq F]

private lemma ringChar_ne : ringChar ℂ ≠ ringChar F := by
  simpa only [ringChar.eq_zero] using (CharP.ringChar_ne_zero_of_finite F).symm

/--  A primitive additive character on the finite field `F` with values in `ℂ`. -/
noncomputable def FiniteField.primitiveChar_to_Complex : AddChar F ℂ := by
  refine MonoidHom.compAddChar ?_ (primitiveChar F ℂ <| ringChar_ne F).char
  exact (IsCyclotomicExtension.algEquiv ?n ℂ (CyclotomicField ?n ℂ) ℂ : CyclotomicField ?n ℂ →* ℂ)

lemma FiniteField.primitiveChar_to_Complex_isPrimitive :
    (primitiveChar_to_Complex F).IsPrimitive := by
  refine IsPrimitive.compMulHom_of_isPrimitive (PrimitiveAddChar.prim _) ?_
  let nn := (primitiveChar F ℂ <| ringChar_ne F).n
  exact (IsCyclotomicExtension.algEquiv nn ℂ (CyclotomicField nn ℂ) ℂ).injective

end Field

end AddChar<|MERGE_RESOLUTION|>--- conflicted
+++ resolved
@@ -188,11 +188,7 @@
 /-- A primitive additive character on `ZMod n` takes the value `1` only at `0`. -/
 theorem IsPrimitive.zmod_char_eq_one_iff (n : ℕ+) {ψ : AddChar (ZMod n) C} (hψ : IsPrimitive ψ)
     (a : ZMod n) : ψ a = 1 ↔ a = 0 := by
-<<<<<<< HEAD
-  refine ⟨fun h => not_imp_comm.mp (hψ a) ?_, fun ha => by rw [ha, map_zero_one]⟩
-=======
   refine ⟨fun h => not_imp_comm.mp (hψ a) ?_, fun ha => by rw [ha, map_zero_eq_one]⟩
->>>>>>> d97a437a
   rw [zmod_char_isNontrivial_iff n (mulShift ψ a), mulShift_apply, mul_one, h, Classical.not_not]
 #align add_char.is_primitive.zmod_char_eq_one_iff AddChar.IsPrimitive.zmod_char_eq_one_iff
 
